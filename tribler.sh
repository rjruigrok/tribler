--- conflicted
+++ resolved
@@ -27,12 +27,7 @@
 
     export PYTHONPATH
 
-<<<<<<< HEAD
-
-    python $TRIBLER_SCRIPT
-=======
-    python2.7 Tribler/Main/tribler.py
->>>>>>> 847f0413
+    python2.7 $TRIBLER_SCRIPT
 
 else
     if [ "$UNAME" = "Darwin" ]; then
