import sys
import wx
import os

from cStringIO import StringIO
from sha import sha
from time import strftime, localtime, time
from traceback import print_exc,print_stack

from BitTornado.bencode import bencode

from ABC.Torrent.files import TorrentFiles
from ABC.Torrent.connectmanager import TorrentConnections
from ABC.Torrent.actions import TorrentActions
from ABC.Torrent.config import TorrentConfig
from ABC.Torrent.dialogs import TorrentDialogs
from ABC.Torrent.status import TorrentStatus

from Utility.constants import * #IGNORE:W0611
from Tribler.unicode import name2unicode
from Tribler.Category.Category import Category
from Tribler.vwxGUI.torrentManager import TorrentDataManager
from Tribler.Video.VideoPlayer import VideoPlayer,is_vodable

try:
    True
except:
    True = 1
    False = 0

DEBUG = False


import threading




################################################################
#
# Class: ABCTorrent
#
# Stores information about a torrent and keeps track of its
# status
#
################################################################
class ABCTorrent:
    def __init__(self, queue, src = None, dest = None, forceasklocation = False, caller = "", caller_data = None):
        self.queue = queue
        self.utility = self.queue.utility
        self.mypref_db = self.utility.mypref_db
        self.torrent_db = self.utility.torrent_db
                
        self.list = self.utility.list
        self.listindex = len(self.utility.torrents["all"])

        self.src = src
        self.caller = caller
        self.caller_data = caller_data

        self.status = TorrentStatus(self)
        self.actions = TorrentActions(self)
        self.dialogs = TorrentDialogs(self)
        self.connection = TorrentConnections(self)

        if DEBUG:
            print >>sys.stderr,"abctorrent: forceask is",forceasklocation

        #########
        self.metainfo = self.getResponse()
        if self.metainfo is None:
            return

        # Get infohash first before doing anything else
        self.infohash = sha(bencode(self.metainfo['info'])).hexdigest()
        self.torrent_hash = sha(bencode(self.metainfo['info'])).digest()
                
        self.torrentconfig = TorrentConfig(self)
             
        # check for unicode name
        self.namekey = name2unicode(self.metainfo)

        # Check for valid windows filename
        if sys.platform == 'win32':
            fixedname = self.utility.fixWindowsName(self.metainfo['info'][self.namekey])
            if fixedname: 
                self.metainfo['info'][self.namekey] = fixedname
                # Arno: see name2unicode
                self.metainfo['info']['name'] = fixedname
        
        self.info = self.metainfo['info']

        self.title = None
        self.newlyadded = False
                      
        # Initialize values to defaults

        self.files = TorrentFiles(self)
        
        # Setup the destination
        self.files.setupDest(dest, forceasklocation, caller)
        
        if self.files.dest is None:
            return
       
        #########

        # Priority "Normal"
        priorities = [ self.utility.lang.get('highest'), 
                       self.utility.lang.get('high'), 
                       self.utility.lang.get('normal'), 
                       self.utility.lang.get('low'), 
                       self.utility.lang.get('lowest') ]
        currentprio = self.utility.config.Read('defaultpriority', "int")
        if currentprio < 0:
            currentprio = 0
        elif currentprio >= len(priorities):
            currentprio = len(priorities) - 1
        self.prio = currentprio
       
        self.color = { 'text': None, 
                       'bgcolor': None } 
        
        # Done flag
        self.messages = { "current": "", 
                          "log": [], 
                          "timer": None }

        self.checkedonce = False
        
        self.totalpeers = "?"
        self.totalseeds = "?"
        
        self.peer_swarm = {}    # swarm of each torrent, used to display peers on map
        self.libraryPanel = None
        

        self.download_on_demand = False
        self.videoinfo = None
        self.progressinf = None
        self.prevactivetorrents = None

        self.vodable = is_vodable(self)


    def addTorrentToDB(self):
        
        # Arno: Checking for presence in the database causes some problems 
        # during testing sometimes, and it makes sense to update the database 
        # to the latest values.
        if self.torrent_db.hasTorrent(self.torrent_hash):
            return
            
        torrent = {}
        torrent['torrent_dir'], torrent['torrent_name'] = os.path.split(self.src)
        #torrent['relevance'] = 100*1000
        
        torrent_info = {}
        torrent_info['name'] = self.info.get(self.namekey, '')
        length = 0
        nf = 0
        if self.info.has_key('length'):
            length = self.info.get('length', 0)
            nf = 1
        elif self.info.has_key('files'):
            for li in self.info['files']:
                nf += 1
                if li.has_key('length'):
                    length += li['length']
        torrent_info['length'] = length
        torrent_info['num_files'] = nf
        torrent_info['announce'] = self.metainfo.get('announce', '')
        torrent_info['announce-list'] = self.metainfo.get('announce-list', '')
        torrent_info['creation date'] = self.metainfo.get('creation date', 0)
        torrent['info'] = torrent_info
        torrent['category'] = Category.getInstance()\
                        .calculateCategory(self.metainfo.get('info', {}), torrent_info['name'])            
        torrent["ignore_number"] = 0
        torrent["last_check_time"] = long(time())
        torrent["retry_number"] = 0
        torrent["seeder"] = -1
        torrent["leecher"] = -1
        torrent["status"] = "unknown"
#        if (torrent['category'] != []):
#            print '### one torrent added from abctorrent '+ str(torrent['category']) + '###'
        
        self.torrent_db.addTorrent(self.torrent_hash, torrent, new_metadata=True)  
        self.torrent_db.sync()
        Category.__reloadFlag = True 
        if DEBUG:
            print >> sys.stderr, "abctorrent: add torrent to db", self.infohash, torrent_info

        
    def addMyPref(self):
        self.addTorrentToDB()
        
        if self.mypref_db.hasPreference(self.torrent_hash):
            return

        mypref = {}
        if self.files.dest:
            mypref['content_dir'] = self.files.dest    #TODO: check
            mypref['content_name'] = self.files.filename

        # If this is a helper torrent, don't add it as my preference
        #if self.caller_data is None:
        self.mypref_db.addPreference(self.torrent_hash, mypref)
        if self.utility.abcfileframe is not None:
            self.utility.abcfileframe.updateMyPref()
            
        self.data_manager = TorrentDataManager.getInstance(self.utility)
        self.data_manager.addNewPreference(self.torrent_hash)
        self.data_manager.setBelongsToMyDowloadHistory(self.torrent_hash, True)
        
<<<<<<< HEAD
=======
        #if self.caller_data is None:
>>>>>>> f492f61c
        self.utility.buddycast.addMyPref(self.torrent_hash)
        if DEBUG:
            print >> sys.stderr, "abctorrent: add mypref to db", self.infohash, mypref
        
    #
    # Tasks to perform when first starting adding this torrent to the display
    #
    def postInitTasks(self,activate=True):        
        self.utility.torrents["all"].append(self)
        self.utility.torrents["inactive"][self] = 1
        
        # Read extra information about the torrent
        self.torrentconfig.readAll()
        
        if not activate:
            self.status.value = STATUS_STOP
    
        # Add a new item to the list
        self.list.InsertStringItem(self.listindex, "")
        
        # Allow updates
        self.status.dontupdate = False
        
        # Add Status info in List
        self.updateColumns(force = True)
        
        self.updateColor()
        
        # Update the size to reflect torrents with pieces set to "download never"
        self.files.updateRealSize()
        
        # Do a quick check to see if it's finished
        self.status.isDoneUploading()

        self.addMyPref()
        

    #
    # As opposed to getColumnText,
    # this will get numbers in their raw form for doing comparisons
    # 
    # default is used when getting values for sorting comparisons
    # (this way an empty string can be treated as less than 0.0)
    #
    def getColumnValue(self, colid = None, default = 0.0):
        if colid is None:
            colid = COL_TITLE
        value = None

        activetorrent = self.status.isActive(checking = False, pause = False)
        
        try:
            if colid == COL_PROGRESS: # Progress
                progress = self.files.progress
                if self.status.isActive(pause = False):
                    progress = self.connection.engine.progress
                value = progress
    
            elif colid == COL_PRIO: # Priority
                value = self.prio
    
            elif colid == COL_ETA: # ETA
                if activetorrent:
                    if self.status.completed:
                        if self.connection.getSeedOption('uploadoption') == '0':
                            value = 999999999999999
                        else:
                            value = self.connection.seedingtimeleft
                    elif self.connection.engine.eta is not None:
                        value = self.connection.engine.eta
    
            elif colid == COL_SIZE: # Size
                value = self.files.floattotalsize
    
            elif colid == COL_DLSPEED: # DL Speed
                if activetorrent and not self.status.completed:
                    if self.connection.engine.hasConnections:
                        value = self.connection.engine.rate['down']
                    else:
                        value = 0.0
    
            elif colid == COL_ULSPEED: # UL Speed
                if activetorrent:
                    if self.connection.engine.hasConnections:
                        value = self.connection.engine.rate['up']
                    else:
                        value = 0.0
    
            elif colid == COL_RATIO: # %U/D Size
                if self.files.downsize == 0.0 : 
                    ratio = ((self.files.upsize/self.files.floattotalsize) * 100)
                else:
                    ratio = ((self.files.upsize/self.files.downsize) * 100)
                value = ratio
    
            elif colid == COL_SEEDS: # #Connected Seed
                if activetorrent:
                    value = self.connection.engine.numseeds
            
            elif colid == COL_PEERS: # #Connected Peer
                if activetorrent:
                    value = self.connection.engine.numpeers
            
            elif colid == COL_COPIES: # #Seeing Copies
                if (activetorrent
                    and self.connection.engine.numcopies is not None):
                    value = float(0.001*int(1000*self.connection.engine.numcopies))
            
            elif colid == COL_PEERPROGRESS: # Peer Avg Progress
                if (self.connection.engine is not None
                    and self.connection.engine.peeravg is not None):
                    value = self.connection.engine.peeravg
            
            elif colid == COL_DLSIZE: # Download Size
                value = self.files.downsize
            
            elif colid == COL_ULSIZE: # Upload Size
                value = self.files.upsize
            
            elif colid == COL_TOTALSPEED: # Total Speed
                if activetorrent:
                    value = self.connection.engine.totalspeed
            
            elif colid == COL_SEEDTIME: # Seeding time
                value = self.connection.seedingtime
            
            elif colid == COL_CONNECTIONS: # Connections
                if activetorrent:
                    value = self.connection.engine.numconnections
            
            elif colid == COL_SEEDOPTION: # Seeding option
                option = int(self.connection.getSeedOption('uploadoption'))
                if option == 0:
                    # Unlimited
                    value = 0.0
                elif option == 1:
                    text = "1." + str(self.connection.getTargetSeedingTime())
                    value = float(text)
                elif option == 2:
                    text = "1." + str(self.connection.getSeedOption('uploadratio'))
                    value = float(text)
            else:
                value = self.getColumnText(colid)
        except:
            value = self.getColumnText(colid)
            
        if value is None or value == "":
            return default
            
        return value
                
    #
    # Get the text representation of a given column's data
    # (used for display)
    #
    def getColumnText(self, colid):
        text = None

        activetorrent = self.status.isActive(checking = False, pause = False)
        
        try:
            if colid == COL_TITLE: # Title
                if self.title is None:
                    text = self.files.filename
                else:
                    text = self.title
                
            elif colid == COL_PROGRESS: # Progress
                progress = self.files.progress
                if self.status.isActive(pause = False):
                    progress = self.connection.engine.progress
                
                # Truncate the progress value rather than round down
                # (will show 99.9% for incomplete torrents rather than 100.0%)
                progress = int(progress * 10)/10.0
                
                text = ('%.1f' % progress) + "%"

            elif colid == COL_BTSTATUS: # BT Status
                text = self.status.getStatusText()

            elif colid == COL_PRIO: # Priority
                priorities = [ self.utility.lang.get('highest'), 
                               self.utility.lang.get('high'), 
                               self.utility.lang.get('normal'), 
                               self.utility.lang.get('low'), 
                               self.utility.lang.get('lowest') ]
                text = priorities[self.prio]

            elif colid == COL_ETA and activetorrent: # ETA
                value = None
                if self.status.completed:
                    if self.connection.getSeedOption('uploadoption') == "0":
                        text = "(oo)"
                    else:
                        value = self.connection.seedingtimeleft
                        text = "(" + self.utility.eta_value(value, truncate=2) + ")"
                elif self.connection.engine.eta is not None:
                    value = self.connection.engine.eta
                    text = self.utility.eta_value(value, truncate=2)

            elif colid == COL_SIZE: # Size                            
                # Some file pieces are set to "download never"
                if self.files.floattotalsize != self.files.realsize:
                    label = self.utility.size_format(self.files.floattotalsize, textonly = True)
                    realsizetext = self.utility.size_format(self.files.realsize, truncate = 1, stopearly = label, applylabel = False)
                    totalsizetext = self.utility.size_format(self.files.floattotalsize, truncate = 1)
                    text = realsizetext + "/" + totalsizetext
                else:
                    text = self.utility.size_format(self.files.floattotalsize)
                    
            elif (colid == COL_DLSPEED
                  and activetorrent
                  and not self.status.completed): # DL Speed
                if self.connection.engine.hasConnections:
                    value = self.connection.engine.rate['down']
                else:
                    value = 0.0
                text = self.utility.speed_format(value)

            elif colid == COL_ULSPEED and activetorrent: # UL Speed
                if self.connection.engine.hasConnections:
                    value = self.connection.engine.rate['up']
                else:
                    value = 0.0
                text = self.utility.speed_format(value)

            elif colid == COL_RATIO: # %U/D Size
                if self.files.downsize == 0.0 : 
                    ratio = ((self.files.upsize/self.files.floattotalsize) * 100)
                else:
                    ratio = ((self.files.upsize/self.files.downsize) * 100)
                text = '%.1f' % (ratio) + "%"

            elif colid == COL_MESSAGE: # Error Message
                text = self.messages["current"]
                # If the error message is a system traceback, write an error
                if text.find("Traceback") != -1:
                    sys.stderr.write(text + "\n")

            elif colid == COL_SEEDS: # #Connected Seed
                seeds = "0"
                if activetorrent:
                    seeds = ('%d' % self.connection.engine.numseeds)

                text = seeds + " (" + str(self.totalseeds) + ")"

            elif colid == COL_PEERS: # #Connected Peer
                peers = "0"
                if activetorrent:
                    peers = ('%d' % self.connection.engine.numpeers)
                    
                text = peers + " (" + str(self.totalpeers) + ")"

            elif (colid == COL_COPIES
                  and activetorrent
                  and self.connection.engine.numcopies is not None): # #Seeing Copies
                text = ('%.3f' % float(0.001*int(1000*self.connection.engine.numcopies)))

            elif (colid == COL_PEERPROGRESS
                  and activetorrent
                  and self.connection.engine.peeravg is not None): # Peer Avg Progress
                text = ('%.1f%%'%self.connection.engine.peeravg)

            elif colid == COL_DLSIZE: # Download Size
                text = self.utility.size_format(self.files.downsize)
                
            elif colid == COL_DLANDTOTALSIZE: # Download Size
                text = self.utility.size_format(self.files.downsize, truncate=1) +'/'+\
                       self.utility.size_format(self.files.floattotalsize, truncate =1)

            elif colid == COL_ULSIZE: # Upload Size
                text = self.utility.size_format(self.files.upsize)

            elif colid == COL_TOTALSPEED and activetorrent: # Total Speed
                text = self.utility.speed_format(self.connection.engine.totalspeed, truncate = 0)

            elif colid == COL_NAME: # Torrent Name
                text = os.path.split(self.src)[1]

            elif colid == COL_DEST: # Destination
                text = self.files.dest

            elif colid == COL_SEEDTIME: # Seeding time
                value = self.connection.seedingtime
                if value > 0:
                    text = self.utility.eta_value(value)

            elif colid == COL_CONNECTIONS and activetorrent: # Connections
                if self.connection.engine is not None:
                    text = ('%d' % self.connection.engine.numconnections)

            elif colid == COL_SEEDOPTION:
                value = self.connection.getSeedOption('uploadoption')
                if value == "0":
                    # Unlimited
                    text = 'oo'
                elif value == "1":
                    targettime = self.connection.getTargetSeedingTime()
                    text = self.utility.eta_value(targettime, 2)
                elif value == "2":
                    text = str(self.connection.getSeedOption('uploadratio')) + "%"
        except:
            nowactive = self.status.isActive(checking = False, pause = False)
            # Just ignore the error if it was caused by the torrent changing
            # from active to inactive
            if activetorrent != nowactive:
                # Note: if we have an error returning the text for
                #       the column used to display errors, just output
                #       to stderr, since we don't want to cause an infinite
                #       loop. 
                data = StringIO()
                print_exc(file = data)
                if colid != 13:
                    self.changeMessage(data.getvalue(), type = "error")
                else:
                    sys.stderr.write(data.getvalue())

        if text is None:
            text = ""
            
        return text

   

    #
    # Update multiple columns in the display
    # if columnlist is None, update all columns
    # (only visible columns will be updated)
    #
    def updateColumns(self, columnlist = None, force = False):

        if DEBUG:
            if threading.currentThread().getName() != "MainThread":
                print >> sys.stderr,"abctorrent: updateColumns thread",threading.currentThread()
                print >> sys.stderr,"abctorrent: NOT MAIN THREAD"
                print_stack()

        if columnlist is None:
            columnlist = range(self.list.columns.minid, self.list.columns.maxid)
            
        try:
            for colid in columnlist:
                #print colid,
                # Don't do anything if ABC is shutting down
                # or minimized
                if self.status.dontupdate or not self.utility.frame.GUIupdate:
                    if DEBUG:
                         print "torrent: update cols: not updating cols, GUIupdate is",self.utility.frame.GUIupdate, time()
                    return

                # Only update if this column is currently shown
                rank = self.list.columns.getRankfromID(colid)
                if (rank == -1):
                    continue
                
                text = self.getColumnText(colid)
                
                if not force:
                    # Only update if the text has changed
                    try:
                        oldtext = self.list.GetItem(self.listindex, rank).GetText()
                    except:
                        oldtext = ""
    
                    if text != oldtext:
                        force = True
                
                if force:
                    self.list.SetStringItem(self.listindex, rank, text)
                    
        except wx.PyDeadObjectError, msg:
            print >> sys.stderr,"abctorrent: error updateColumns:", msg
            pass
               
    #
    # Update the text and background color for the torrent
    # 
    # colorString should be the name of a valid entry in
    #             the config file for a color
    #
    # force allows forcing the color update even if the values
    #       don't appear to have changed
    #       (needed when moving list items, since we're only
    #        comparing the value that we last set the color to
    #        not the acutal color of the list item to save time)
    #
#    def updateColor(self, colorString = None, force = False):
    def updateColor(self, force = False):

        if DEBUG:
            if threading.currentThread().getName() != "MainThread":
                print >> sys.stderr,"abctorrent: updateColour thread",threading.currentThread()
                print >> sys.stderr,"abctorrent: colour NOT MAIN THREAD"
                print_stack()

        # Don't do anything if ABC is shutting down
        if self.status.dontupdate:
            return

        # Don't update display while minimized/shutting down
        if not self.utility.frame.GUIupdate:
            return
        
        colorString = None
        if self.connection.engine is not None:
            colorString = self.connection.engine.color

        if colorString is None:
            colorString = 'color_startup'
        
        color = self.utility.config.Read(colorString, "color")
                    
        # Update color            
        if (self.utility.config.Read('stripedlist', "boolean")) and (self.listindex % 2):
            bgcolor = self.utility.config.Read('color_stripe', "color")
        else:
            # Use system specified background:
            bgcolor = wx.SystemSettings.GetColour(wx.SYS_COLOUR_WINDOW)

        # Only update the color if it has changed
        # (or if the force flag is set to True)
        if (force
            or self.color['bgcolor'] is None
            or bgcolor != self.color['bgcolor']
            or self.color['text'] is None
            or color != self.color['text']):
            
            try:
                item = self.list.GetItem(self.listindex)
                item.SetTextColour(color)
                item.SetBackgroundColour(bgcolor)
                self.list.SetItem(item)
                
                self.color['text'] = color
                self.color['bgcolor'] = bgcolor
            except:
                self.color['text'] = None
                self.color['bgcolor'] = None
                

    #
    # Update the fields that change frequently
    # for active torrents
    #
    def updateSingleItemStatus(self):

        if threading.currentThread().getName() != "MainThread":
            print >> sys.stderr,"abctorrent: updateSingleItem thread",threading.currentThread()
            print >> sys.stderr,"abctorrent: NOT MAIN THREAD"
            print_stack()


        # Ignore 4, 5, 7, 9, 12, 13, 18, 22, 25
        
        # Do check to see if we're done uploading
        self.status.isDoneUploading()
               
        self.updateColumns([COL_PROGRESS, 
                            COL_BTSTATUS, 
                            COL_ETA, 
                            COL_DLSPEED, 
                            COL_ULSPEED, 
                            COL_SEEDS, 
                            COL_PEERS, 
                            COL_COPIES, 
                            COL_PEERPROGRESS, 
                            COL_ULSIZE, 
                            COL_TOTALSPEED, 
                            COL_NAME, 
                            COL_SEEDTIME, 
                            COL_CONNECTIONS])

        self.updateColor('color_startup')
        
    #
    # Get metainfo for the torrent
    #
    def getResponse(self):
        if self.status.isActive():
            #active process
            metainfo = self.connection.engine.dow.getResponse()
        else:
            #not active process
            metainfo = self.utility.getMetainfo(self.src)

        return metainfo

    #
    # Get information about the torrent to return to the webservice
    #
    def getInfo(self, fieldlist = None):
        # Default to returning all fields
        if fieldlist is None:
            fieldlist = range(self.list.columns.minid, self.list.columns.maxid)

        try :
            retmsg = ""

            for colid in fieldlist:
                retmsg += self.getColumnText(colid) + "|"
                       
            retmsg += self.infohash + "\n"
            
            return retmsg
        except:               
            # Should never get to this point
            return "|" * len(fieldlist) + "\n"
              
    #
    # Update the torrent with new scrape information
    #
    def updateScrapeData(self, newpeer, newseed, message = ""):

        if threading.currentThread().getName() != "MainThread":
            print >> sys.stderr,"abctorrent: updateScrapeData thread",threading.currentThread()
            print >> sys.stderr,"abctorrent: NOT MAIN THREAD"
            print_stack()


        self.actions.lastgetscrape = time()
        self.totalpeers = newpeer
        self.totalseeds = newseed
        self.updateColumns([COL_SEEDS, COL_PEERS])
        if message != "":
            if DEBUG:
                print >> sys.stderr,"abctorrent: message: " + message
            
            if message == self.utility.lang.get('scraping'):
                msgtype = "status"
            elif message == self.utility.lang.get('scrapingdone'):
                msgtype = "status"
                message += " (" + \
                           self.utility.lang.get('column14_text') + \
                           ": " + \
                           str(self.totalseeds) + \
                           " / " + \
                           self.utility.lang.get('column15_text') + \
                           ": " + \
                           str(self.totalpeers) + \
                           ")"
            else:
                msgtype = "error"
             
            self.changeMessage(message, msgtype)
        
        # Update detail window
        if self.dialogs.details is not None:
            self.dialogs.details.detailPanel.updateFromABCTorrent()

    def changeMessage(self, message = "", type = "clear"):       

        if threading.currentThread().getName() != "MainThread":
            print >> sys.stderr,"abctorrent: updateScrapeData thread",threading.currentThread()
            print >> sys.stderr,"abctorrent: NOT MAIN THREAD"
            print_stack()


        # Clear the error message
        if type == "clear":
            self.messages["current"] = ""
            self.updateColumns([COL_MESSAGE])
            return
        
        if not message:
            return
        
        now = time()
        self.messages["lasttime"] = now
        
        if type == "error" or type == "status":
            self.messages["current"] = strftime('%H:%M', localtime(now)) + " - " + message
            self.updateColumns([COL_MESSAGE])

        self.messages["log"].append([now, message, type])
        
        if self.dialogs.details is not None:
            self.dialogs.details.messageLogPanel.updateMessageLog()
        
    def makeInactive(self, update = True):          
        self.files.updateProgress()

        if self.status.value == STATUS_HASHCHECK:
            self.status.updateStatus(self.actions.oldstatus)
        elif self.status.value == STATUS_STOP:
            pass
        elif self.connection.engine is not None:
            # Ensure that this part only gets called once
            self.status.updateStatus(STATUS_QUEUE)
           
        # Write out to config
        self.torrentconfig.writeAll()
           
        if update:
            self.updateSingleItemStatus()

    def getTitle(self, kind = "current"):
        title = self.getColumnText(COL_TITLE)
        
        if kind == "original":
            title = self.metainfo['info'][self.namekey]
        elif kind == "torrent":
            torrentfilename = os.path.split(self.src)[1]
            (prefix,ext) = os.path.splitext(torrentfilename)
            title = prefix
        elif kind == "dest":
            if self.files.isFile():
                destloc = self.files.dest
            else:
                destloc = self.files.getProcDest(pathonly = True, checkexists = False)
            title = os.path.split(destloc)[1]
        
        return title

    def changeTitle(self, title):
        if title == self.files.filename:
            self.title = None
        else:
            self.title = title
        
        self.torrentconfig.writeNameParams()
        
        self.updateColumns([COL_TITLE])
            
    # Change the priority for the torrent
    def changePriority(self, prio):
        self.prio = prio
        self.updateColumns([COL_PRIO])
        self.torrentconfig.writePriority()
       

    def remove(self,removefiles):
        # Arno: remove torrentinfo file as well
        try:
            os.remove(self.torrentconfig.filename)
        except:
            pass

        self.connection.deleteTorrentData(self.torrent_hash)
        if removefiles:
            self.files.removeFiles()


    def checkAutoShutdown(self, autoShutdownTime):
        # Check if this torrent is in stop state for more than autoShutdownTime
        
        if self.status.value == STATUS_STOP and self.status.lastStopped != 0:
            return (time() - self.status.lastStopped) > autoShutdownTime
        else:
            return False
        
    # Things to do when shutting down a torrent
    def shutdown(self):
        # Set shutdown flag to true
        self.status.dontupdate = True
        
        self.torrentconfig.writeAll()
        
        if DEBUG:
            print >>sys.stderr,'abctorrent shutdown'
        # Remove abctorrent from librarypanel
        if self.libraryPanel:
            self.libraryPanel.abcTorrentShutdown(self.torrent_hash)
        elif DEBUG:
            print 'abctorrent: has no libraryPanel'
            
        # Delete Detail Window
        ########################
        try:
            if self.dialogs.details is not None:
                self.dialogs.details.killAdv()
        except wx.PyDeadObjectError:
            pass

#        # (if it's currently active, wait for it to stop)
#        self.connection.stopEngine(waitForThread = True)
        self.connection.stopEngine()
        if self.get_on_demand_download():
            # We was VOD-ing
            videoplayer = VideoPlayer.getInstance()
            videoplayer.vod_stopped(self)

        # If this is a helper torrent, remove all traces
        if self.caller_data is not None:
            if DEBUG:
                print >>sys.stderr,"abctorrent: shutdown: Stopping from DOWNLOAD HELP"
            self.mypref_db.deletePreference(self.torrent_hash)
            self.data_manager.setBelongsToMyDowloadHistory(self.torrent_hash, False)
            if self.caller_data.has_key('coordinator_permid'):
                try:
                    os.remove(self.src)
                    os.remove(self.torrentconfig.filename)
                except:
                    pass
                self.files.removeFiles()
                if self.utility.abcquitting:
                    # Normally done in procREMOVE, except when stopping client
                    self.utility.torrents["all"].remove(self)        

        del self.utility.torrents["inactive"][self]
        
        
        
        
    def setLibraryPanel(self, panel):
        self.libraryPanel = panel

    def set_newly_added(self):
        self.newlyadded = True
    
    def clear_newly_added(self):
        ret = self.newlyadded
        self.newlyadded = False
        return ret

    def enable_on_demand_download(self):
        self.download_on_demand = True
        
    def disable_on_demand_download(self):
        self.download_on_demand = False
        
    def get_on_demand_download(self):
        return self.download_on_demand
    
    def set_videoinfo(self,info):
        self.videoinfo = info
        
    def get_videoinfo(self):
        return self.videoinfo
    
    def get_moviestreamtransport(self):
        return self.connection.get_moviestreamtransport()    

    def set_progressinf(self,progressinf):
        self.progressinf = progressinf

    def get_progressinf(self):
        return self.progressinf
    
    def set_previously_active_torrents(self,activetorrents):
        self.prevactivetorrents = activetorrents
        
    def get_previously_active_torrents(self):
        return self.prevactivetorrents

    def is_vodable(self):
        return self.vodable<|MERGE_RESOLUTION|>--- conflicted
+++ resolved
@@ -1,965 +1,962 @@
-import sys
-import wx
-import os
-
-from cStringIO import StringIO
-from sha import sha
-from time import strftime, localtime, time
-from traceback import print_exc,print_stack
-
-from BitTornado.bencode import bencode
-
-from ABC.Torrent.files import TorrentFiles
-from ABC.Torrent.connectmanager import TorrentConnections
-from ABC.Torrent.actions import TorrentActions
-from ABC.Torrent.config import TorrentConfig
-from ABC.Torrent.dialogs import TorrentDialogs
-from ABC.Torrent.status import TorrentStatus
-
-from Utility.constants import * #IGNORE:W0611
-from Tribler.unicode import name2unicode
-from Tribler.Category.Category import Category
-from Tribler.vwxGUI.torrentManager import TorrentDataManager
-from Tribler.Video.VideoPlayer import VideoPlayer,is_vodable
-
-try:
-    True
-except:
-    True = 1
-    False = 0
-
-DEBUG = False
-
-
-import threading
-
-
-
-
-################################################################
-#
-# Class: ABCTorrent
-#
-# Stores information about a torrent and keeps track of its
-# status
-#
-################################################################
-class ABCTorrent:
-    def __init__(self, queue, src = None, dest = None, forceasklocation = False, caller = "", caller_data = None):
-        self.queue = queue
-        self.utility = self.queue.utility
-        self.mypref_db = self.utility.mypref_db
-        self.torrent_db = self.utility.torrent_db
-                
-        self.list = self.utility.list
-        self.listindex = len(self.utility.torrents["all"])
-
-        self.src = src
-        self.caller = caller
-        self.caller_data = caller_data
-
-        self.status = TorrentStatus(self)
-        self.actions = TorrentActions(self)
-        self.dialogs = TorrentDialogs(self)
-        self.connection = TorrentConnections(self)
-
-        if DEBUG:
-            print >>sys.stderr,"abctorrent: forceask is",forceasklocation
-
-        #########
-        self.metainfo = self.getResponse()
-        if self.metainfo is None:
-            return
-
-        # Get infohash first before doing anything else
-        self.infohash = sha(bencode(self.metainfo['info'])).hexdigest()
-        self.torrent_hash = sha(bencode(self.metainfo['info'])).digest()
-                
-        self.torrentconfig = TorrentConfig(self)
-             
-        # check for unicode name
-        self.namekey = name2unicode(self.metainfo)
-
-        # Check for valid windows filename
-        if sys.platform == 'win32':
-            fixedname = self.utility.fixWindowsName(self.metainfo['info'][self.namekey])
-            if fixedname: 
-                self.metainfo['info'][self.namekey] = fixedname
-                # Arno: see name2unicode
-                self.metainfo['info']['name'] = fixedname
-        
-        self.info = self.metainfo['info']
-
-        self.title = None
-        self.newlyadded = False
-                      
-        # Initialize values to defaults
-
-        self.files = TorrentFiles(self)
-        
-        # Setup the destination
-        self.files.setupDest(dest, forceasklocation, caller)
-        
-        if self.files.dest is None:
-            return
-       
-        #########
-
-        # Priority "Normal"
-        priorities = [ self.utility.lang.get('highest'), 
-                       self.utility.lang.get('high'), 
-                       self.utility.lang.get('normal'), 
-                       self.utility.lang.get('low'), 
-                       self.utility.lang.get('lowest') ]
-        currentprio = self.utility.config.Read('defaultpriority', "int")
-        if currentprio < 0:
-            currentprio = 0
-        elif currentprio >= len(priorities):
-            currentprio = len(priorities) - 1
-        self.prio = currentprio
-       
-        self.color = { 'text': None, 
-                       'bgcolor': None } 
-        
-        # Done flag
-        self.messages = { "current": "", 
-                          "log": [], 
-                          "timer": None }
-
-        self.checkedonce = False
-        
-        self.totalpeers = "?"
-        self.totalseeds = "?"
-        
-        self.peer_swarm = {}    # swarm of each torrent, used to display peers on map
-        self.libraryPanel = None
-        
-
-        self.download_on_demand = False
-        self.videoinfo = None
-        self.progressinf = None
-        self.prevactivetorrents = None
-
-        self.vodable = is_vodable(self)
-
-
-    def addTorrentToDB(self):
-        
-        # Arno: Checking for presence in the database causes some problems 
-        # during testing sometimes, and it makes sense to update the database 
-        # to the latest values.
-        if self.torrent_db.hasTorrent(self.torrent_hash):
-            return
-            
-        torrent = {}
-        torrent['torrent_dir'], torrent['torrent_name'] = os.path.split(self.src)
-        #torrent['relevance'] = 100*1000
-        
-        torrent_info = {}
-        torrent_info['name'] = self.info.get(self.namekey, '')
-        length = 0
-        nf = 0
-        if self.info.has_key('length'):
-            length = self.info.get('length', 0)
-            nf = 1
-        elif self.info.has_key('files'):
-            for li in self.info['files']:
-                nf += 1
-                if li.has_key('length'):
-                    length += li['length']
-        torrent_info['length'] = length
-        torrent_info['num_files'] = nf
-        torrent_info['announce'] = self.metainfo.get('announce', '')
-        torrent_info['announce-list'] = self.metainfo.get('announce-list', '')
-        torrent_info['creation date'] = self.metainfo.get('creation date', 0)
-        torrent['info'] = torrent_info
-        torrent['category'] = Category.getInstance()\
-                        .calculateCategory(self.metainfo.get('info', {}), torrent_info['name'])            
-        torrent["ignore_number"] = 0
-        torrent["last_check_time"] = long(time())
-        torrent["retry_number"] = 0
-        torrent["seeder"] = -1
-        torrent["leecher"] = -1
-        torrent["status"] = "unknown"
-#        if (torrent['category'] != []):
-#            print '### one torrent added from abctorrent '+ str(torrent['category']) + '###'
-        
-        self.torrent_db.addTorrent(self.torrent_hash, torrent, new_metadata=True)  
-        self.torrent_db.sync()
-        Category.__reloadFlag = True 
-        if DEBUG:
-            print >> sys.stderr, "abctorrent: add torrent to db", self.infohash, torrent_info
-
-        
-    def addMyPref(self):
-        self.addTorrentToDB()
-        
-        if self.mypref_db.hasPreference(self.torrent_hash):
-            return
-
-        mypref = {}
-        if self.files.dest:
-            mypref['content_dir'] = self.files.dest    #TODO: check
-            mypref['content_name'] = self.files.filename
-
-        # If this is a helper torrent, don't add it as my preference
-        #if self.caller_data is None:
-        self.mypref_db.addPreference(self.torrent_hash, mypref)
-        if self.utility.abcfileframe is not None:
-            self.utility.abcfileframe.updateMyPref()
-            
-        self.data_manager = TorrentDataManager.getInstance(self.utility)
-        self.data_manager.addNewPreference(self.torrent_hash)
-        self.data_manager.setBelongsToMyDowloadHistory(self.torrent_hash, True)
-        
-<<<<<<< HEAD
-=======
-        #if self.caller_data is None:
->>>>>>> f492f61c
-        self.utility.buddycast.addMyPref(self.torrent_hash)
-        if DEBUG:
-            print >> sys.stderr, "abctorrent: add mypref to db", self.infohash, mypref
-        
-    #
-    # Tasks to perform when first starting adding this torrent to the display
-    #
-    def postInitTasks(self,activate=True):        
-        self.utility.torrents["all"].append(self)
-        self.utility.torrents["inactive"][self] = 1
-        
-        # Read extra information about the torrent
-        self.torrentconfig.readAll()
-        
-        if not activate:
-            self.status.value = STATUS_STOP
-    
-        # Add a new item to the list
-        self.list.InsertStringItem(self.listindex, "")
-        
-        # Allow updates
-        self.status.dontupdate = False
-        
-        # Add Status info in List
-        self.updateColumns(force = True)
-        
-        self.updateColor()
-        
-        # Update the size to reflect torrents with pieces set to "download never"
-        self.files.updateRealSize()
-        
-        # Do a quick check to see if it's finished
-        self.status.isDoneUploading()
-
-        self.addMyPref()
-        
-
-    #
-    # As opposed to getColumnText,
-    # this will get numbers in their raw form for doing comparisons
-    # 
-    # default is used when getting values for sorting comparisons
-    # (this way an empty string can be treated as less than 0.0)
-    #
-    def getColumnValue(self, colid = None, default = 0.0):
-        if colid is None:
-            colid = COL_TITLE
-        value = None
-
-        activetorrent = self.status.isActive(checking = False, pause = False)
-        
-        try:
-            if colid == COL_PROGRESS: # Progress
-                progress = self.files.progress
-                if self.status.isActive(pause = False):
-                    progress = self.connection.engine.progress
-                value = progress
-    
-            elif colid == COL_PRIO: # Priority
-                value = self.prio
-    
-            elif colid == COL_ETA: # ETA
-                if activetorrent:
-                    if self.status.completed:
-                        if self.connection.getSeedOption('uploadoption') == '0':
-                            value = 999999999999999
-                        else:
-                            value = self.connection.seedingtimeleft
-                    elif self.connection.engine.eta is not None:
-                        value = self.connection.engine.eta
-    
-            elif colid == COL_SIZE: # Size
-                value = self.files.floattotalsize
-    
-            elif colid == COL_DLSPEED: # DL Speed
-                if activetorrent and not self.status.completed:
-                    if self.connection.engine.hasConnections:
-                        value = self.connection.engine.rate['down']
-                    else:
-                        value = 0.0
-    
-            elif colid == COL_ULSPEED: # UL Speed
-                if activetorrent:
-                    if self.connection.engine.hasConnections:
-                        value = self.connection.engine.rate['up']
-                    else:
-                        value = 0.0
-    
-            elif colid == COL_RATIO: # %U/D Size
-                if self.files.downsize == 0.0 : 
-                    ratio = ((self.files.upsize/self.files.floattotalsize) * 100)
-                else:
-                    ratio = ((self.files.upsize/self.files.downsize) * 100)
-                value = ratio
-    
-            elif colid == COL_SEEDS: # #Connected Seed
-                if activetorrent:
-                    value = self.connection.engine.numseeds
-            
-            elif colid == COL_PEERS: # #Connected Peer
-                if activetorrent:
-                    value = self.connection.engine.numpeers
-            
-            elif colid == COL_COPIES: # #Seeing Copies
-                if (activetorrent
-                    and self.connection.engine.numcopies is not None):
-                    value = float(0.001*int(1000*self.connection.engine.numcopies))
-            
-            elif colid == COL_PEERPROGRESS: # Peer Avg Progress
-                if (self.connection.engine is not None
-                    and self.connection.engine.peeravg is not None):
-                    value = self.connection.engine.peeravg
-            
-            elif colid == COL_DLSIZE: # Download Size
-                value = self.files.downsize
-            
-            elif colid == COL_ULSIZE: # Upload Size
-                value = self.files.upsize
-            
-            elif colid == COL_TOTALSPEED: # Total Speed
-                if activetorrent:
-                    value = self.connection.engine.totalspeed
-            
-            elif colid == COL_SEEDTIME: # Seeding time
-                value = self.connection.seedingtime
-            
-            elif colid == COL_CONNECTIONS: # Connections
-                if activetorrent:
-                    value = self.connection.engine.numconnections
-            
-            elif colid == COL_SEEDOPTION: # Seeding option
-                option = int(self.connection.getSeedOption('uploadoption'))
-                if option == 0:
-                    # Unlimited
-                    value = 0.0
-                elif option == 1:
-                    text = "1." + str(self.connection.getTargetSeedingTime())
-                    value = float(text)
-                elif option == 2:
-                    text = "1." + str(self.connection.getSeedOption('uploadratio'))
-                    value = float(text)
-            else:
-                value = self.getColumnText(colid)
-        except:
-            value = self.getColumnText(colid)
-            
-        if value is None or value == "":
-            return default
-            
-        return value
-                
-    #
-    # Get the text representation of a given column's data
-    # (used for display)
-    #
-    def getColumnText(self, colid):
-        text = None
-
-        activetorrent = self.status.isActive(checking = False, pause = False)
-        
-        try:
-            if colid == COL_TITLE: # Title
-                if self.title is None:
-                    text = self.files.filename
-                else:
-                    text = self.title
-                
-            elif colid == COL_PROGRESS: # Progress
-                progress = self.files.progress
-                if self.status.isActive(pause = False):
-                    progress = self.connection.engine.progress
-                
-                # Truncate the progress value rather than round down
-                # (will show 99.9% for incomplete torrents rather than 100.0%)
-                progress = int(progress * 10)/10.0
-                
-                text = ('%.1f' % progress) + "%"
-
-            elif colid == COL_BTSTATUS: # BT Status
-                text = self.status.getStatusText()
-
-            elif colid == COL_PRIO: # Priority
-                priorities = [ self.utility.lang.get('highest'), 
-                               self.utility.lang.get('high'), 
-                               self.utility.lang.get('normal'), 
-                               self.utility.lang.get('low'), 
-                               self.utility.lang.get('lowest') ]
-                text = priorities[self.prio]
-
-            elif colid == COL_ETA and activetorrent: # ETA
-                value = None
-                if self.status.completed:
-                    if self.connection.getSeedOption('uploadoption') == "0":
-                        text = "(oo)"
-                    else:
-                        value = self.connection.seedingtimeleft
-                        text = "(" + self.utility.eta_value(value, truncate=2) + ")"
-                elif self.connection.engine.eta is not None:
-                    value = self.connection.engine.eta
-                    text = self.utility.eta_value(value, truncate=2)
-
-            elif colid == COL_SIZE: # Size                            
-                # Some file pieces are set to "download never"
-                if self.files.floattotalsize != self.files.realsize:
-                    label = self.utility.size_format(self.files.floattotalsize, textonly = True)
-                    realsizetext = self.utility.size_format(self.files.realsize, truncate = 1, stopearly = label, applylabel = False)
-                    totalsizetext = self.utility.size_format(self.files.floattotalsize, truncate = 1)
-                    text = realsizetext + "/" + totalsizetext
-                else:
-                    text = self.utility.size_format(self.files.floattotalsize)
-                    
-            elif (colid == COL_DLSPEED
-                  and activetorrent
-                  and not self.status.completed): # DL Speed
-                if self.connection.engine.hasConnections:
-                    value = self.connection.engine.rate['down']
-                else:
-                    value = 0.0
-                text = self.utility.speed_format(value)
-
-            elif colid == COL_ULSPEED and activetorrent: # UL Speed
-                if self.connection.engine.hasConnections:
-                    value = self.connection.engine.rate['up']
-                else:
-                    value = 0.0
-                text = self.utility.speed_format(value)
-
-            elif colid == COL_RATIO: # %U/D Size
-                if self.files.downsize == 0.0 : 
-                    ratio = ((self.files.upsize/self.files.floattotalsize) * 100)
-                else:
-                    ratio = ((self.files.upsize/self.files.downsize) * 100)
-                text = '%.1f' % (ratio) + "%"
-
-            elif colid == COL_MESSAGE: # Error Message
-                text = self.messages["current"]
-                # If the error message is a system traceback, write an error
-                if text.find("Traceback") != -1:
-                    sys.stderr.write(text + "\n")
-
-            elif colid == COL_SEEDS: # #Connected Seed
-                seeds = "0"
-                if activetorrent:
-                    seeds = ('%d' % self.connection.engine.numseeds)
-
-                text = seeds + " (" + str(self.totalseeds) + ")"
-
-            elif colid == COL_PEERS: # #Connected Peer
-                peers = "0"
-                if activetorrent:
-                    peers = ('%d' % self.connection.engine.numpeers)
-                    
-                text = peers + " (" + str(self.totalpeers) + ")"
-
-            elif (colid == COL_COPIES
-                  and activetorrent
-                  and self.connection.engine.numcopies is not None): # #Seeing Copies
-                text = ('%.3f' % float(0.001*int(1000*self.connection.engine.numcopies)))
-
-            elif (colid == COL_PEERPROGRESS
-                  and activetorrent
-                  and self.connection.engine.peeravg is not None): # Peer Avg Progress
-                text = ('%.1f%%'%self.connection.engine.peeravg)
-
-            elif colid == COL_DLSIZE: # Download Size
-                text = self.utility.size_format(self.files.downsize)
-                
-            elif colid == COL_DLANDTOTALSIZE: # Download Size
-                text = self.utility.size_format(self.files.downsize, truncate=1) +'/'+\
-                       self.utility.size_format(self.files.floattotalsize, truncate =1)
-
-            elif colid == COL_ULSIZE: # Upload Size
-                text = self.utility.size_format(self.files.upsize)
-
-            elif colid == COL_TOTALSPEED and activetorrent: # Total Speed
-                text = self.utility.speed_format(self.connection.engine.totalspeed, truncate = 0)
-
-            elif colid == COL_NAME: # Torrent Name
-                text = os.path.split(self.src)[1]
-
-            elif colid == COL_DEST: # Destination
-                text = self.files.dest
-
-            elif colid == COL_SEEDTIME: # Seeding time
-                value = self.connection.seedingtime
-                if value > 0:
-                    text = self.utility.eta_value(value)
-
-            elif colid == COL_CONNECTIONS and activetorrent: # Connections
-                if self.connection.engine is not None:
-                    text = ('%d' % self.connection.engine.numconnections)
-
-            elif colid == COL_SEEDOPTION:
-                value = self.connection.getSeedOption('uploadoption')
-                if value == "0":
-                    # Unlimited
-                    text = 'oo'
-                elif value == "1":
-                    targettime = self.connection.getTargetSeedingTime()
-                    text = self.utility.eta_value(targettime, 2)
-                elif value == "2":
-                    text = str(self.connection.getSeedOption('uploadratio')) + "%"
-        except:
-            nowactive = self.status.isActive(checking = False, pause = False)
-            # Just ignore the error if it was caused by the torrent changing
-            # from active to inactive
-            if activetorrent != nowactive:
-                # Note: if we have an error returning the text for
-                #       the column used to display errors, just output
-                #       to stderr, since we don't want to cause an infinite
-                #       loop. 
-                data = StringIO()
-                print_exc(file = data)
-                if colid != 13:
-                    self.changeMessage(data.getvalue(), type = "error")
-                else:
-                    sys.stderr.write(data.getvalue())
-
-        if text is None:
-            text = ""
-            
-        return text
-
-   
-
-    #
-    # Update multiple columns in the display
-    # if columnlist is None, update all columns
-    # (only visible columns will be updated)
-    #
-    def updateColumns(self, columnlist = None, force = False):
-
-        if DEBUG:
-            if threading.currentThread().getName() != "MainThread":
-                print >> sys.stderr,"abctorrent: updateColumns thread",threading.currentThread()
-                print >> sys.stderr,"abctorrent: NOT MAIN THREAD"
-                print_stack()
-
-        if columnlist is None:
-            columnlist = range(self.list.columns.minid, self.list.columns.maxid)
-            
-        try:
-            for colid in columnlist:
-                #print colid,
-                # Don't do anything if ABC is shutting down
-                # or minimized
-                if self.status.dontupdate or not self.utility.frame.GUIupdate:
-                    if DEBUG:
-                         print "torrent: update cols: not updating cols, GUIupdate is",self.utility.frame.GUIupdate, time()
-                    return
-
-                # Only update if this column is currently shown
-                rank = self.list.columns.getRankfromID(colid)
-                if (rank == -1):
-                    continue
-                
-                text = self.getColumnText(colid)
-                
-                if not force:
-                    # Only update if the text has changed
-                    try:
-                        oldtext = self.list.GetItem(self.listindex, rank).GetText()
-                    except:
-                        oldtext = ""
-    
-                    if text != oldtext:
-                        force = True
-                
-                if force:
-                    self.list.SetStringItem(self.listindex, rank, text)
-                    
-        except wx.PyDeadObjectError, msg:
-            print >> sys.stderr,"abctorrent: error updateColumns:", msg
-            pass
-               
-    #
-    # Update the text and background color for the torrent
-    # 
-    # colorString should be the name of a valid entry in
-    #             the config file for a color
-    #
-    # force allows forcing the color update even if the values
-    #       don't appear to have changed
-    #       (needed when moving list items, since we're only
-    #        comparing the value that we last set the color to
-    #        not the acutal color of the list item to save time)
-    #
-#    def updateColor(self, colorString = None, force = False):
-    def updateColor(self, force = False):
-
-        if DEBUG:
-            if threading.currentThread().getName() != "MainThread":
-                print >> sys.stderr,"abctorrent: updateColour thread",threading.currentThread()
-                print >> sys.stderr,"abctorrent: colour NOT MAIN THREAD"
-                print_stack()
-
-        # Don't do anything if ABC is shutting down
-        if self.status.dontupdate:
-            return
-
-        # Don't update display while minimized/shutting down
-        if not self.utility.frame.GUIupdate:
-            return
-        
-        colorString = None
-        if self.connection.engine is not None:
-            colorString = self.connection.engine.color
-
-        if colorString is None:
-            colorString = 'color_startup'
-        
-        color = self.utility.config.Read(colorString, "color")
-                    
-        # Update color            
-        if (self.utility.config.Read('stripedlist', "boolean")) and (self.listindex % 2):
-            bgcolor = self.utility.config.Read('color_stripe', "color")
-        else:
-            # Use system specified background:
-            bgcolor = wx.SystemSettings.GetColour(wx.SYS_COLOUR_WINDOW)
-
-        # Only update the color if it has changed
-        # (or if the force flag is set to True)
-        if (force
-            or self.color['bgcolor'] is None
-            or bgcolor != self.color['bgcolor']
-            or self.color['text'] is None
-            or color != self.color['text']):
-            
-            try:
-                item = self.list.GetItem(self.listindex)
-                item.SetTextColour(color)
-                item.SetBackgroundColour(bgcolor)
-                self.list.SetItem(item)
-                
-                self.color['text'] = color
-                self.color['bgcolor'] = bgcolor
-            except:
-                self.color['text'] = None
-                self.color['bgcolor'] = None
-                
-
-    #
-    # Update the fields that change frequently
-    # for active torrents
-    #
-    def updateSingleItemStatus(self):
-
-        if threading.currentThread().getName() != "MainThread":
-            print >> sys.stderr,"abctorrent: updateSingleItem thread",threading.currentThread()
-            print >> sys.stderr,"abctorrent: NOT MAIN THREAD"
-            print_stack()
-
-
-        # Ignore 4, 5, 7, 9, 12, 13, 18, 22, 25
-        
-        # Do check to see if we're done uploading
-        self.status.isDoneUploading()
-               
-        self.updateColumns([COL_PROGRESS, 
-                            COL_BTSTATUS, 
-                            COL_ETA, 
-                            COL_DLSPEED, 
-                            COL_ULSPEED, 
-                            COL_SEEDS, 
-                            COL_PEERS, 
-                            COL_COPIES, 
-                            COL_PEERPROGRESS, 
-                            COL_ULSIZE, 
-                            COL_TOTALSPEED, 
-                            COL_NAME, 
-                            COL_SEEDTIME, 
-                            COL_CONNECTIONS])
-
-        self.updateColor('color_startup')
-        
-    #
-    # Get metainfo for the torrent
-    #
-    def getResponse(self):
-        if self.status.isActive():
-            #active process
-            metainfo = self.connection.engine.dow.getResponse()
-        else:
-            #not active process
-            metainfo = self.utility.getMetainfo(self.src)
-
-        return metainfo
-
-    #
-    # Get information about the torrent to return to the webservice
-    #
-    def getInfo(self, fieldlist = None):
-        # Default to returning all fields
-        if fieldlist is None:
-            fieldlist = range(self.list.columns.minid, self.list.columns.maxid)
-
-        try :
-            retmsg = ""
-
-            for colid in fieldlist:
-                retmsg += self.getColumnText(colid) + "|"
-                       
-            retmsg += self.infohash + "\n"
-            
-            return retmsg
-        except:               
-            # Should never get to this point
-            return "|" * len(fieldlist) + "\n"
-              
-    #
-    # Update the torrent with new scrape information
-    #
-    def updateScrapeData(self, newpeer, newseed, message = ""):
-
-        if threading.currentThread().getName() != "MainThread":
-            print >> sys.stderr,"abctorrent: updateScrapeData thread",threading.currentThread()
-            print >> sys.stderr,"abctorrent: NOT MAIN THREAD"
-            print_stack()
-
-
-        self.actions.lastgetscrape = time()
-        self.totalpeers = newpeer
-        self.totalseeds = newseed
-        self.updateColumns([COL_SEEDS, COL_PEERS])
-        if message != "":
-            if DEBUG:
-                print >> sys.stderr,"abctorrent: message: " + message
-            
-            if message == self.utility.lang.get('scraping'):
-                msgtype = "status"
-            elif message == self.utility.lang.get('scrapingdone'):
-                msgtype = "status"
-                message += " (" + \
-                           self.utility.lang.get('column14_text') + \
-                           ": " + \
-                           str(self.totalseeds) + \
-                           " / " + \
-                           self.utility.lang.get('column15_text') + \
-                           ": " + \
-                           str(self.totalpeers) + \
-                           ")"
-            else:
-                msgtype = "error"
-             
-            self.changeMessage(message, msgtype)
-        
-        # Update detail window
-        if self.dialogs.details is not None:
-            self.dialogs.details.detailPanel.updateFromABCTorrent()
-
-    def changeMessage(self, message = "", type = "clear"):       
-
-        if threading.currentThread().getName() != "MainThread":
-            print >> sys.stderr,"abctorrent: updateScrapeData thread",threading.currentThread()
-            print >> sys.stderr,"abctorrent: NOT MAIN THREAD"
-            print_stack()
-
-
-        # Clear the error message
-        if type == "clear":
-            self.messages["current"] = ""
-            self.updateColumns([COL_MESSAGE])
-            return
-        
-        if not message:
-            return
-        
-        now = time()
-        self.messages["lasttime"] = now
-        
-        if type == "error" or type == "status":
-            self.messages["current"] = strftime('%H:%M', localtime(now)) + " - " + message
-            self.updateColumns([COL_MESSAGE])
-
-        self.messages["log"].append([now, message, type])
-        
-        if self.dialogs.details is not None:
-            self.dialogs.details.messageLogPanel.updateMessageLog()
-        
-    def makeInactive(self, update = True):          
-        self.files.updateProgress()
-
-        if self.status.value == STATUS_HASHCHECK:
-            self.status.updateStatus(self.actions.oldstatus)
-        elif self.status.value == STATUS_STOP:
-            pass
-        elif self.connection.engine is not None:
-            # Ensure that this part only gets called once
-            self.status.updateStatus(STATUS_QUEUE)
-           
-        # Write out to config
-        self.torrentconfig.writeAll()
-           
-        if update:
-            self.updateSingleItemStatus()
-
-    def getTitle(self, kind = "current"):
-        title = self.getColumnText(COL_TITLE)
-        
-        if kind == "original":
-            title = self.metainfo['info'][self.namekey]
-        elif kind == "torrent":
-            torrentfilename = os.path.split(self.src)[1]
-            (prefix,ext) = os.path.splitext(torrentfilename)
-            title = prefix
-        elif kind == "dest":
-            if self.files.isFile():
-                destloc = self.files.dest
-            else:
-                destloc = self.files.getProcDest(pathonly = True, checkexists = False)
-            title = os.path.split(destloc)[1]
-        
-        return title
-
-    def changeTitle(self, title):
-        if title == self.files.filename:
-            self.title = None
-        else:
-            self.title = title
-        
-        self.torrentconfig.writeNameParams()
-        
-        self.updateColumns([COL_TITLE])
-            
-    # Change the priority for the torrent
-    def changePriority(self, prio):
-        self.prio = prio
-        self.updateColumns([COL_PRIO])
-        self.torrentconfig.writePriority()
-       
-
-    def remove(self,removefiles):
-        # Arno: remove torrentinfo file as well
-        try:
-            os.remove(self.torrentconfig.filename)
-        except:
-            pass
-
-        self.connection.deleteTorrentData(self.torrent_hash)
-        if removefiles:
-            self.files.removeFiles()
-
-
-    def checkAutoShutdown(self, autoShutdownTime):
-        # Check if this torrent is in stop state for more than autoShutdownTime
-        
-        if self.status.value == STATUS_STOP and self.status.lastStopped != 0:
-            return (time() - self.status.lastStopped) > autoShutdownTime
-        else:
-            return False
-        
-    # Things to do when shutting down a torrent
-    def shutdown(self):
-        # Set shutdown flag to true
-        self.status.dontupdate = True
-        
-        self.torrentconfig.writeAll()
-        
-        if DEBUG:
-            print >>sys.stderr,'abctorrent shutdown'
-        # Remove abctorrent from librarypanel
-        if self.libraryPanel:
-            self.libraryPanel.abcTorrentShutdown(self.torrent_hash)
-        elif DEBUG:
-            print 'abctorrent: has no libraryPanel'
-            
-        # Delete Detail Window
-        ########################
-        try:
-            if self.dialogs.details is not None:
-                self.dialogs.details.killAdv()
-        except wx.PyDeadObjectError:
-            pass
-
-#        # (if it's currently active, wait for it to stop)
-#        self.connection.stopEngine(waitForThread = True)
-        self.connection.stopEngine()
-        if self.get_on_demand_download():
-            # We was VOD-ing
-            videoplayer = VideoPlayer.getInstance()
-            videoplayer.vod_stopped(self)
-
-        # If this is a helper torrent, remove all traces
-        if self.caller_data is not None:
-            if DEBUG:
-                print >>sys.stderr,"abctorrent: shutdown: Stopping from DOWNLOAD HELP"
-            self.mypref_db.deletePreference(self.torrent_hash)
-            self.data_manager.setBelongsToMyDowloadHistory(self.torrent_hash, False)
-            if self.caller_data.has_key('coordinator_permid'):
-                try:
-                    os.remove(self.src)
-                    os.remove(self.torrentconfig.filename)
-                except:
-                    pass
-                self.files.removeFiles()
-                if self.utility.abcquitting:
-                    # Normally done in procREMOVE, except when stopping client
-                    self.utility.torrents["all"].remove(self)        
-
-        del self.utility.torrents["inactive"][self]
-        
-        
-        
-        
-    def setLibraryPanel(self, panel):
-        self.libraryPanel = panel
-
-    def set_newly_added(self):
-        self.newlyadded = True
-    
-    def clear_newly_added(self):
-        ret = self.newlyadded
-        self.newlyadded = False
-        return ret
-
-    def enable_on_demand_download(self):
-        self.download_on_demand = True
-        
-    def disable_on_demand_download(self):
-        self.download_on_demand = False
-        
-    def get_on_demand_download(self):
-        return self.download_on_demand
-    
-    def set_videoinfo(self,info):
-        self.videoinfo = info
-        
-    def get_videoinfo(self):
-        return self.videoinfo
-    
-    def get_moviestreamtransport(self):
-        return self.connection.get_moviestreamtransport()    
-
-    def set_progressinf(self,progressinf):
-        self.progressinf = progressinf
-
-    def get_progressinf(self):
-        return self.progressinf
-    
-    def set_previously_active_torrents(self,activetorrents):
-        self.prevactivetorrents = activetorrents
-        
-    def get_previously_active_torrents(self):
-        return self.prevactivetorrents
-
-    def is_vodable(self):
+import sys
+import wx
+import os
+
+from cStringIO import StringIO
+from sha import sha
+from time import strftime, localtime, time
+from traceback import print_exc,print_stack
+
+from BitTornado.bencode import bencode
+
+from ABC.Torrent.files import TorrentFiles
+from ABC.Torrent.connectmanager import TorrentConnections
+from ABC.Torrent.actions import TorrentActions
+from ABC.Torrent.config import TorrentConfig
+from ABC.Torrent.dialogs import TorrentDialogs
+from ABC.Torrent.status import TorrentStatus
+
+from Utility.constants import * #IGNORE:W0611
+from Tribler.unicode import name2unicode
+from Tribler.Category.Category import Category
+from Tribler.vwxGUI.torrentManager import TorrentDataManager
+from Tribler.Video.VideoPlayer import VideoPlayer,is_vodable
+
+try:
+    True
+except:
+    True = 1
+    False = 0
+
+DEBUG = False
+
+
+import threading
+
+
+
+
+################################################################
+#
+# Class: ABCTorrent
+#
+# Stores information about a torrent and keeps track of its
+# status
+#
+################################################################
+class ABCTorrent:
+    def __init__(self, queue, src = None, dest = None, forceasklocation = False, caller = "", caller_data = None):
+        self.queue = queue
+        self.utility = self.queue.utility
+        self.mypref_db = self.utility.mypref_db
+        self.torrent_db = self.utility.torrent_db
+                
+        self.list = self.utility.list
+        self.listindex = len(self.utility.torrents["all"])
+
+        self.src = src
+        self.caller = caller
+        self.caller_data = caller_data
+
+        self.status = TorrentStatus(self)
+        self.actions = TorrentActions(self)
+        self.dialogs = TorrentDialogs(self)
+        self.connection = TorrentConnections(self)
+
+        if DEBUG:
+            print >>sys.stderr,"abctorrent: forceask is",forceasklocation
+
+        #########
+        self.metainfo = self.getResponse()
+        if self.metainfo is None:
+            return
+
+        # Get infohash first before doing anything else
+        self.infohash = sha(bencode(self.metainfo['info'])).hexdigest()
+        self.torrent_hash = sha(bencode(self.metainfo['info'])).digest()
+                
+        self.torrentconfig = TorrentConfig(self)
+             
+        # check for unicode name
+        self.namekey = name2unicode(self.metainfo)
+
+        # Check for valid windows filename
+        if sys.platform == 'win32':
+            fixedname = self.utility.fixWindowsName(self.metainfo['info'][self.namekey])
+            if fixedname: 
+                self.metainfo['info'][self.namekey] = fixedname
+                # Arno: see name2unicode
+                self.metainfo['info']['name'] = fixedname
+        
+        self.info = self.metainfo['info']
+
+        self.title = None
+        self.newlyadded = False
+                      
+        # Initialize values to defaults
+
+        self.files = TorrentFiles(self)
+        
+        # Setup the destination
+        self.files.setupDest(dest, forceasklocation, caller)
+        
+        if self.files.dest is None:
+            return
+       
+        #########
+
+        # Priority "Normal"
+        priorities = [ self.utility.lang.get('highest'), 
+                       self.utility.lang.get('high'), 
+                       self.utility.lang.get('normal'), 
+                       self.utility.lang.get('low'), 
+                       self.utility.lang.get('lowest') ]
+        currentprio = self.utility.config.Read('defaultpriority', "int")
+        if currentprio < 0:
+            currentprio = 0
+        elif currentprio >= len(priorities):
+            currentprio = len(priorities) - 1
+        self.prio = currentprio
+       
+        self.color = { 'text': None, 
+                       'bgcolor': None } 
+        
+        # Done flag
+        self.messages = { "current": "", 
+                          "log": [], 
+                          "timer": None }
+
+        self.checkedonce = False
+        
+        self.totalpeers = "?"
+        self.totalseeds = "?"
+        
+        self.peer_swarm = {}    # swarm of each torrent, used to display peers on map
+        self.libraryPanel = None
+        
+
+        self.download_on_demand = False
+        self.videoinfo = None
+        self.progressinf = None
+        self.prevactivetorrents = None
+
+        self.vodable = is_vodable(self)
+
+
+    def addTorrentToDB(self):
+        
+        # Arno: Checking for presence in the database causes some problems 
+        # during testing sometimes, and it makes sense to update the database 
+        # to the latest values.
+        if self.torrent_db.hasTorrent(self.torrent_hash):
+            return
+            
+        torrent = {}
+        torrent['torrent_dir'], torrent['torrent_name'] = os.path.split(self.src)
+        #torrent['relevance'] = 100*1000
+        
+        torrent_info = {}
+        torrent_info['name'] = self.info.get(self.namekey, '')
+        length = 0
+        nf = 0
+        if self.info.has_key('length'):
+            length = self.info.get('length', 0)
+            nf = 1
+        elif self.info.has_key('files'):
+            for li in self.info['files']:
+                nf += 1
+                if li.has_key('length'):
+                    length += li['length']
+        torrent_info['length'] = length
+        torrent_info['num_files'] = nf
+        torrent_info['announce'] = self.metainfo.get('announce', '')
+        torrent_info['announce-list'] = self.metainfo.get('announce-list', '')
+        torrent_info['creation date'] = self.metainfo.get('creation date', 0)
+        torrent['info'] = torrent_info
+        torrent['category'] = Category.getInstance()\
+                        .calculateCategory(self.metainfo.get('info', {}), torrent_info['name'])            
+        torrent["ignore_number"] = 0
+        torrent["last_check_time"] = long(time())
+        torrent["retry_number"] = 0
+        torrent["seeder"] = -1
+        torrent["leecher"] = -1
+        torrent["status"] = "unknown"
+#        if (torrent['category'] != []):
+#            print '### one torrent added from abctorrent '+ str(torrent['category']) + '###'
+        
+        self.torrent_db.addTorrent(self.torrent_hash, torrent, new_metadata=True)  
+        self.torrent_db.sync()
+        Category.__reloadFlag = True 
+        if DEBUG:
+            print >> sys.stderr, "abctorrent: add torrent to db", self.infohash, torrent_info
+
+        
+    def addMyPref(self):
+        self.addTorrentToDB()
+        
+        if self.mypref_db.hasPreference(self.torrent_hash):
+            return
+
+        mypref = {}
+        if self.files.dest:
+            mypref['content_dir'] = self.files.dest    #TODO: check
+            mypref['content_name'] = self.files.filename
+
+        # If this is a helper torrent, don't add it as my preference
+        #if self.caller_data is None:
+        self.mypref_db.addPreference(self.torrent_hash, mypref)
+        if self.utility.abcfileframe is not None:
+            self.utility.abcfileframe.updateMyPref()
+            
+        self.data_manager = TorrentDataManager.getInstance(self.utility)
+        self.data_manager.addNewPreference(self.torrent_hash)
+        self.data_manager.setBelongsToMyDowloadHistory(self.torrent_hash, True)
+        
+        #if self.caller_data is None:
+        self.utility.buddycast.addMyPref(self.torrent_hash)
+        if DEBUG:
+            print >> sys.stderr, "abctorrent: add mypref to db", self.infohash, mypref
+        
+    #
+    # Tasks to perform when first starting adding this torrent to the display
+    #
+    def postInitTasks(self,activate=True):        
+        self.utility.torrents["all"].append(self)
+        self.utility.torrents["inactive"][self] = 1
+        
+        # Read extra information about the torrent
+        self.torrentconfig.readAll()
+        
+        if not activate:
+            self.status.value = STATUS_STOP
+    
+        # Add a new item to the list
+        self.list.InsertStringItem(self.listindex, "")
+        
+        # Allow updates
+        self.status.dontupdate = False
+        
+        # Add Status info in List
+        self.updateColumns(force = True)
+        
+        self.updateColor()
+        
+        # Update the size to reflect torrents with pieces set to "download never"
+        self.files.updateRealSize()
+        
+        # Do a quick check to see if it's finished
+        self.status.isDoneUploading()
+
+        self.addMyPref()
+        
+
+    #
+    # As opposed to getColumnText,
+    # this will get numbers in their raw form for doing comparisons
+    # 
+    # default is used when getting values for sorting comparisons
+    # (this way an empty string can be treated as less than 0.0)
+    #
+    def getColumnValue(self, colid = None, default = 0.0):
+        if colid is None:
+            colid = COL_TITLE
+        value = None
+
+        activetorrent = self.status.isActive(checking = False, pause = False)
+        
+        try:
+            if colid == COL_PROGRESS: # Progress
+                progress = self.files.progress
+                if self.status.isActive(pause = False):
+                    progress = self.connection.engine.progress
+                value = progress
+    
+            elif colid == COL_PRIO: # Priority
+                value = self.prio
+    
+            elif colid == COL_ETA: # ETA
+                if activetorrent:
+                    if self.status.completed:
+                        if self.connection.getSeedOption('uploadoption') == '0':
+                            value = 999999999999999
+                        else:
+                            value = self.connection.seedingtimeleft
+                    elif self.connection.engine.eta is not None:
+                        value = self.connection.engine.eta
+    
+            elif colid == COL_SIZE: # Size
+                value = self.files.floattotalsize
+    
+            elif colid == COL_DLSPEED: # DL Speed
+                if activetorrent and not self.status.completed:
+                    if self.connection.engine.hasConnections:
+                        value = self.connection.engine.rate['down']
+                    else:
+                        value = 0.0
+    
+            elif colid == COL_ULSPEED: # UL Speed
+                if activetorrent:
+                    if self.connection.engine.hasConnections:
+                        value = self.connection.engine.rate['up']
+                    else:
+                        value = 0.0
+    
+            elif colid == COL_RATIO: # %U/D Size
+                if self.files.downsize == 0.0 : 
+                    ratio = ((self.files.upsize/self.files.floattotalsize) * 100)
+                else:
+                    ratio = ((self.files.upsize/self.files.downsize) * 100)
+                value = ratio
+    
+            elif colid == COL_SEEDS: # #Connected Seed
+                if activetorrent:
+                    value = self.connection.engine.numseeds
+            
+            elif colid == COL_PEERS: # #Connected Peer
+                if activetorrent:
+                    value = self.connection.engine.numpeers
+            
+            elif colid == COL_COPIES: # #Seeing Copies
+                if (activetorrent
+                    and self.connection.engine.numcopies is not None):
+                    value = float(0.001*int(1000*self.connection.engine.numcopies))
+            
+            elif colid == COL_PEERPROGRESS: # Peer Avg Progress
+                if (self.connection.engine is not None
+                    and self.connection.engine.peeravg is not None):
+                    value = self.connection.engine.peeravg
+            
+            elif colid == COL_DLSIZE: # Download Size
+                value = self.files.downsize
+            
+            elif colid == COL_ULSIZE: # Upload Size
+                value = self.files.upsize
+            
+            elif colid == COL_TOTALSPEED: # Total Speed
+                if activetorrent:
+                    value = self.connection.engine.totalspeed
+            
+            elif colid == COL_SEEDTIME: # Seeding time
+                value = self.connection.seedingtime
+            
+            elif colid == COL_CONNECTIONS: # Connections
+                if activetorrent:
+                    value = self.connection.engine.numconnections
+            
+            elif colid == COL_SEEDOPTION: # Seeding option
+                option = int(self.connection.getSeedOption('uploadoption'))
+                if option == 0:
+                    # Unlimited
+                    value = 0.0
+                elif option == 1:
+                    text = "1." + str(self.connection.getTargetSeedingTime())
+                    value = float(text)
+                elif option == 2:
+                    text = "1." + str(self.connection.getSeedOption('uploadratio'))
+                    value = float(text)
+            else:
+                value = self.getColumnText(colid)
+        except:
+            value = self.getColumnText(colid)
+            
+        if value is None or value == "":
+            return default
+            
+        return value
+                
+    #
+    # Get the text representation of a given column's data
+    # (used for display)
+    #
+    def getColumnText(self, colid):
+        text = None
+
+        activetorrent = self.status.isActive(checking = False, pause = False)
+        
+        try:
+            if colid == COL_TITLE: # Title
+                if self.title is None:
+                    text = self.files.filename
+                else:
+                    text = self.title
+                
+            elif colid == COL_PROGRESS: # Progress
+                progress = self.files.progress
+                if self.status.isActive(pause = False):
+                    progress = self.connection.engine.progress
+                
+                # Truncate the progress value rather than round down
+                # (will show 99.9% for incomplete torrents rather than 100.0%)
+                progress = int(progress * 10)/10.0
+                
+                text = ('%.1f' % progress) + "%"
+
+            elif colid == COL_BTSTATUS: # BT Status
+                text = self.status.getStatusText()
+
+            elif colid == COL_PRIO: # Priority
+                priorities = [ self.utility.lang.get('highest'), 
+                               self.utility.lang.get('high'), 
+                               self.utility.lang.get('normal'), 
+                               self.utility.lang.get('low'), 
+                               self.utility.lang.get('lowest') ]
+                text = priorities[self.prio]
+
+            elif colid == COL_ETA and activetorrent: # ETA
+                value = None
+                if self.status.completed:
+                    if self.connection.getSeedOption('uploadoption') == "0":
+                        text = "(oo)"
+                    else:
+                        value = self.connection.seedingtimeleft
+                        text = "(" + self.utility.eta_value(value, truncate=2) + ")"
+                elif self.connection.engine.eta is not None:
+                    value = self.connection.engine.eta
+                    text = self.utility.eta_value(value, truncate=2)
+
+            elif colid == COL_SIZE: # Size                            
+                # Some file pieces are set to "download never"
+                if self.files.floattotalsize != self.files.realsize:
+                    label = self.utility.size_format(self.files.floattotalsize, textonly = True)
+                    realsizetext = self.utility.size_format(self.files.realsize, truncate = 1, stopearly = label, applylabel = False)
+                    totalsizetext = self.utility.size_format(self.files.floattotalsize, truncate = 1)
+                    text = realsizetext + "/" + totalsizetext
+                else:
+                    text = self.utility.size_format(self.files.floattotalsize)
+                    
+            elif (colid == COL_DLSPEED
+                  and activetorrent
+                  and not self.status.completed): # DL Speed
+                if self.connection.engine.hasConnections:
+                    value = self.connection.engine.rate['down']
+                else:
+                    value = 0.0
+                text = self.utility.speed_format(value)
+
+            elif colid == COL_ULSPEED and activetorrent: # UL Speed
+                if self.connection.engine.hasConnections:
+                    value = self.connection.engine.rate['up']
+                else:
+                    value = 0.0
+                text = self.utility.speed_format(value)
+
+            elif colid == COL_RATIO: # %U/D Size
+                if self.files.downsize == 0.0 : 
+                    ratio = ((self.files.upsize/self.files.floattotalsize) * 100)
+                else:
+                    ratio = ((self.files.upsize/self.files.downsize) * 100)
+                text = '%.1f' % (ratio) + "%"
+
+            elif colid == COL_MESSAGE: # Error Message
+                text = self.messages["current"]
+                # If the error message is a system traceback, write an error
+                if text.find("Traceback") != -1:
+                    sys.stderr.write(text + "\n")
+
+            elif colid == COL_SEEDS: # #Connected Seed
+                seeds = "0"
+                if activetorrent:
+                    seeds = ('%d' % self.connection.engine.numseeds)
+
+                text = seeds + " (" + str(self.totalseeds) + ")"
+
+            elif colid == COL_PEERS: # #Connected Peer
+                peers = "0"
+                if activetorrent:
+                    peers = ('%d' % self.connection.engine.numpeers)
+                    
+                text = peers + " (" + str(self.totalpeers) + ")"
+
+            elif (colid == COL_COPIES
+                  and activetorrent
+                  and self.connection.engine.numcopies is not None): # #Seeing Copies
+                text = ('%.3f' % float(0.001*int(1000*self.connection.engine.numcopies)))
+
+            elif (colid == COL_PEERPROGRESS
+                  and activetorrent
+                  and self.connection.engine.peeravg is not None): # Peer Avg Progress
+                text = ('%.1f%%'%self.connection.engine.peeravg)
+
+            elif colid == COL_DLSIZE: # Download Size
+                text = self.utility.size_format(self.files.downsize)
+                
+            elif colid == COL_DLANDTOTALSIZE: # Download Size
+                text = self.utility.size_format(self.files.downsize, truncate=1) +'/'+\
+                       self.utility.size_format(self.files.floattotalsize, truncate =1)
+
+            elif colid == COL_ULSIZE: # Upload Size
+                text = self.utility.size_format(self.files.upsize)
+
+            elif colid == COL_TOTALSPEED and activetorrent: # Total Speed
+                text = self.utility.speed_format(self.connection.engine.totalspeed, truncate = 0)
+
+            elif colid == COL_NAME: # Torrent Name
+                text = os.path.split(self.src)[1]
+
+            elif colid == COL_DEST: # Destination
+                text = self.files.dest
+
+            elif colid == COL_SEEDTIME: # Seeding time
+                value = self.connection.seedingtime
+                if value > 0:
+                    text = self.utility.eta_value(value)
+
+            elif colid == COL_CONNECTIONS and activetorrent: # Connections
+                if self.connection.engine is not None:
+                    text = ('%d' % self.connection.engine.numconnections)
+
+            elif colid == COL_SEEDOPTION:
+                value = self.connection.getSeedOption('uploadoption')
+                if value == "0":
+                    # Unlimited
+                    text = 'oo'
+                elif value == "1":
+                    targettime = self.connection.getTargetSeedingTime()
+                    text = self.utility.eta_value(targettime, 2)
+                elif value == "2":
+                    text = str(self.connection.getSeedOption('uploadratio')) + "%"
+        except:
+            nowactive = self.status.isActive(checking = False, pause = False)
+            # Just ignore the error if it was caused by the torrent changing
+            # from active to inactive
+            if activetorrent != nowactive:
+                # Note: if we have an error returning the text for
+                #       the column used to display errors, just output
+                #       to stderr, since we don't want to cause an infinite
+                #       loop. 
+                data = StringIO()
+                print_exc(file = data)
+                if colid != 13:
+                    self.changeMessage(data.getvalue(), type = "error")
+                else:
+                    sys.stderr.write(data.getvalue())
+
+        if text is None:
+            text = ""
+            
+        return text
+
+   
+
+    #
+    # Update multiple columns in the display
+    # if columnlist is None, update all columns
+    # (only visible columns will be updated)
+    #
+    def updateColumns(self, columnlist = None, force = False):
+
+        if DEBUG:
+            if threading.currentThread().getName() != "MainThread":
+                print >> sys.stderr,"abctorrent: updateColumns thread",threading.currentThread()
+                print >> sys.stderr,"abctorrent: NOT MAIN THREAD"
+                print_stack()
+
+        if columnlist is None:
+            columnlist = range(self.list.columns.minid, self.list.columns.maxid)
+            
+        try:
+            for colid in columnlist:
+                #print colid,
+                # Don't do anything if ABC is shutting down
+                # or minimized
+                if self.status.dontupdate or not self.utility.frame.GUIupdate:
+                    if DEBUG:
+                         print "torrent: update cols: not updating cols, GUIupdate is",self.utility.frame.GUIupdate, time()
+                    return
+
+                # Only update if this column is currently shown
+                rank = self.list.columns.getRankfromID(colid)
+                if (rank == -1):
+                    continue
+                
+                text = self.getColumnText(colid)
+                
+                if not force:
+                    # Only update if the text has changed
+                    try:
+                        oldtext = self.list.GetItem(self.listindex, rank).GetText()
+                    except:
+                        oldtext = ""
+    
+                    if text != oldtext:
+                        force = True
+                
+                if force:
+                    self.list.SetStringItem(self.listindex, rank, text)
+                    
+        except wx.PyDeadObjectError, msg:
+            print >> sys.stderr,"abctorrent: error updateColumns:", msg
+            pass
+               
+    #
+    # Update the text and background color for the torrent
+    # 
+    # colorString should be the name of a valid entry in
+    #             the config file for a color
+    #
+    # force allows forcing the color update even if the values
+    #       don't appear to have changed
+    #       (needed when moving list items, since we're only
+    #        comparing the value that we last set the color to
+    #        not the acutal color of the list item to save time)
+    #
+#    def updateColor(self, colorString = None, force = False):
+    def updateColor(self, force = False):
+
+        if DEBUG:
+            if threading.currentThread().getName() != "MainThread":
+                print >> sys.stderr,"abctorrent: updateColour thread",threading.currentThread()
+                print >> sys.stderr,"abctorrent: colour NOT MAIN THREAD"
+                print_stack()
+
+        # Don't do anything if ABC is shutting down
+        if self.status.dontupdate:
+            return
+
+        # Don't update display while minimized/shutting down
+        if not self.utility.frame.GUIupdate:
+            return
+        
+        colorString = None
+        if self.connection.engine is not None:
+            colorString = self.connection.engine.color
+
+        if colorString is None:
+            colorString = 'color_startup'
+        
+        color = self.utility.config.Read(colorString, "color")
+                    
+        # Update color            
+        if (self.utility.config.Read('stripedlist', "boolean")) and (self.listindex % 2):
+            bgcolor = self.utility.config.Read('color_stripe', "color")
+        else:
+            # Use system specified background:
+            bgcolor = wx.SystemSettings.GetColour(wx.SYS_COLOUR_WINDOW)
+
+        # Only update the color if it has changed
+        # (or if the force flag is set to True)
+        if (force
+            or self.color['bgcolor'] is None
+            or bgcolor != self.color['bgcolor']
+            or self.color['text'] is None
+            or color != self.color['text']):
+            
+            try:
+                item = self.list.GetItem(self.listindex)
+                item.SetTextColour(color)
+                item.SetBackgroundColour(bgcolor)
+                self.list.SetItem(item)
+                
+                self.color['text'] = color
+                self.color['bgcolor'] = bgcolor
+            except:
+                self.color['text'] = None
+                self.color['bgcolor'] = None
+                
+
+    #
+    # Update the fields that change frequently
+    # for active torrents
+    #
+    def updateSingleItemStatus(self):
+
+        if threading.currentThread().getName() != "MainThread":
+            print >> sys.stderr,"abctorrent: updateSingleItem thread",threading.currentThread()
+            print >> sys.stderr,"abctorrent: NOT MAIN THREAD"
+            print_stack()
+
+
+        # Ignore 4, 5, 7, 9, 12, 13, 18, 22, 25
+        
+        # Do check to see if we're done uploading
+        self.status.isDoneUploading()
+               
+        self.updateColumns([COL_PROGRESS, 
+                            COL_BTSTATUS, 
+                            COL_ETA, 
+                            COL_DLSPEED, 
+                            COL_ULSPEED, 
+                            COL_SEEDS, 
+                            COL_PEERS, 
+                            COL_COPIES, 
+                            COL_PEERPROGRESS, 
+                            COL_ULSIZE, 
+                            COL_TOTALSPEED, 
+                            COL_NAME, 
+                            COL_SEEDTIME, 
+                            COL_CONNECTIONS])
+
+        self.updateColor('color_startup')
+        
+    #
+    # Get metainfo for the torrent
+    #
+    def getResponse(self):
+        if self.status.isActive():
+            #active process
+            metainfo = self.connection.engine.dow.getResponse()
+        else:
+            #not active process
+            metainfo = self.utility.getMetainfo(self.src)
+
+        return metainfo
+
+    #
+    # Get information about the torrent to return to the webservice
+    #
+    def getInfo(self, fieldlist = None):
+        # Default to returning all fields
+        if fieldlist is None:
+            fieldlist = range(self.list.columns.minid, self.list.columns.maxid)
+
+        try :
+            retmsg = ""
+
+            for colid in fieldlist:
+                retmsg += self.getColumnText(colid) + "|"
+                       
+            retmsg += self.infohash + "\n"
+            
+            return retmsg
+        except:               
+            # Should never get to this point
+            return "|" * len(fieldlist) + "\n"
+              
+    #
+    # Update the torrent with new scrape information
+    #
+    def updateScrapeData(self, newpeer, newseed, message = ""):
+
+        if threading.currentThread().getName() != "MainThread":
+            print >> sys.stderr,"abctorrent: updateScrapeData thread",threading.currentThread()
+            print >> sys.stderr,"abctorrent: NOT MAIN THREAD"
+            print_stack()
+
+
+        self.actions.lastgetscrape = time()
+        self.totalpeers = newpeer
+        self.totalseeds = newseed
+        self.updateColumns([COL_SEEDS, COL_PEERS])
+        if message != "":
+            if DEBUG:
+                print >> sys.stderr,"abctorrent: message: " + message
+            
+            if message == self.utility.lang.get('scraping'):
+                msgtype = "status"
+            elif message == self.utility.lang.get('scrapingdone'):
+                msgtype = "status"
+                message += " (" + \
+                           self.utility.lang.get('column14_text') + \
+                           ": " + \
+                           str(self.totalseeds) + \
+                           " / " + \
+                           self.utility.lang.get('column15_text') + \
+                           ": " + \
+                           str(self.totalpeers) + \
+                           ")"
+            else:
+                msgtype = "error"
+             
+            self.changeMessage(message, msgtype)
+        
+        # Update detail window
+        if self.dialogs.details is not None:
+            self.dialogs.details.detailPanel.updateFromABCTorrent()
+
+    def changeMessage(self, message = "", type = "clear"):       
+
+        if threading.currentThread().getName() != "MainThread":
+            print >> sys.stderr,"abctorrent: updateScrapeData thread",threading.currentThread()
+            print >> sys.stderr,"abctorrent: NOT MAIN THREAD"
+            print_stack()
+
+
+        # Clear the error message
+        if type == "clear":
+            self.messages["current"] = ""
+            self.updateColumns([COL_MESSAGE])
+            return
+        
+        if not message:
+            return
+        
+        now = time()
+        self.messages["lasttime"] = now
+        
+        if type == "error" or type == "status":
+            self.messages["current"] = strftime('%H:%M', localtime(now)) + " - " + message
+            self.updateColumns([COL_MESSAGE])
+
+        self.messages["log"].append([now, message, type])
+        
+        if self.dialogs.details is not None:
+            self.dialogs.details.messageLogPanel.updateMessageLog()
+        
+    def makeInactive(self, update = True):          
+        self.files.updateProgress()
+
+        if self.status.value == STATUS_HASHCHECK:
+            self.status.updateStatus(self.actions.oldstatus)
+        elif self.status.value == STATUS_STOP:
+            pass
+        elif self.connection.engine is not None:
+            # Ensure that this part only gets called once
+            self.status.updateStatus(STATUS_QUEUE)
+           
+        # Write out to config
+        self.torrentconfig.writeAll()
+           
+        if update:
+            self.updateSingleItemStatus()
+
+    def getTitle(self, kind = "current"):
+        title = self.getColumnText(COL_TITLE)
+        
+        if kind == "original":
+            title = self.metainfo['info'][self.namekey]
+        elif kind == "torrent":
+            torrentfilename = os.path.split(self.src)[1]
+            (prefix,ext) = os.path.splitext(torrentfilename)
+            title = prefix
+        elif kind == "dest":
+            if self.files.isFile():
+                destloc = self.files.dest
+            else:
+                destloc = self.files.getProcDest(pathonly = True, checkexists = False)
+            title = os.path.split(destloc)[1]
+        
+        return title
+
+    def changeTitle(self, title):
+        if title == self.files.filename:
+            self.title = None
+        else:
+            self.title = title
+        
+        self.torrentconfig.writeNameParams()
+        
+        self.updateColumns([COL_TITLE])
+            
+    # Change the priority for the torrent
+    def changePriority(self, prio):
+        self.prio = prio
+        self.updateColumns([COL_PRIO])
+        self.torrentconfig.writePriority()
+       
+
+    def remove(self,removefiles):
+        # Arno: remove torrentinfo file as well
+        try:
+            os.remove(self.torrentconfig.filename)
+        except:
+            pass
+
+        self.connection.deleteTorrentData(self.torrent_hash)
+        if removefiles:
+            self.files.removeFiles()
+
+
+    def checkAutoShutdown(self, autoShutdownTime):
+        # Check if this torrent is in stop state for more than autoShutdownTime
+        
+        if self.status.value == STATUS_STOP and self.status.lastStopped != 0:
+            return (time() - self.status.lastStopped) > autoShutdownTime
+        else:
+            return False
+        
+    # Things to do when shutting down a torrent
+    def shutdown(self):
+        # Set shutdown flag to true
+        self.status.dontupdate = True
+        
+        self.torrentconfig.writeAll()
+        
+        if DEBUG:
+            print >>sys.stderr,'abctorrent shutdown'
+        # Remove abctorrent from librarypanel
+        if self.libraryPanel:
+            self.libraryPanel.abcTorrentShutdown(self.torrent_hash)
+        elif DEBUG:
+            print 'abctorrent: has no libraryPanel'
+            
+        # Delete Detail Window
+        ########################
+        try:
+            if self.dialogs.details is not None:
+                self.dialogs.details.killAdv()
+        except wx.PyDeadObjectError:
+            pass
+
+#        # (if it's currently active, wait for it to stop)
+#        self.connection.stopEngine(waitForThread = True)
+        self.connection.stopEngine()
+        if self.get_on_demand_download():
+            # We was VOD-ing
+            videoplayer = VideoPlayer.getInstance()
+            videoplayer.vod_stopped(self)
+
+        # If this is a helper torrent, remove all traces
+        if self.caller_data is not None:
+            if DEBUG:
+                print >>sys.stderr,"abctorrent: shutdown: Stopping from DOWNLOAD HELP"
+            self.mypref_db.deletePreference(self.torrent_hash)
+            self.data_manager.setBelongsToMyDowloadHistory(self.torrent_hash, False)
+            if self.caller_data.has_key('coordinator_permid'):
+                try:
+                    os.remove(self.src)
+                    os.remove(self.torrentconfig.filename)
+                except:
+                    pass
+                self.files.removeFiles()
+                if self.utility.abcquitting:
+                    # Normally done in procREMOVE, except when stopping client
+                    self.utility.torrents["all"].remove(self)        
+
+        del self.utility.torrents["inactive"][self]
+        
+        
+        
+        
+    def setLibraryPanel(self, panel):
+        self.libraryPanel = panel
+
+    def set_newly_added(self):
+        self.newlyadded = True
+    
+    def clear_newly_added(self):
+        ret = self.newlyadded
+        self.newlyadded = False
+        return ret
+
+    def enable_on_demand_download(self):
+        self.download_on_demand = True
+        
+    def disable_on_demand_download(self):
+        self.download_on_demand = False
+        
+    def get_on_demand_download(self):
+        return self.download_on_demand
+    
+    def set_videoinfo(self,info):
+        self.videoinfo = info
+        
+    def get_videoinfo(self):
+        return self.videoinfo
+    
+    def get_moviestreamtransport(self):
+        return self.connection.get_moviestreamtransport()    
+
+    def set_progressinf(self,progressinf):
+        self.progressinf = progressinf
+
+    def get_progressinf(self):
+        return self.progressinf
+    
+    def set_previously_active_torrents(self,activetorrents):
+        self.prevactivetorrents = activetorrents
+        
+    def get_previously_active_torrents(self):
+        return self.prevactivetorrents
+
+    def is_vodable(self):
         return self.vodable