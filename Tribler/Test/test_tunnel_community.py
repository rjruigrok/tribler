--- conflicted
+++ resolved
@@ -18,11 +18,7 @@
 
 #TODO(emilon): Quick hack to get 6.4.1 out the door, (re tunnel_community tests disabling is_unit_testing flag)
 from os import environ
-<<<<<<< HEAD
-environ["SKIP_OPTIN_DLG"] = "True"
-=======
 environ["TRIBLER_SKIP_OPTIN_DLG"] = "True"
->>>>>>> 4be87fb4
 
 class TestTunnelCommunity(TestGuiAsServer):
 
