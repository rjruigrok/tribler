import os
import sys
import unittest

from time import time
from binascii import unhexlify
from shutil import copy as copyFile

from Tribler.Core.Session import Session
from Tribler.Core.CacheDB.sqlitecachedb import SQLiteCacheDB
from bak_tribler_sdb import *

from Tribler.Core.TorrentDef import TorrentDef
from Tribler.Core.CacheDB.sqlitecachedb import bin2str, str2bin
from Tribler.Core.CacheDB.SqliteCacheDBHandler import TorrentDBHandler, MyPreferenceDBHandler, BasicDBHandler, PeerDBHandler,\
    VoteCastDBHandler, ChannelCastDBHandler, NetworkBuzzDBHandler
from Tribler.Core.RemoteTorrentHandler import RemoteTorrentHandler
from Tribler.Test.test_as_server import AbstractServer

S_TORRENT_PATH_BACKUP = os.path.join(FILES_DIR, 'bak_single.torrent')
M_TORRENT_PATH_BACKUP = os.path.join(FILES_DIR, 'bak_multiple.torrent')

BUSYTIMEOUT = 5000
SQLiteCacheDB.DEBUG = False
DEBUG = False

# ------------------------------------------------------------
<<<<<<< HEAD
# The global teardown that will only be called once.
# We add this to delete the Session.
=======
# The global teardown that will delete the Session.
>>>>>>> 2c832b92
# ------------------------------------------------------------
def teardown():
    if Session.has_instance():
        Session.del_instance()

class AbstractDB(AbstractServer):

    def setUp(self):
        self.setUpCleanup()

        dbpath = init_bak_tribler_sdb('bak_new_tribler.sdb', destination_path=self.getStateDir(), overwrite=True)
        self.sqlitedb = SQLiteCacheDB.getInstance()
        self.sqlitedb.initDB(dbpath, busytimeout=BUSYTIMEOUT)
        self.sqlitedb.waitForUpdateComplete()

    def tearDown(self):
        if SQLiteCacheDB.hasInstance():
            SQLiteCacheDB.getInstance().close_all()
            SQLiteCacheDB.delInstance()

        self.tearDownCleanup()


class TestSqliteBasicDBHandler(AbstractDB):

    def setUp(self):
        AbstractDB.setUp(self)
        self.db = BasicDBHandler(self.sqlitedb, 'Peer')

    def test_size(self):
        size = self.db.size()  # there are 3995 peers in the table, however the upgrade scripts remove 8 superpeers
        assert size == 3987, size

    def test_getOne(self):
        ip = self.db.getOne('ip', peer_id=1)
        assert ip == '1.1.1.1', ip

        pid = self.db.getOne('peer_id', ip='1.1.1.1')
        assert pid == 1, pid

        name = self.db.getOne('name', ip='1.1.1.1', port=1)
        assert name == 'Peer 1', name

        name = self.db.getOne('name', ip='68.108.115.221', port=6882)
        assert name == None, name

        tid = self.db.getOne('peer_id', conj='OR', ip='1.1.1.1', name='Peer 1')
        assert tid == 1, tid

        tid = self.db.getOne('peer_id', conj='OR', ip='1.1.1.1', name='asdfasfasfXXXXXXxx...')
        assert tid == 1, tid

        tid = self.db.getOne('peer_id', conj='OR', ip='1.1.1.123', name='Peer 1')
        assert tid == 1, tid

        lbt = self.db.getOne('last_buddycast', peer_id=1)
        assert lbt == 1193379432, lbt

        name, ip, lbt = self.db.getOne(('name', 'ip', 'last_buddycast'), peer_id=1)
        assert name == 'Peer 1' and ip == '1.1.1.1' and lbt == 1193379432, (name, ip, lbt)

        values = self.db.getOne('*', peer_id=1)
        # 03/02/10 Boudewijn: In contrast to the content of the
        # database, the similarity value is not 12.537961593122299 but
        # 0 because it is reset as the database is upgraded.
        results = (1, u'MFIwEAYHKoZIzj0CAQYFK4EEABoDPgAEAAA6SYI4NHxwQ8P7P8QXgWAP+v8SaMVzF5+fSUHdAMrs6NvL5Epe1nCNSdlBHIjNjEiC5iiwSFZhRLsr', u'Peer 1', u'1.1.1.1', 1, None, 2, 0, 0, 0, 1194966306, 1193379769, 1193379432, 1, 1, 0, 0, 0, 0, 0, 0)

        for i in range(len(values)):
            assert values[i] == results[i], (i, values[i], results[i])

    def test_getAll(self):
        ips = self.db.getAll('ip')
        assert len(ips) == 3987, len(ips)

        ips = self.db.getAll('distinct ip')
        assert len(ips) == 256, len(ips)

        ips = self.db.getAll('ip', "ip like '130.%'")
        assert len(ips) == 16, len(ips)

        ids = self.db.getAll('peer_id', 'thumbnail is NULL')
        assert len(ids) == 3987, len(ids)

        ips = self.db.getAll('ip', "ip like '88.%'", port=88, conj='or')
        assert len(ips) == 16, len(ips)

        ips = self.db.getAll('ip', "ip like '88.%'", port=88, order_by='ip')
        assert len(ips) == 1, len(ips)
        assert ips[0][0] == '88.88.88.88', ips[0]

        names = self.db.getAll('name', "ip like '88.%'", order_by='ip', limit=4, offset=1)
        assert len(names) == 4
        assert names[2][0] == 'Peer 856', names
        # select name from Peer where ip like '88.%' and port==7762 order by ip limit 4 offset 3

        ips = self.db.getAll('count(distinct ip), port', group_by='port')
        # select count(distinct ip), port from Peer group by port
        for nip, port in ips:
            if port == 6881:
                assert nip == 2842, nip
                break


class TestSqlitePeerDBHandler(AbstractDB):

    def setUp(self):
        AbstractDB.setUp(self)

        self.p1 = str2bin('MFIwEAYHKoZIzj0CAQYFK4EEABoDPgAEAAA6SYI4NHxwQ8P7P8QXgWAP+v8SaMVzF5+fSUHdAMrs6NvL5Epe1nCNSdlBHIjNjEiC5iiwSFZhRLsr')
        self.p2 = str2bin('MFIwEAYHKoZIzj0CAQYFK4EEABoDPgAEAABo69alKy95H7RHzvDCsolAurKyrVvtDdT9/DzNAGvky6YejcK4GWQXBkIoQGQgxVEgIn8dwaR9B+3U')
        fake_permid_x = 'fake_permid_x' + '0R0\x10\x00\x07*\x86H\xce=\x02\x01\x06\x05+\x81\x04\x00\x1a\x03>\x00\x04'
        hp = self.sqlitedb.hasPeer(fake_permid_x)
        assert not hp

        self.pdb = PeerDBHandler.getInstance()

    def tearDown(self):
        PeerDBHandler.delInstance()
        AbstractDB.tearDown(self)

    def test_getList(self):
        p1 = self.pdb.getPeer(self.p1)
        p2 = self.pdb.getPeer(self.p2)
        assert isinstance(p1, dict)
        assert isinstance(p2, dict)
        if DEBUG:
            print >> sys.stderr, "singtest_GETLIST P1", repr(p1)
            print >> sys.stderr, "singtest_GETLIST P2", repr(p2)
        assert p1['port'] == 1
        assert p2['port'] == 2

    def test_getPeerSim(self):
        permid_str = 'MFIwEAYHKoZIzj0CAQYFK4EEABoDPgAEACPJqLjmKeMNRwkCNKkPH51gjQ5e7u4s2vWv9I/AALXtpf+bFPtY8cyFv6OCzisYDo+brgqOxAtuNZwP'
        permid = str2bin(permid_str)
        sim = self.pdb.getPeerSim(permid)
        # 03/02/10 Boudewijn: In contrast to the content of the
        # database, the similarity value is not 5.82119645394964 but 0
        # because it is reset as the database is upgraded.
        assert sim == 0

        permid_str = 'MFIwEAYHKoZIzj0CAQYFK4EEABoDPgAEAAB0XbUrw5b8CrTrMZST1SPyrzjgSzIE6ynALtlZASGAb+figVXRRGpKW6MSal3KnEm1/q0P3JPWrhCE'
        permid = str2bin(permid_str)
        sim = self.pdb.getPeerSim(permid)
        assert sim == 0

    def test_getPeerList(self):
        peerlist = self.pdb.getPeerList()
        assert len(peerlist) == 3987
        peerlist.sort()
        assert bin2str(peerlist[345]) == 'MFIwEAYHKoZIzj0CAQYFK4EEABoDPgAEACxVRvG/Gr19EAPJru2Z5gjctEzv973/PJCQIua2ATMP6euq+Kf4gYpdKbsB/PWqJnfY/wSKPHHfIByV'

    def test_getPeers(self):
        peerlist = sorted(self.pdb.getPeerList())
        pl = peerlist[:10]
        peers = self.pdb.getPeers(pl, ['permid', 'peer_id', 'ip', 'port', 'name'])
        # for p in peers: print p
        assert peers[7]['name'] == 'Peer 7'
        assert peers[8]['name'] == 'Peer 8'
        assert peers[1]['ip'] == '1.1.1.1'
        assert peers[3]['peer_id'] == 3

    def test_addPeer(self):
        fake_permid_x = 'fake_permid_x' + '0R0\x10\x00\x07*\x86H\xce=\x02\x01\x06\x05+\x81\x04\x00\x1a\x03>\x00\x04'
        peer_x = {'permid': fake_permid_x, 'ip': '1.2.3.4', 'port': 234,
                  'name': 'fake peer x', 'last_seen': 12345}
        oldsize = self.pdb.size()
        self.pdb.addPeer(fake_permid_x, peer_x)
        assert self.pdb.size() == oldsize + 1, (self.pdb.size(), oldsize + 1)
        # db.addPeer(fake_permid_x, peer_x)
        # assert db.size() == oldsize+1
        p = self.pdb.getPeer(fake_permid_x)
        assert p['ip'] == '1.2.3.4'
        assert p['port'] == 234
        assert p['name'] == 'fake peer x'
#        dns = db.getPeer(fake_permid_x, ('ip','port'))
#        assert dns[0] == '1.2.3.4'
#        assert dns[1] == 234
#        dns = db.getPeer(fake_permid_x+'abcd', ('ip','port'))
#        assert dns == None

        peer_x['ip'] = '4.3.2.1'
        peer_x['port'] = 432
        peer_x['last_seen'] = 1234567
        self.pdb.addPeer(fake_permid_x, peer_x, update_dns=False)
        p = self.pdb.getPeer(fake_permid_x)
        assert p['ip'] == '1.2.3.4'
        assert p['port'] == 234
        assert p['last_seen'] == 1234567, p['last_seen']

        peer_x['ip'] = '4.3.2.1'
        peer_x['port'] = 432
        peer_x['last_seen'] = 12345
        self.pdb.addPeer(fake_permid_x, peer_x, update_dns=True)
        p = self.pdb.getPeer(fake_permid_x)
        assert p['ip'] == '4.3.2.1'
        assert p['port'] == 432
        assert p['last_seen'] == 12345

        peer_x['ip'] = '1.2.3.1'
        peer_x['port'] = 234
        self.pdb.addPeer(fake_permid_x, peer_x, update_dns=False)
        p = self.pdb.getPeer(fake_permid_x)
        assert p['ip'] == '4.3.2.1'
        assert p['port'] == 432
        assert p['last_seen'] == 12345

        peer_x['ip'] = '1.2.3.4'
        peer_x['port'] = 234
        peer_x['last_seen'] = 1234569
        self.pdb.addPeer(fake_permid_x, peer_x, update_dns=True)
        p = self.pdb.getPeer(fake_permid_x)
        assert p['ip'] == '1.2.3.4'
        assert p['port'] == 234
        assert p['last_seen'] == 1234569

        peer_x['ip'] = '1.2.3.5'
        peer_x['port'] = 236
        self.pdb.addPeer(fake_permid_x, peer_x, update_dns=True)
        p = self.pdb.getPeer(fake_permid_x)
        assert p['ip'] == '1.2.3.5'
        assert p['port'] == 236

        self.pdb._db.deletePeer(fake_permid_x, force=True)
        p = self.pdb.getPeer(fake_permid_x)
        assert p == None
        assert self.pdb.size() == oldsize

    def test_aa_hasPeer(self):
        assert self.pdb.hasPeer(self.p1)
        assert self.pdb.hasPeer(self.p2)
        fake_permid_x = 'fake_permid_x' + '0R0\x10\x00\x07*\x86H\xce=\x02\x01\x06\x05+\x81\x04\x00\x1a\x03>\x00\x04'
        assert not self.pdb.hasPeer(fake_permid_x)

    def test_findPeers(self):
        find_list = self.pdb.findPeers('ip', '88.88.88.88')
        assert len(find_list) == 16

        find_list = self.pdb.findPeers('ip', '1.2.3.4')
        assert len(find_list) == 0

        self.pdb = PeerDBHandler.getInstance()
        find_list = self.pdb.findPeers('permid', self.p1)
        assert len(find_list) == 1 and find_list[0]['permid'] == self.p1

    def test_updatePeer(self):
        fake_permid_x = 'fake_permid_x' + '0R0\x10\x00\x07*\x86H\xce=\x02\x01\x06\x05+\x81\x04\x00\x1a\x03>\x00\x04'
        peer_x = {'permid': fake_permid_x, 'ip': '1.2.3.4', 'port': 234,
                  'name': 'fake peer x', 'last_seen': 12345}
        oldsize = self.pdb.size()
        self.pdb.addPeer(fake_permid_x, peer_x)
        assert self.pdb.size() == oldsize + 1, (self.pdb.size(), oldsize + 1)
        p = self.pdb.getPeer(fake_permid_x)
        assert p['ip'] == '1.2.3.4'
        assert p['port'] == 234
        assert p['name'] == 'fake peer x'

        self.pdb.updatePeer(fake_permid_x, ip='4.3.2.1')
        self.pdb.updatePeer(fake_permid_x, port=432)
        self.pdb.updatePeer(fake_permid_x, last_seen=1234567)
        p = self.pdb.getPeer(fake_permid_x)
        assert p['ip'] == '4.3.2.1'
        assert p['port'] == 432
        assert p['last_seen'] == 1234567

        self.pdb._db.deletePeer(fake_permid_x, force=True)
        p = self.pdb.getPeer(fake_permid_x)
        assert p == None
        assert self.pdb.size() == oldsize

    def test_deletePeer(self):
        fake_permid_x = 'fake_permid_x' + '0R0\x10\x00\x07*\x86H\xce=\x02\x01\x06\x05+\x81\x04\x00\x1a\x03>\x00\x04'
        peer_x = {'permid': fake_permid_x, 'ip': '1.2.3.4', 'port': 234,
                  'name': 'fake peer x', 'last_seen': 12345, 'friend': 1, 'superpeer': 0}
        oldsize = self.pdb.size()
        p = self.pdb.getPeer(fake_permid_x)
        assert p == None, p

        self.pdb.addPeer(fake_permid_x, peer_x)
        assert self.pdb.size() == oldsize + 1, (self.pdb.size(), oldsize + 1)
        assert self.pdb.hasPeer(fake_permid_x)
        p = self.pdb.getPeer(fake_permid_x)
        assert p != None

        self.pdb.deletePeer(fake_permid_x, force=False)
        assert self.pdb.hasPeer(fake_permid_x)

        self.pdb.deletePeer(fake_permid_x, force=True)
        assert self.pdb.size() == oldsize
        assert not self.pdb.hasPeer(fake_permid_x)

        p = self.pdb.getPeer(fake_permid_x)
        assert p == None

        self.pdb.deletePeer(fake_permid_x, force=True)
        assert self.pdb.size() == oldsize

        p = self.pdb.getPeer(fake_permid_x)
        assert p == None, p

        self.pdb.deletePeer(fake_permid_x, force=True)
        assert self.pdb.size() == oldsize

    def test_updateTimes(self):
        fake_permid_x = 'fake_permid_x' + '0R0\x10\x00\x07*\x86H\xce=\x02\x01\x06\x05+\x81\x04\x00\x1a\x03>\x00\x04'
        peer_x = {'permid': fake_permid_x, 'ip': '1.2.3.4', 'port': 234,
                  'name': 'fake peer x', 'last_seen': 12345, 'connected_times': 3}
        oldsize = self.pdb.size()
        p = self.pdb.getPeer(fake_permid_x)
        assert p == None, p

        self.pdb.addPeer(fake_permid_x, peer_x)
        assert self.pdb.hasPeer(fake_permid_x)
        assert self.pdb.size() == oldsize + 1, (self.pdb.size(), oldsize + 1)

        self.pdb.updateTimes(fake_permid_x, 'connected_times')
        sql = 'select connected_times from Peer where permid=' + repr(bin2str(fake_permid_x))
        ct = self.pdb._db.fetchone(sql)
        assert ct == 4, ct

        self.pdb.updateTimes(fake_permid_x, 'buddycast_times')
        sql = 'select buddycast_times from Peer where permid=' + repr(bin2str(fake_permid_x))
        ct = self.pdb._db.fetchone(sql)
        assert ct == 1, ct

        self.pdb.updateTimes(fake_permid_x, 'buddycast_times', 3)
        sql = 'select buddycast_times from Peer where permid=' + repr(bin2str(fake_permid_x))
        ct = self.pdb._db.fetchone(sql)
        assert ct == 4, ct

        self.pdb.deletePeer(fake_permid_x, force=True)
        assert not self.pdb.hasPeer(fake_permid_x)

    def test_getPermIDByIP(self):
        fake_permid_x = 'fake_permid_x' + '0R0\x10\x00\x07*\x86H\xce=\x02\x01\x06\x05+\x81\x04\x00\x1a\x03>\x00\x04'
        peer_x = {'permid': fake_permid_x, 'ip': '1.2.3.4', 'port': 234,
                  'name': 'fake peer x', 'last_seen': 12345, 'connected_times': 3}
        oldsize = self.pdb.size()
        p = self.pdb.getPeer(fake_permid_x)
        assert p == None, p

        self.pdb.addPeer(fake_permid_x, peer_x)
        assert self.pdb.hasPeer(fake_permid_x)
        assert self.pdb.size() == oldsize + 1, (self.pdb.size(), oldsize + 1)

        permid = self.pdb.getPermIDByIP('1.2.3.4')
        assert bin2str(permid) == bin2str(fake_permid_x)

        self.pdb.deletePeer(fake_permid_x, force=True)
        assert not self.pdb.hasPeer(fake_permid_x)
        assert self.pdb.size() == oldsize


class TestTorrentDBHandler(AbstractDB):

    def setUp(self):
        AbstractDB.setUp(self)

        self.tdb = TorrentDBHandler.getInstance()
        self.tdb.torrent_dir = FILES_DIR
        self.tdb.mypref_db = MyPreferenceDBHandler.getInstance()
        self.tdb._nb = NetworkBuzzDBHandler.getInstance()

    def tearDown(self):
        TorrentDBHandler.delInstance()
        MyPreferenceDBHandler.delInstance()
        NetworkBuzzDBHandler.delInstance()

        AbstractDB.tearDown(self)

    def test_hasTorrent(self):
        infohash_str = 'AA8cTG7ZuPsyblbRE7CyxsrKUCg='
        infohash = str2bin(infohash_str)
        assert self.tdb.hasTorrent(infohash) == True
        assert self.tdb.hasMetaData(infohash) == True
        fake_infoahsh = 'fake_infohash_100000'
        assert self.tdb.hasTorrent(fake_infoahsh) == False
        assert self.tdb.hasMetaData(fake_infoahsh) == False

    def test_count(self):
        num = self.tdb.getNumberTorrents()
        assert num == 4483, num

    def test_loadTorrents(self):
        torrent_size = self.tdb.getNumberTorrents()
        res = self.tdb.getTorrents()  # only returns good torrents

        assert len(res) == torrent_size, (len(res), torrent_size)
        data = res[0]
        # print data
        assert data['category'][0] in self.tdb.category_table.keys(), data['category']
        assert data['status'] in self.tdb.status_table.keys(), data['status']
        assert data['source'] in self.tdb.src_table.keys(), data['source']
        assert len(data['infohash']) == 20

    def test_add_update_delete_Torrent(self):
        self.addTorrent()
        self.updateTorrent()
        self.deleteTorrent()

    def addTorrent(self):
        old_size = self.tdb.size()
        old_src_size = self.tdb._db.size('TorrentSource')
        old_tracker_size = self.tdb._db.size('TorrentTracker')

        s_infohash = unhexlify('44865489ac16e2f34ea0cd3043cfd970cc24ec09')
        m_infohash = unhexlify('ed81da94d21ad1b305133f2726cdaec5a57fed98')

        sid = self.tdb._db.getTorrentID(s_infohash)
        mid = self.tdb._db.getTorrentID(m_infohash)

        single_torrent_file_path = os.path.join(self.getStateDir(), 'single.torrent')
        multiple_torrent_file_path = os.path.join(self.getStateDir(), 'multiple.torrent')

        copyFile(S_TORRENT_PATH_BACKUP, single_torrent_file_path)
        copyFile(M_TORRENT_PATH_BACKUP, multiple_torrent_file_path)

        single_tdef = TorrentDef.load(single_torrent_file_path)
        assert s_infohash == single_tdef.get_infohash()
        src = 'http://www.rss.com/torrent.xml'
        multiple_tdef = TorrentDef.load(multiple_torrent_file_path)
        assert m_infohash == multiple_tdef.get_infohash()

        self.tdb.addExternalTorrent(single_tdef, extra_info={'filename': single_torrent_file_path})
        self.tdb.addExternalTorrent(multiple_tdef, source=src, extra_info={'filename': multiple_torrent_file_path})

        single_torrent_id = self.tdb._db.getTorrentID(s_infohash)
        multiple_torrent_id = self.tdb._db.getTorrentID(m_infohash)

        assert self.tdb.getInfohash(single_torrent_id) == s_infohash

        single_name = 'Tribler_4.1.7_src.zip'
        multiple_name = 'Tribler_4.1.7_src'

        assert self.tdb.size() == old_size + 2, old_size - self.tdb.size()
        assert old_src_size + 1 == self.tdb._db.size('TorrentSource')
        assert old_tracker_size + 2 == self.tdb._db.size('TorrentTracker'), self.tdb._db.size('TorrentTracker') - old_tracker_size

        sname = self.tdb.getOne('name', torrent_id=single_torrent_id)
        assert sname == single_name, (sname, single_name)
        mname = self.tdb.getOne('name', torrent_id=multiple_torrent_id)
        assert mname == multiple_name, (mname, multiple_name)

        s_size = self.tdb.getOne('length', torrent_id=single_torrent_id)
        assert s_size == 1583233, s_size
        m_size = self.tdb.getOne('length', torrent_id=multiple_torrent_id)
        assert m_size == 5358560, m_size

        # TODO: action is flagged as XXX causing this torrent to be XXX instead of other
        cat = self.tdb.getOne('category_id', torrent_id=multiple_torrent_id)
        # assert cat == 8, cat  # other

        sid = self.tdb._db.getOne('TorrentSource', 'source_id', name=src)
        assert sid > 1
        m_sid = self.tdb.getOne('source_id', torrent_id=multiple_torrent_id)
        assert sid == m_sid
        s_sid = self.tdb.getOne('source_id', torrent_id=single_torrent_id)
        assert 1 == s_sid
        s_status = self.tdb.getOne('status_id', torrent_id=single_torrent_id)
        assert s_status == 0

        m_comment = self.tdb.getOne('comment', torrent_id=multiple_torrent_id)
        comments = 'www.tribler.org'
        assert m_comment.find(comments) > -1
        comments = 'something not inside'
        assert m_comment.find(comments) == -1

        m_trackers = self.tdb.getTracker(m_infohash, 0)  # db._db.getAll('TorrentTracker', 'tracker', 'torrent_id=%d'%multiple_torrent_id)
        assert len(m_trackers) == 1
        assert ('http://tpb.tracker.thepiratebay.org/announce', 1) in m_trackers, m_trackers

        s_torrent = self.tdb.getTorrent(s_infohash)
        m_torrent = self.tdb.getTorrent(m_infohash)
        assert s_torrent['name'] == 'Tribler_4.1.7_src.zip', s_torrent['name']
        assert m_torrent['name'] == 'Tribler_4.1.7_src', m_torrent['name']
        assert m_torrent['last_check_time'] == 0

    def updateTorrent(self):
        s_infohash = unhexlify('44865489ac16e2f34ea0cd3043cfd970cc24ec09')
        m_infohash = unhexlify('ed81da94d21ad1b305133f2726cdaec5a57fed98')
        self.tdb.updateTorrent(m_infohash, relevance=3.1415926, category=['Videoclips'],
                         status='good', progress=23.5, seeder=123, leecher=321,
                         last_check_time=1234567, ignore_number=1, retry_number=2,
                         other_key1='abcd', other_key2=123)
        multiple_torrent_id = self.tdb._db.getTorrentID(m_infohash)
        res_r = self.tdb.getOne('relevance', torrent_id=multiple_torrent_id)
        # assert 3.1415926 == res_r
        self.tdb.updateTorrentRelevance(m_infohash, 1.41421)
        res_r = self.tdb.getOne('relevance', torrent_id=multiple_torrent_id)
        # assert 1.41421 == res_r
        cid = self.tdb.getOne('category_id', torrent_id=multiple_torrent_id)
        # assert cid == 2, cid
        sid = self.tdb.getOne('status_id', torrent_id=multiple_torrent_id)
        assert sid == 1
        p = self.tdb.mypref_db.getOne('progress', torrent_id=multiple_torrent_id)
        assert p == None, p
        seeder = self.tdb.getOne('num_seeders', torrent_id=multiple_torrent_id)
        assert seeder == 123
        leecher = self.tdb.getOne('num_leechers', torrent_id=multiple_torrent_id)
        assert leecher == 321
        last_check_time = self.tdb._db.getOne('TorrentTracker', 'last_check', announce_tier=1, torrent_id=multiple_torrent_id)
        assert last_check_time == 1234567, last_check_time
        ignore_number = self.tdb._db.getOne('TorrentTracker', 'ignored_times', announce_tier=1, torrent_id=multiple_torrent_id)
        assert ignore_number == 1
        retry_number = self.tdb._db.getOne('TorrentTracker', 'retried_times', announce_tier=1, torrent_id=multiple_torrent_id)
        assert retry_number == 2

    def deleteTorrent(self):
        s_infohash = unhexlify('44865489ac16e2f34ea0cd3043cfd970cc24ec09')
        m_infohash = unhexlify('ed81da94d21ad1b305133f2726cdaec5a57fed98')

        assert self.tdb.deleteTorrent(s_infohash, delete_file=True)
        assert self.tdb.deleteTorrent(m_infohash)

        assert not self.tdb.hasTorrent(s_infohash)
        assert not self.tdb.hasTorrent(m_infohash)
        assert not os.path.isfile(os.path.join(self.getStateDir(), 'single.torrent'))
        m_trackers = self.tdb.getTracker(m_infohash, 0)
        assert len(m_trackers) == 0

        # fake_infoahsh = 'fake_infohash_1'+'0R0\x10\x00\x07*\x86H\xce=\x02'
        # 02/02/10 Boudewijn: infohashes must be 20 bytes long
        fake_infoahsh = 'fake_infohash_1' + '0R0\x10\x00'
        assert not self.tdb.deleteTorrent(fake_infoahsh)

        my_infohash_str_126 = 'ByJho7yj9mWY1ORWgCZykLbU1Xc='
        my_infohash = str2bin(my_infohash_str_126)
        assert not self.tdb.deleteTorrent(my_infohash)

    def test_getCollectedTorrentHashes(self):
        res = self.tdb.getNumberCollectedTorrents()
        assert res == 4848, res

    @unittest.skip("TODO, the database thingie shouldn't be deleting files from the FS.")
    def test_freeSpace(self):
        old_res = self.tdb.getNumberCollectedTorrents()
        self.tdb.freeSpace(20)
        res = self.tdb.getNumberCollectedTorrents()
        assert old_res - res == 20


class TestMyPreferenceDBHandler(AbstractDB):

    def setUp(self):
        AbstractDB.setUp(self)

        self.mdb = MyPreferenceDBHandler.getInstance()
        self.mdb.loadData()

    def tearDown(self):
        MyPreferenceDBHandler.delInstance()

        AbstractDB.tearDown(self)

    def test_getPrefList(self):
        pl = self.mdb.getMyPrefListInfohash()
        assert len(pl) == 24

    def test_getCreationTime(self):
        infohash_str_126 = 'ByJho7yj9mWY1ORWgCZykLbU1Xc='
        infohash = str2bin(infohash_str_126)
        ct = self.mdb.getCreationTime(infohash)
        assert ct == 1194966300, ct

    def test_getRecentLivePrefList(self):
        pl = self.mdb.getRecentLivePrefList()
        assert len(pl) == 11, (len(pl), pl)
        infohash_str_126 = 'ByJho7yj9mWY1ORWgCZykLbU1Xc='
        assert bin2str(pl[0]) == infohash_str_126
        infohash_str_1279 = 'R+grUhp884MnFkt6NuLnnauZFsc='
        assert bin2str(pl[1]) == infohash_str_1279

        pl = self.mdb.getRecentLivePrefList(8)
        assert len(pl) == 8, (len(pl), pl)
        assert bin2str(pl[0]) == infohash_str_126
        assert bin2str(pl[1]) == infohash_str_1279

    def test_hasMyPreference(self):
        assert self.mdb.hasMyPreference(126)
        assert self.mdb.hasMyPreference(1279)
        assert not self.mdb.hasMyPreference(1)

    def test_addMyPreference_deletePreference(self):
        p = self.mdb.getOne(('torrent_id', 'destination_path', 'progress', 'creation_time'), torrent_id=126)
        torrent_id = p[0]
        infohash = self.mdb._db.getInfohash(torrent_id)
        destpath = p[1]
        progress = p[2]
        creation_time = p[3]
        self.mdb.deletePreference(torrent_id)
        pl = self.mdb.getMyPrefListInfohash()
        assert len(pl) == 22
        assert infohash not in pl

        data = {'destination_path': destpath}
        self.mdb.addMyPreference(torrent_id, data)
        p2 = self.mdb.getOne(('torrent_id', 'destination_path', 'progress', 'creation_time'), torrent_id=126)
        assert p2[0] == p[0] and p2[1] == p[1] and p2[2] == 0 and time() - p2[3] < 10, p2

        self.mdb.deletePreference(torrent_id)
        pl = self.mdb.getMyPrefListInfohash()
        assert len(pl) == 22
        assert infohash not in pl

        data = {'destination_path': destpath, 'progress': progress, 'creation_time': creation_time}
        self.mdb.addMyPreference(torrent_id, data)
        p3 = self.mdb.getOne(('torrent_id', 'destination_path', 'progress', 'creation_time'), torrent_id=126)
        assert p3 == p, p3

    def test_updateProgress(self):
        infohash_str_126 = 'ByJho7yj9mWY1ORWgCZykLbU1Xc='
        infohash = str2bin(infohash_str_126)
        torrent_id = self.mdb._db.getTorrentID(infohash)
        assert torrent_id == 126
        assert self.mdb.hasMyPreference(torrent_id)
        self.mdb.updateProgress(torrent_id, 3.14)
        p = self.mdb.getOne('progress', torrent_id=torrent_id)
        assert p == 3.14

    def test_getMyPrefListInfohash(self):
        preflist = self.mdb.getMyPrefListInfohash()
        for p in preflist:
            assert not p or len(p) == 20, len(p)
        assert len(preflist) == 24

    def test_getMyPrefStats(self):
        res = self.mdb.getMyPrefStats()
        assert len(res) == 12
        for k in res:
            data = res[k]
            assert len(data) == 3<|MERGE_RESOLUTION|>--- conflicted
+++ resolved
@@ -25,12 +25,7 @@
 DEBUG = False
 
 # ------------------------------------------------------------
-<<<<<<< HEAD
-# The global teardown that will only be called once.
-# We add this to delete the Session.
-=======
 # The global teardown that will delete the Session.
->>>>>>> 2c832b92
 # ------------------------------------------------------------
 def teardown():
     if Session.has_instance():
