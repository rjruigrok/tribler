--- conflicted
+++ resolved
@@ -1,720 +1,718 @@
-<<<<<<< HEAD
-# Written by Niels Zeilemaker
-=======
-import wx
-import sys
-import os
-
->>>>>>> 16bedadc
-from Tribler.Main.vwxGUI.tribler_topButton import LinkStaticText, ImageScrollablePanel
-from Tribler.__init__ import LIBRARYNAME
-from Tribler.Main.vwxGUI.GuiUtility import GUIUtility
-
-from __init__ import LIST_RADIUS
-import sys
-import wx
-
-
-class ListHeaderIcon:
-    __single = None
-    def __init__(self):
-        if ListHeaderIcon.__single:
-            raise RuntimeError, "ListHeaderIcon is singleton"
-        ListHeaderIcon.__single = self
-        self.icons = {}
-        
-    def getInstance(*args, **kw):
-        if ListHeaderIcon.__single is None:
-            ListHeaderIcon(*args, **kw)
-        return ListHeaderIcon.__single
-    getInstance = staticmethod(getInstance)
-    
-    def getBitmaps(self, parent, background):
-        if background not in self.icons:
-            self.icons[background] = self.__createBitmap(parent, background, 'arrow')
-        return self.icons[background]
-    
-    def __createBitmap(self, parent, background, type, flag=0):
-        #There are some strange bugs in RendererNative, the alignment is incorrect of the drawn images
-        #Thus we create a larger bmp, allowing for borders
-        bmp = wx.EmptyBitmap(24,24) 
-        dc = wx.MemoryDC(bmp)
-        dc.SetBackground(wx.Brush(background))
-        dc.Clear()
-        
-        if type == 'arrow':
-            wx.RendererNative.Get().DrawDropArrow(parent, dc, (4, 4, 16, 16), flag) #max size is 16x16, using 4px as a border
-        dc.SelectObject(wx.NullBitmap)
-        
-        #determine actual size of drawn icon, and return this subbitmap
-        bb = wx.RegionFromBitmapColour(bmp, background).GetBox()
-        down = bmp.GetSubBitmap(bb)
-        
-        img = down.ConvertToImage()
-        up = img.Rotate90().Rotate90().ConvertToBitmap()
-        
-        empty = wx.EmptyBitmap(up.GetWidth(), up.GetHeight())
-        dc = wx.MemoryDC(empty)
-        dc.SetBackground(wx.Brush(background))
-        dc.Clear()
-        dc.SelectObject(wx.NullBitmap)
-        return [down, up, empty]
-
-class ListHeader(wx.Panel):
-    def __init__(self, parent, parent_list, columns, radius = LIST_RADIUS):
-        wx.Panel.__init__(self, parent)
-        self.parent_list = parent_list
-        self.columnHeaders = []
-        
-        self.columns = columns
-        self.radius = radius
-
-        self.sortedColumn = -1
-        self.defaultSort = -1
-        self.sortedDirection = False
-        
-        self.scrollBar = None
-
-        self.AddComponents(columns)
-        self.Bind(wx.EVT_PAINT, self.OnPaint)
-        self.Bind(wx.EVT_SIZE, self.OnResize)
-
-    def AddComponents(self, columns):
-        hSizer = wx.BoxSizer(wx.HORIZONTAL)
-        
-        if self.radius > 0:
-            hSizer.AddSpacer((self.radius,10))
-            
-        self.AddColumns(hSizer, self, columns)
-        
-        if self.radius > 0:
-            hSizer.AddSpacer((self.radius,10))
-        
-        self.SetSizer(hSizer)
-        
-    def AddColumns(self, sizer, parent, columns):
-        self.columnHeaders = []
-        
-        down, _, empty = ListHeaderIcon.getInstance().getBitmaps(self, self.GetBackgroundColour())
-        for i in xrange(len(columns)):
-            if columns[i].get('name', '') != '':
-                label = wx.StaticText(parent, i, columns[i]['name'], style = columns[i].get('style',0)|wx.ST_NO_AUTORESIZE)
-                label.Bind(wx.EVT_MOUSE_EVENTS, self.OnMouse)
-                label.SetToolTipString('Click to sort table by %s.'%columns[i]['name'])
-                label.SetCursor(wx.StockCursor(wx.CURSOR_HAND))
-                sizer.Add(label, 0, wx.ALIGN_CENTER_VERTICAL|wx.LEFT|wx.TOP|wx.BOTTOM, 3)
-                
-                if columns[i].get('defaultSorted', False):
-                    label.sortIcon = wx.StaticBitmap(self, -1, down)
-                    self.sortedColumn = i
-                    self.defaultSort = i
-                else:
-                    label.sortIcon = wx.StaticBitmap(self, -1, empty)
-                sizer.Add(label.sortIcon, 0, wx.ALIGN_CENTER_VERTICAL|wx.RIGHT|wx.TOP|wx.BOTTOM, 3)
-                
-                if columns[i]['width'] == wx.LIST_AUTOSIZE_USEHEADER:
-                    columns[i]['width'] = label.GetBestSize()[0] + down.GetWidth()
-                    
-                elif columns[i]['width'] == wx.LIST_AUTOSIZE:
-                    sizer.AddStretchSpacer()
-
-                else:
-                    if isinstance(columns[i]['width'], basestring) and columns[i]['width'].endswith('em'):
-                        test_string = 'T' * int(columns[i]['width'][:-2])
-                        columns[i]['width'] = self.GetTextExtent(test_string)[0] + 6
-                    
-                    remainingWidth = columns[i]['width'] - (label.GetBestSize()[0] + down.GetWidth())
-                    if remainingWidth > 0:
-                        sizer.AddSpacer((remainingWidth, 1))
-                    else:
-                        print >> sys.stderr, "LIST_HEADER: specified width is too small", columns[i]['name'], columns[i]['width']
-                        label.SetSize((label.GetBestSize()[0] + remainingWidth, -1))
-                    
-                self.columnHeaders.append(label)
-            else:
-                spacer = sizer.Add((columns[i]['width'], -1), 0, wx.LEFT|wx.RIGHT, 3)
-                self.columnHeaders.append(spacer)
-        
-                
-        self.scrollBar = sizer.AddSpacer((0,0))
-        self.scrollBar.Show(False)
-        self.scrollBar.sizer = sizer
-    
-    def ResizeColumn(self, column, width):
-        item = self.columnHeaders[column]
-        if item.GetSize()[0] != width:
-            if getattr(item, 'SetSize', None):
-                item.SetSize((width, -1))
-            else:
-                item.SetSpacer((width, -1))
-            
-            if self.scrollBar:
-                self.scrollBar.sizer.Layout()
-
-    def SetSpacerRight(self, right):
-        if self.scrollBar:
-            if right > 0:
-                dirty = False
-                if self.scrollBar.GetSize()[0] != right:
-                    self.scrollBar.SetSpacer((right, 0))
-                    dirty = True
-                if not self.scrollBar.IsShown():
-                    self.scrollBar.Show(True)
-                    dirty = True
-                
-                if dirty:
-                    self.scrollBar.sizer.Layout()
-            else:
-                if self.scrollBar.IsShown():
-                    self.scrollBar.Show(False)
-                    self.scrollBar.sizer.Layout()
-    
-    def OnMouse(self, event):
-        if event.Entering() or event.Moving():
-            label = event.GetEventObject()
-            if not getattr(label, 'selected', False):
-                font = label.GetFont()
-                
-                #Niels: Underline not working on Linux, using italic instead
-                if sys.platform == 'linux2': 
-                    font.SetStyle(wx.ITALIC)
-                else:
-                    font.SetUnderlined(True)
-                label.SetFont(font)
-                
-                label.selected = True
-                
-                for column in self.columnHeaders:
-                    if column != label and isinstance(column, wx.StaticText):
-                        column.selected = False
-                        font = column.GetFont()
-                        if sys.platform == 'linux2':
-                            font.SetStyle(wx.NORMAL)
-                        else:
-                            font.SetUnderlined(False)
-                        column.SetFont(font)
-                
-        elif event.Leaving():
-            label = event.GetEventObject()
-            if getattr(label, 'selected', False):
-                font = label.GetFont()
-                
-                if sys.platform == 'linux2':
-                    font.SetStyle(wx.NORMAL)
-                else:
-                    font.SetUnderlined(False)
-                label.SetFont(font)
-                
-                label.selected = False
-        
-        elif event.LeftUp():
-            self.OnClick(event)
-            
-        event.Skip() #Allow for windows button hovering
-    
-    def OnClick(self, event):
-        newColumn = event.Id
-        
-        if event.Id == self.sortedColumn:
-            newDirection = not self.sortedDirection
-        else:
-            newDirection = self.columns[newColumn].get('sortAsc', False)
-        
-        self.parent_list.OnSort(newColumn, newDirection)
-        self._SetSortedIcon(newColumn, newDirection)
-    
-    def ShowSortedBy(self, column):
-        direction = self.columns[column].get('sortAsc', False)
-        self._SetSortedIcon(column, direction)
-    
-    def _SetSortedIcon(self, newColumn, newDirection):
-        down, up, empty = ListHeaderIcon.getInstance().getBitmaps(self, self.GetBackgroundColour())
-        
-        if self.sortedColumn != -1 and newColumn != self.sortedColumn:
-            prevSort = self.columnHeaders[self.sortedColumn].sortIcon
-            prevSort.SetBitmap(empty)
-            prevSort.Refresh()
-        
-        if newColumn != -1:
-            newSort = self.columnHeaders[newColumn].sortIcon
-            if newDirection: 
-                newSort.SetBitmap(up)
-            else:
-                newSort.SetBitmap(down)
-            newSort.Refresh()
-        
-        self.sortedColumn = newColumn
-        self.sortedDirection = newDirection
-        
-    def Reset(self):
-        if self.defaultSort != -1:
-            defaultDirection = self.columns[self.defaultSort].get('sortAsc', False)
-        else:
-            defaultDirection = False
-        self._SetSortedIcon(self.defaultSort, defaultDirection)
-    
-    def SetBackgroundColour(self, colour):
-        self.backgroundBrush = wx.Brush(colour)
-
-        down, up, empty = ListHeaderIcon.getInstance().getBitmaps(self, colour)
-        for i in range(len(self.columnHeaders)):
-            if getattr(self.columnHeaders[i], 'sortIcon', False):
-                bitmap = self.columnHeaders[i].sortIcon
-                
-                if i == self.sortedColumn:
-                    if self.sortedDirection:
-                        bitmap.SetBitmap(up)
-                    else:
-                        bitmap.SetBitmap(down)
-                else:
-                    bitmap.SetBitmap(empty)
-                bitmap.Refresh()
-        return wx.Panel.SetBackgroundColour(self, colour)
-    
-    def OnPaint(self, event):
-        obj = event.GetEventObject()
-        dc = wx.BufferedPaintDC(obj)
-        dc.Clear()
-        
-        w, h = self.GetClientSize()
-        dc.SetPen(wx.TRANSPARENT_PEN)
-        dc.SetBrush(self.backgroundBrush)
-        
-        if self.radius > 0:
-            dc.DrawRoundedRectangle(0, 0, w, 2*self.radius, self.radius)
-        dc.DrawRectangle(0, self.radius, w, h-self.radius)
-    
-    def OnResize(self, event):
-        self.Refresh()
-        event.Skip()
-        
-class TitleHeader(ListHeader):
-    def __init__(self, parent, parent_list, columns, font_increment = 2, fontweight = wx.FONTWEIGHT_BOLD, radius = LIST_RADIUS):
-        self.font_increment = font_increment
-        self.fontweight = fontweight
-        ListHeader.__init__(self, parent, parent_list, columns, radius = radius)
-    
-    def AddComponents(self, columns):
-        vSizer = wx.BoxSizer(wx.VERTICAL)
-        vSizer.AddSpacer((-1, 3))
-        
-        self.title = wx.StaticText(self)
-        font = self.title.GetFont()
-        font.SetPointSize(font.GetPointSize() + self.font_increment)
-        font.SetWeight(self.fontweight)
-        self.title.SetFont(font)
-        
-        titlePanel = self.GetTitlePanel(self)
-        subtitlePanel = self.GetSubTitlePanel(self)
-        righttitlePanel = self.GetRightTitlePanel(self)
-        belowPanel = self.GetBelowPanel(self)
-        
-        if titlePanel:
-            subSizer = wx.BoxSizer(wx.HORIZONTAL)
-            subSizer.Add(self.title, 0, wx.RIGHT, 3)
-            subSizer.Add(titlePanel, 0, wx.ALIGN_CENTER_VERTICAL)
-            titlePanel = subSizer
-        else:
-            titlePanel = self.title
-
-        if subtitlePanel:
-            subSizer = wx.BoxSizer(wx.VERTICAL)
-            subSizer.Add(titlePanel, 0, wx.BOTTOM, 3)
-            subSizer.Add(subtitlePanel)
-            subtitlePanel = subSizer
-        else:
-            subtitlePanel = titlePanel
-        
-        if righttitlePanel:
-            subSizer = wx.BoxSizer(wx.HORIZONTAL)
-            subSizer.Add(subtitlePanel, 0, wx.RIGHT, 3)
-            subSizer.Add(righttitlePanel, 1)
-            righttitlePanel = subSizer
-        else:
-            righttitlePanel = subtitlePanel
-        
-        vSizer.Add(righttitlePanel, 0, wx.EXPAND|wx.LEFT|wx.RIGHT, self.radius + 3)
-        if belowPanel:
-            vSizer.Add(belowPanel, 1, wx.EXPAND|wx.TOP, 3)
-        
-        if len(columns) > 0:
-            hSizer = wx.BoxSizer(wx.HORIZONTAL)
-            self.AddColumns(hSizer, self, columns)
-            vSizer.AddSpacer((-1, 3))
-            vSizer.Add(hSizer, 0, wx.EXPAND|wx.LEFT|wx.RIGHT, self.radius)
-        self.SetSizer(vSizer)
-    
-    def GetTitlePanel(self, parent):
-        pass
-    def GetSubTitlePanel(self, parent):
-        pass
-    def GetRightTitlePanel(self, parent):
-        pass
-    def GetBelowPanel(self, parent):
-        pass
-    
-    def SetTitle(self, title):
-        if title != self.title.GetLabel():
-            self.Freeze()
-            
-            self.title.SetLabel(title)
-            self.title.Refresh()
-            self.Layout()
-            self.Thaw()
-
-class SubTitleHeader(TitleHeader):
-    def GetSubTitlePanel(self, parent):
-        self.subtitle = wx.StaticText(parent)
-        return self.subtitle
-
-    def SetSubTitle(self, subtitle):
-        if subtitle != self.subtitle.GetLabel():
-            self.Freeze()
-            
-            self.subtitle.SetLabel(subtitle)
-            self.subtitle.Refresh()
-            
-            self.Thaw()
-        
-class ButtonHeader(TitleHeader):
-    def GetRightTitlePanel(self, parent):
-        self.add = wx.Button(parent, -1, "+", style = wx.BU_EXACTFIT)
-        self.add.SetToolTipString('Add a .torrent from an external source.')
-        
-        self.resume = wx.Button(parent, -1, "Resume")
-        self.stop = wx.Button(parent, -1, "Stop")
-        self.delete = wx.Button(parent, -1, "Delete")
-
-        hSizer = wx.BoxSizer(wx.HORIZONTAL)
-        hSizer.AddStretchSpacer()
-        hSizer.Add(self.add)
-        hSizer.Add(self.resume)
-        hSizer.Add(self.stop)
-        hSizer.Add(self.delete)
-        self.SetStates(False, False, False)
-        return hSizer
-
-    def SetEvents(self, add, resume, stop, delete):
-        self.add.Bind(wx.EVT_BUTTON, add)
-        self.resume.Bind(wx.EVT_BUTTON, resume)
-        self.stop.Bind(wx.EVT_BUTTON, stop)
-        self.delete.Bind(wx.EVT_BUTTON, delete)
-        
-    def SetStates(self, resume, stop, delete):
-        self.resume.Enable(resume)
-        self.stop.Enable(stop)
-        self.delete.Enable(delete)
-
-        if resume:
-            self.resume.SetToolTipString('Click to start downloading/seeding this torrent.')
-        else:
-            self.resume.SetToolTip(None)
-
-        if stop:
-            self.stop.SetToolTipString('Click to stop downloading/seeding this torrent.')
-        else:
-            self.stop.SetToolTip(None)
-        
-        if delete:
-            self.delete.SetToolTipString('Click to remove this torrent from your library.')
-        else:
-            self.delete.SetToolTip(None)
-        
-class ManageChannelHeader(SubTitleHeader):
-    def __init__(self, parent, parent_list):
-        TitleHeader.__init__(self, parent, parent_list, [])
-        
-    def SetName(self, name):
-        self.SetTitle(name)
-        
-    def GetRightTitlePanel(self, parent):
-        hSizer = wx.BoxSizer(wx.HORIZONTAL)
-        hSizer.AddStretchSpacer()
-        self.back = wx.Button(parent, wx.ID_BACKWARD, "Go back")
-        hSizer.Add(self.back, 0, wx.LEFT, 5)
-        return hSizer
-
-    def SetEvents(self, back):
-        self.back.Bind(wx.EVT_BUTTON, back)
-        
-    def SetNrTorrents(self, nr, nr_favorites = None):
-        subtitle = ''
-        if nr == 1:
-            subtitle = 'Sharing %d torrent'%nr
-        else:
-            subtitle = 'Sharing %d torrents'%nr
-        
-        if nr > 0 and nr_favorites:
-            if nr_favorites == 0:
-                subtitle += ', but not marked as a favorite yet.'
-            elif nr_favorites == 1:
-                subtitle += ' and 1 Tribler user marked it as one of its favorites.'
-            else:
-                subtitle += ' and '+str(nr_favorites)+' Tribler users marked it as one of their favorites.'
-        self.SetSubTitle(subtitle)
-    
-    def AddColumns(self, sizer, parent, columns):
-        SubTitleHeader.AddColumns(self, sizer, parent, [])
-
-class FamilyFilterHeader(TitleHeader):
-    
-    def GetSubTitlePanel(self, parent):
-        self.family_filter = None
-        self.nrfiltered = 0
-        
-        hSizer = wx.BoxSizer(wx.HORIZONTAL)
-        
-        self.ff = wx.StaticText(parent)
-        self.ffbutton = LinkStaticText(parent, '', None)
-        self.ffbutton.Bind(wx.EVT_LEFT_UP, self.toggleFamilyFilter)
-        
-        hSizer.Add(self.ff)
-        hSizer.Add(self.ffbutton)
-        wx.CallAfter(self.SetFF, True)
-        return hSizer
-    
-    def SetFF(self, family_filter):
-        self.family_filter = family_filter
-        self._SetLabels()
-        
-    def SetFiltered(self, nr):
-        self.nrfiltered = nr
-        self._SetLabels()
-    
-    def SetBackgroundColour(self, colour):
-        TitleHeader.SetBackgroundColour(self, colour)
-        if getattr(self, 'ffbutton', False):
-            self.ffbutton.SetBackgroundColour(colour)
-        
-    def toggleFamilyFilter(self, event):
-        self.parent_list.toggleFamilyFilter()
-    
-    def _SetLabels(self):
-        self.Freeze()
-        if self.family_filter:
-            if self.nrfiltered > 0:
-                self.ff.SetLabel('%d results blocked by Family Filter, '%self.nrfiltered)
-            else:
-                self.ff.SetLabel('Family Filter is On, ')
-            self.ffbutton.SetLabel('turn off')
-        else:
-            self.ff.SetLabel('Family Filter is Off, ')
-            self.ffbutton.SetLabel('turn on')
-        self.Layout()
-        self.Thaw()
-
-class SearchHeader(FamilyFilterHeader):
-    
-    def GetRightTitlePanel(self, parent):
-        self.filter = wx.SearchCtrl(parent)
-        self.filter.SetDescriptiveText('Search within results')
-        self.filter.Bind(wx.EVT_TEXT, self.OnKey)
-        self.filter.SetMinSize((175,-1))
-        
-        hSizer = wx.BoxSizer(wx.HORIZONTAL)
-        hSizer.AddStretchSpacer()
-        hSizer.Add(self.filter, 0, wx.ALIGN_CENTER_VERTICAL)
-        return hSizer
-    
-    def GetTitlePanel(self, parent):
-        hSizer = wx.BoxSizer(wx.HORIZONTAL)
-        self.subtitle = wx.StaticText(parent)
-        hSizer.Add(self.subtitle)
-        panel = FamilyFilterHeader.GetTitlePanel(self, parent)
-        if panel:
-            hSizer.Add(panel)
-        return hSizer
-    
-    def SetSubTitle(self, subtitle):
-        self.subtitle.SetLabel('( %s )'%subtitle)
-    
-    def FilterCorrect(self, regex_correct):
-        pass
-    
-    def SetNrResults(self, nr = None):
-        if nr is not None:
-            self.SetSubTitle('Discovered %d after filter'%nr)
-    
-    def OnKey(self, event):
-        self.parent_list.OnFilter(self.filter.GetValue().strip())
-    
-    def Reset(self):
-        FamilyFilterHeader.Reset(self)
-        self.subtitle.SetLabel('')
-        self.filter.Clear()
-        
-class SearchHelpHeader(SearchHeader):
-    def GetRightTitlePanel(self, parent):
-        hSizer = SearchHeader.GetRightTitlePanel(self, parent)
-
-        #filename = os.path.join(os.path.dirname(__file__), "images", "help.png")
-        gui_utility = GUIUtility.getInstance()
-        filename = os.path.join(gui_utility.vwxGUI_path, "images", "help.png")
-        help = wx.StaticBitmap(parent, -1, wx.Bitmap(filename, wx.BITMAP_TYPE_ANY))
-        help.Bind(wx.EVT_LEFT_UP, self.helpClick)
-        hSizer.Add(help, 0, wx.ALIGN_CENTER_VERTICAL|wx.LEFT, 5)
-
-        return hSizer
-
-    def helpClick(self,event=None):
-        title = 'Search within results'
-        html = """<p>
-        <u>Search within results</u> allows you to filter a list with ease.<br>
-        Typing a simple string, will allow you to filter items. <br>
-        If you type 'ab', only items matching it will be shown: 
-        <ul>
-            <li><b>AB</b>C</li>
-            <li><b>ab</b>c</li>
-            <li>d<b>ab</b>c</li>
-        </ul>
-        <hr>
-        But you can specify more advanced queries. Search within results will additionally allow you to use regex and size filters.
-        I.e. 
-        <ul>
-            <li>'\d{4}' will show only items with a 4 digit number</li>
-            <li>'size=100:200' will show items between 100 and 200 Mbytes</li>
-            <li>'size=:200' will show items smaller than 200 Mbytes</li>
-            <li>'size=100:' will show items larger than 100 Mbytes</li>
-        </ul>
-        </p>"""
-        
-        dlg = wx.Dialog(None, -1, title, style=wx.DEFAULT_DIALOG_STYLE, size=(500,300))
-        dlg.SetBackgroundColour(wx.WHITE)
-
-        sizer = wx.FlexGridSizer(2,2)
-        
-        icon = wx.StaticBitmap(dlg, -1, wx.ArtProvider.GetBitmap(wx.ART_INFORMATION, wx.ART_MESSAGE_BOX))
-        sizer.Add(icon, 0, wx.TOP, 10)
-        
-        hwin = wx.html.HtmlWindow(dlg, -1, size = (500, 300))
-        hwin.SetPage(html)
-        sizer.Add(hwin)
-        
-        sizer.Add((10,0))
-        
-        btn = wx.Button(dlg, wx.ID_OK, 'Ok')
-        sizer.Add(btn, 0, wx.ALIGN_RIGHT, 5)
-        
-        border = wx.BoxSizer()
-        border.Add(sizer, 0, wx.LEFT | wx.RIGHT | wx.BOTTOM, 10)
-        
-        dlg.SetSizerAndFit(border)
-        dlg.ShowModal()
-        dlg.Destroy()
-
-class ChannelHeader(SearchHeader):
-    DESCRIPTION_MAX_HEIGTH = 100
-    
-    def GetRightTitlePanel(self, parent):
-        hSizer = SearchHeader.GetRightTitlePanel(self, parent)
-        self.back = wx.Button(parent, wx.ID_BACKWARD, "Go back")
-        hSizer.Add(self.back, 0, wx.LEFT, 5)
-        return hSizer
-
-    def GetBelowPanel(self, parent):
-        self.descriptionPanel = ImageScrollablePanel(parent)
-        self.descriptionPanel.SetBackgroundColour(wx.WHITE)
-        
-        self.description = wx.StaticText(self.descriptionPanel)
-        sizer = wx.BoxSizer(wx.VERTICAL)
-        sizer.Add(self.description, 1, wx.EXPAND|wx.ALL, 3)
-        
-        self.descriptionPanel.SetSizer(sizer)
-        self.descriptionPanel.Hide()
-        
-        self.descriptionPanel.Bind(wx.EVT_SIZE, lambda event: self.SetDescriptionSpacer())
-        self.descriptionPanel.Bind(wx.EVT_SHOW, lambda event: self.SetDescriptionSpacer())
-        
-        hSizer = wx.BoxSizer(wx.HORIZONTAL)
-        hSizer.Add(self.descriptionPanel, 1, wx.EXPAND|wx.LEFT, self.radius + 3)
-        self.descriptionSpacer = hSizer.AddSpacer((self.radius + 3, 0))
-        self.descriptionSpacer.Show(False)
-        #self.descriptionSpacer.sizer = hSizer
-        return hSizer
-
-    def Reset(self):
-        SearchHeader.Reset(self)
-        self.SetStyle(None)
-    
-    def SetDescriptionSpacer(self):
-        if self.descriptionPanel.IsShown():
-            dirty = False
-            self.descriptionPanel.SetVirtualSizeHints(-1, -1, maxW = self.descriptionPanel.GetClientSize()[0]) #change to allow for scrollbarwidth
-            self.descriptionPanel.SetupScrolling()
-            
-            bestHeight = self.description.GetVirtualSize()[1] + 6
-            minHeight = min(self.DESCRIPTION_MAX_HEIGTH, bestHeight)
-            if self.descriptionPanel.GetMinSize()[1] != minHeight:
-                self.descriptionPanel.SetMinSize((-1, minHeight))
-                dirty = True
-            
-            if bestHeight < self.DESCRIPTION_MAX_HEIGTH:
-                descriptionSpacer = self.radius + 3
-                if self.descriptionSpacer.GetSize()[0] != descriptionSpacer:
-                    self.descriptionSpacer.SetSpacer((descriptionSpacer, 0))
-                    dirty = True
-                    
-                if not self.descriptionSpacer.IsShown():
-                    self.descriptionSpacer.Show(True)
-                    dirty = True
-                    
-            elif self.descriptionSpacer.IsShown():
-                self.descriptionSpacer.Show(False)
-                dirty = True
-            
-            if dirty:
-                self.Layout()
-        
-    def SetEvents(self, back):
-        self.back.Bind(wx.EVT_BUTTON, back)
-    
-    def SetStyle(self, description, font = None, foreground = None, bgImage = None):
-        if description:
-            self.description.SetLabel(description)
-            if font:
-                self.description.SetFont(font)
-            if foreground:
-                self.description.SetForegroundColour(foreground)
-            
-            self.descriptionPanel.SetBitmap(bgImage)
-            self.descriptionPanel.Show()
-        else:
-            self.descriptionPanel.Hide()
-            
-class PlayerHeader(TitleHeader):
-    def __init__(self, parent, parent_list, background, columns, minimize, maximize):
-        self.minimize = minimize
-        self.maximize = maximize
-        TitleHeader.__init__(self, parent, parent_list, columns)
-        self.SetBackgroundColour(background)
-        self.SetTitle('Player')
-        
-        self.ShowMinimized(False)
-    
-    def GetRightTitlePanel(self, parent):
-        self.minimize = wx.StaticBitmap(self, -1, wx.BitmapFromImage(wx.Image(self.minimize, wx.BITMAP_TYPE_ANY)))
-        self.maximize = wx.StaticBitmap(self, -1, wx.BitmapFromImage(wx.Image(self.maximize, wx.BITMAP_TYPE_ANY)))
-        
-        self.minimize.Bind(wx.EVT_LEFT_UP, self.OnClick)
-        self.maximize.Bind(wx.EVT_LEFT_UP, self.OnClick)
-        
-        hSizer = wx.BoxSizer(wx.HORIZONTAL)
-        hSizer.AddStretchSpacer()
-        hSizer.Add(self.minimize)
-        hSizer.Add(self.maximize)
-        return hSizer
-    
-    def OnClick(self, event):
-        if self.minimize.IsShown():
-            self.parent_list.OnMinimize()
-        else:
-            self.parent_list.OnMaximize()
-        
-    def ShowMinimized(self, minimized):
-        self.Freeze()
-        self.minimize.Show(minimized)
-        self.maximize.Show(not minimized)
-        
-        self.title.Show(minimized)
-        self.Layout()
-        self.Thaw()
+# Written by Niels Zeilemaker
+import wx
+import sys
+import os
+
+from Tribler.Main.vwxGUI.tribler_topButton import LinkStaticText, ImageScrollablePanel
+from Tribler.__init__ import LIBRARYNAME
+from Tribler.Main.vwxGUI.GuiUtility import GUIUtility
+
+from __init__ import LIST_RADIUS
+import sys
+import wx
+
+
+class ListHeaderIcon:
+    __single = None
+    def __init__(self):
+        if ListHeaderIcon.__single:
+            raise RuntimeError, "ListHeaderIcon is singleton"
+        ListHeaderIcon.__single = self
+        self.icons = {}
+        
+    def getInstance(*args, **kw):
+        if ListHeaderIcon.__single is None:
+            ListHeaderIcon(*args, **kw)
+        return ListHeaderIcon.__single
+    getInstance = staticmethod(getInstance)
+    
+    def getBitmaps(self, parent, background):
+        if background not in self.icons:
+            self.icons[background] = self.__createBitmap(parent, background, 'arrow')
+        return self.icons[background]
+    
+    def __createBitmap(self, parent, background, type, flag=0):
+        #There are some strange bugs in RendererNative, the alignment is incorrect of the drawn images
+        #Thus we create a larger bmp, allowing for borders
+        bmp = wx.EmptyBitmap(24,24) 
+        dc = wx.MemoryDC(bmp)
+        dc.SetBackground(wx.Brush(background))
+        dc.Clear()
+        
+        if type == 'arrow':
+            wx.RendererNative.Get().DrawDropArrow(parent, dc, (4, 4, 16, 16), flag) #max size is 16x16, using 4px as a border
+        dc.SelectObject(wx.NullBitmap)
+        
+        #determine actual size of drawn icon, and return this subbitmap
+        bb = wx.RegionFromBitmapColour(bmp, background).GetBox()
+        down = bmp.GetSubBitmap(bb)
+        
+        img = down.ConvertToImage()
+        up = img.Rotate90().Rotate90().ConvertToBitmap()
+        
+        empty = wx.EmptyBitmap(up.GetWidth(), up.GetHeight())
+        dc = wx.MemoryDC(empty)
+        dc.SetBackground(wx.Brush(background))
+        dc.Clear()
+        dc.SelectObject(wx.NullBitmap)
+        return [down, up, empty]
+
+class ListHeader(wx.Panel):
+    def __init__(self, parent, parent_list, columns, radius = LIST_RADIUS):
+        wx.Panel.__init__(self, parent)
+        self.parent_list = parent_list
+        self.columnHeaders = []
+        
+        self.columns = columns
+        self.radius = radius
+
+        self.sortedColumn = -1
+        self.defaultSort = -1
+        self.sortedDirection = False
+        
+        self.scrollBar = None
+
+        self.AddComponents(columns)
+        self.Bind(wx.EVT_PAINT, self.OnPaint)
+        self.Bind(wx.EVT_SIZE, self.OnResize)
+
+    def AddComponents(self, columns):
+        hSizer = wx.BoxSizer(wx.HORIZONTAL)
+        
+        if self.radius > 0:
+            hSizer.AddSpacer((self.radius,10))
+            
+        self.AddColumns(hSizer, self, columns)
+        
+        if self.radius > 0:
+            hSizer.AddSpacer((self.radius,10))
+        
+        self.SetSizer(hSizer)
+        
+    def AddColumns(self, sizer, parent, columns):
+        self.columnHeaders = []
+        
+        down, _, empty = ListHeaderIcon.getInstance().getBitmaps(self, self.GetBackgroundColour())
+        for i in xrange(len(columns)):
+            if columns[i].get('name', '') != '':
+                label = wx.StaticText(parent, i, columns[i]['name'], style = columns[i].get('style',0)|wx.ST_NO_AUTORESIZE)
+                label.Bind(wx.EVT_MOUSE_EVENTS, self.OnMouse)
+                label.SetToolTipString('Click to sort table by %s.'%columns[i]['name'])
+                label.SetCursor(wx.StockCursor(wx.CURSOR_HAND))
+                sizer.Add(label, 0, wx.ALIGN_CENTER_VERTICAL|wx.LEFT|wx.TOP|wx.BOTTOM, 3)
+                
+                if columns[i].get('defaultSorted', False):
+                    label.sortIcon = wx.StaticBitmap(self, -1, down)
+                    self.sortedColumn = i
+                    self.defaultSort = i
+                else:
+                    label.sortIcon = wx.StaticBitmap(self, -1, empty)
+                sizer.Add(label.sortIcon, 0, wx.ALIGN_CENTER_VERTICAL|wx.RIGHT|wx.TOP|wx.BOTTOM, 3)
+                
+                if columns[i]['width'] == wx.LIST_AUTOSIZE_USEHEADER:
+                    columns[i]['width'] = label.GetBestSize()[0] + down.GetWidth()
+                    
+                elif columns[i]['width'] == wx.LIST_AUTOSIZE:
+                    sizer.AddStretchSpacer()
+
+                else:
+                    if isinstance(columns[i]['width'], basestring) and columns[i]['width'].endswith('em'):
+                        test_string = 'T' * int(columns[i]['width'][:-2])
+                        columns[i]['width'] = self.GetTextExtent(test_string)[0] + 6
+                    
+                    remainingWidth = columns[i]['width'] - (label.GetBestSize()[0] + down.GetWidth())
+                    if remainingWidth > 0:
+                        sizer.AddSpacer((remainingWidth, 1))
+                    else:
+                        print >> sys.stderr, "LIST_HEADER: specified width is too small", columns[i]['name'], columns[i]['width']
+                        label.SetSize((label.GetBestSize()[0] + remainingWidth, -1))
+                    
+                self.columnHeaders.append(label)
+            else:
+                spacer = sizer.Add((columns[i]['width'], -1), 0, wx.LEFT|wx.RIGHT, 3)
+                self.columnHeaders.append(spacer)
+        
+                
+        self.scrollBar = sizer.AddSpacer((0,0))
+        self.scrollBar.Show(False)
+        self.scrollBar.sizer = sizer
+    
+    def ResizeColumn(self, column, width):
+        item = self.columnHeaders[column]
+        if item.GetSize()[0] != width:
+            if getattr(item, 'SetSize', None):
+                item.SetSize((width, -1))
+            else:
+                item.SetSpacer((width, -1))
+            
+            if self.scrollBar:
+                self.scrollBar.sizer.Layout()
+
+    def SetSpacerRight(self, right):
+        if self.scrollBar:
+            if right > 0:
+                dirty = False
+                if self.scrollBar.GetSize()[0] != right:
+                    self.scrollBar.SetSpacer((right, 0))
+                    dirty = True
+                if not self.scrollBar.IsShown():
+                    self.scrollBar.Show(True)
+                    dirty = True
+                
+                if dirty:
+                    self.scrollBar.sizer.Layout()
+            else:
+                if self.scrollBar.IsShown():
+                    self.scrollBar.Show(False)
+                    self.scrollBar.sizer.Layout()
+    
+    def OnMouse(self, event):
+        if event.Entering() or event.Moving():
+            label = event.GetEventObject()
+            if not getattr(label, 'selected', False):
+                font = label.GetFont()
+                
+                #Niels: Underline not working on Linux, using italic instead
+                if sys.platform == 'linux2': 
+                    font.SetStyle(wx.ITALIC)
+                else:
+                    font.SetUnderlined(True)
+                label.SetFont(font)
+                
+                label.selected = True
+                
+                for column in self.columnHeaders:
+                    if column != label and isinstance(column, wx.StaticText):
+                        column.selected = False
+                        font = column.GetFont()
+                        if sys.platform == 'linux2':
+                            font.SetStyle(wx.NORMAL)
+                        else:
+                            font.SetUnderlined(False)
+                        column.SetFont(font)
+                
+        elif event.Leaving():
+            label = event.GetEventObject()
+            if getattr(label, 'selected', False):
+                font = label.GetFont()
+                
+                if sys.platform == 'linux2':
+                    font.SetStyle(wx.NORMAL)
+                else:
+                    font.SetUnderlined(False)
+                label.SetFont(font)
+                
+                label.selected = False
+        
+        elif event.LeftUp():
+            self.OnClick(event)
+            
+        event.Skip() #Allow for windows button hovering
+    
+    def OnClick(self, event):
+        newColumn = event.Id
+        
+        if event.Id == self.sortedColumn:
+            newDirection = not self.sortedDirection
+        else:
+            newDirection = self.columns[newColumn].get('sortAsc', False)
+        
+        self.parent_list.OnSort(newColumn, newDirection)
+        self._SetSortedIcon(newColumn, newDirection)
+    
+    def ShowSortedBy(self, column):
+        direction = self.columns[column].get('sortAsc', False)
+        self._SetSortedIcon(column, direction)
+    
+    def _SetSortedIcon(self, newColumn, newDirection):
+        down, up, empty = ListHeaderIcon.getInstance().getBitmaps(self, self.GetBackgroundColour())
+        
+        if self.sortedColumn != -1 and newColumn != self.sortedColumn:
+            prevSort = self.columnHeaders[self.sortedColumn].sortIcon
+            prevSort.SetBitmap(empty)
+            prevSort.Refresh()
+        
+        if newColumn != -1:
+            newSort = self.columnHeaders[newColumn].sortIcon
+            if newDirection: 
+                newSort.SetBitmap(up)
+            else:
+                newSort.SetBitmap(down)
+            newSort.Refresh()
+        
+        self.sortedColumn = newColumn
+        self.sortedDirection = newDirection
+        
+    def Reset(self):
+        if self.defaultSort != -1:
+            defaultDirection = self.columns[self.defaultSort].get('sortAsc', False)
+        else:
+            defaultDirection = False
+        self._SetSortedIcon(self.defaultSort, defaultDirection)
+    
+    def SetBackgroundColour(self, colour):
+        self.backgroundBrush = wx.Brush(colour)
+
+        down, up, empty = ListHeaderIcon.getInstance().getBitmaps(self, colour)
+        for i in range(len(self.columnHeaders)):
+            if getattr(self.columnHeaders[i], 'sortIcon', False):
+                bitmap = self.columnHeaders[i].sortIcon
+                
+                if i == self.sortedColumn:
+                    if self.sortedDirection:
+                        bitmap.SetBitmap(up)
+                    else:
+                        bitmap.SetBitmap(down)
+                else:
+                    bitmap.SetBitmap(empty)
+                bitmap.Refresh()
+        return wx.Panel.SetBackgroundColour(self, colour)
+    
+    def OnPaint(self, event):
+        obj = event.GetEventObject()
+        dc = wx.BufferedPaintDC(obj)
+        dc.Clear()
+        
+        w, h = self.GetClientSize()
+        dc.SetPen(wx.TRANSPARENT_PEN)
+        dc.SetBrush(self.backgroundBrush)
+        
+        if self.radius > 0:
+            dc.DrawRoundedRectangle(0, 0, w, 2*self.radius, self.radius)
+        dc.DrawRectangle(0, self.radius, w, h-self.radius)
+    
+    def OnResize(self, event):
+        self.Refresh()
+        event.Skip()
+        
+class TitleHeader(ListHeader):
+    def __init__(self, parent, parent_list, columns, font_increment = 2, fontweight = wx.FONTWEIGHT_BOLD, radius = LIST_RADIUS):
+        self.font_increment = font_increment
+        self.fontweight = fontweight
+        ListHeader.__init__(self, parent, parent_list, columns, radius = radius)
+    
+    def AddComponents(self, columns):
+        vSizer = wx.BoxSizer(wx.VERTICAL)
+        vSizer.AddSpacer((-1, 3))
+        
+        self.title = wx.StaticText(self)
+        font = self.title.GetFont()
+        font.SetPointSize(font.GetPointSize() + self.font_increment)
+        font.SetWeight(self.fontweight)
+        self.title.SetFont(font)
+        
+        titlePanel = self.GetTitlePanel(self)
+        subtitlePanel = self.GetSubTitlePanel(self)
+        righttitlePanel = self.GetRightTitlePanel(self)
+        belowPanel = self.GetBelowPanel(self)
+        
+        if titlePanel:
+            subSizer = wx.BoxSizer(wx.HORIZONTAL)
+            subSizer.Add(self.title, 0, wx.RIGHT, 3)
+            subSizer.Add(titlePanel, 0, wx.ALIGN_CENTER_VERTICAL)
+            titlePanel = subSizer
+        else:
+            titlePanel = self.title
+
+        if subtitlePanel:
+            subSizer = wx.BoxSizer(wx.VERTICAL)
+            subSizer.Add(titlePanel, 0, wx.BOTTOM, 3)
+            subSizer.Add(subtitlePanel)
+            subtitlePanel = subSizer
+        else:
+            subtitlePanel = titlePanel
+        
+        if righttitlePanel:
+            subSizer = wx.BoxSizer(wx.HORIZONTAL)
+            subSizer.Add(subtitlePanel, 0, wx.RIGHT, 3)
+            subSizer.Add(righttitlePanel, 1)
+            righttitlePanel = subSizer
+        else:
+            righttitlePanel = subtitlePanel
+        
+        vSizer.Add(righttitlePanel, 0, wx.EXPAND|wx.LEFT|wx.RIGHT, self.radius + 3)
+        if belowPanel:
+            vSizer.Add(belowPanel, 1, wx.EXPAND|wx.TOP, 3)
+        
+        if len(columns) > 0:
+            hSizer = wx.BoxSizer(wx.HORIZONTAL)
+            self.AddColumns(hSizer, self, columns)
+            vSizer.AddSpacer((-1, 3))
+            vSizer.Add(hSizer, 0, wx.EXPAND|wx.LEFT|wx.RIGHT, self.radius)
+        self.SetSizer(vSizer)
+    
+    def GetTitlePanel(self, parent):
+        pass
+    def GetSubTitlePanel(self, parent):
+        pass
+    def GetRightTitlePanel(self, parent):
+        pass
+    def GetBelowPanel(self, parent):
+        pass
+    
+    def SetTitle(self, title):
+        if title != self.title.GetLabel():
+            self.Freeze()
+            
+            self.title.SetLabel(title)
+            self.title.Refresh()
+            self.Layout()
+            self.Thaw()
+
+class SubTitleHeader(TitleHeader):
+    def GetSubTitlePanel(self, parent):
+        self.subtitle = wx.StaticText(parent)
+        return self.subtitle
+
+    def SetSubTitle(self, subtitle):
+        if subtitle != self.subtitle.GetLabel():
+            self.Freeze()
+            
+            self.subtitle.SetLabel(subtitle)
+            self.subtitle.Refresh()
+            
+            self.Thaw()
+        
+class ButtonHeader(TitleHeader):
+    def GetRightTitlePanel(self, parent):
+        self.add = wx.Button(parent, -1, "+", style = wx.BU_EXACTFIT)
+        self.add.SetToolTipString('Add a .torrent from an external source.')
+        
+        self.resume = wx.Button(parent, -1, "Resume")
+        self.stop = wx.Button(parent, -1, "Stop")
+        self.delete = wx.Button(parent, -1, "Delete")
+
+        hSizer = wx.BoxSizer(wx.HORIZONTAL)
+        hSizer.AddStretchSpacer()
+        hSizer.Add(self.add)
+        hSizer.Add(self.resume)
+        hSizer.Add(self.stop)
+        hSizer.Add(self.delete)
+        self.SetStates(False, False, False)
+        return hSizer
+
+    def SetEvents(self, add, resume, stop, delete):
+        self.add.Bind(wx.EVT_BUTTON, add)
+        self.resume.Bind(wx.EVT_BUTTON, resume)
+        self.stop.Bind(wx.EVT_BUTTON, stop)
+        self.delete.Bind(wx.EVT_BUTTON, delete)
+        
+    def SetStates(self, resume, stop, delete):
+        self.resume.Enable(resume)
+        self.stop.Enable(stop)
+        self.delete.Enable(delete)
+
+        if resume:
+            self.resume.SetToolTipString('Click to start downloading/seeding this torrent.')
+        else:
+            self.resume.SetToolTip(None)
+
+        if stop:
+            self.stop.SetToolTipString('Click to stop downloading/seeding this torrent.')
+        else:
+            self.stop.SetToolTip(None)
+        
+        if delete:
+            self.delete.SetToolTipString('Click to remove this torrent from your library.')
+        else:
+            self.delete.SetToolTip(None)
+        
+class ManageChannelHeader(SubTitleHeader):
+    def __init__(self, parent, parent_list):
+        TitleHeader.__init__(self, parent, parent_list, [])
+        
+    def SetName(self, name):
+        self.SetTitle(name)
+        
+    def GetRightTitlePanel(self, parent):
+        hSizer = wx.BoxSizer(wx.HORIZONTAL)
+        hSizer.AddStretchSpacer()
+        self.back = wx.Button(parent, wx.ID_BACKWARD, "Go back")
+        hSizer.Add(self.back, 0, wx.LEFT, 5)
+        return hSizer
+
+    def SetEvents(self, back):
+        self.back.Bind(wx.EVT_BUTTON, back)
+        
+    def SetNrTorrents(self, nr, nr_favorites = None):
+        subtitle = ''
+        if nr == 1:
+            subtitle = 'Sharing %d torrent'%nr
+        else:
+            subtitle = 'Sharing %d torrents'%nr
+        
+        if nr > 0 and nr_favorites:
+            if nr_favorites == 0:
+                subtitle += ', but not marked as a favorite yet.'
+            elif nr_favorites == 1:
+                subtitle += ' and 1 Tribler user marked it as one of its favorites.'
+            else:
+                subtitle += ' and '+str(nr_favorites)+' Tribler users marked it as one of their favorites.'
+        self.SetSubTitle(subtitle)
+    
+    def AddColumns(self, sizer, parent, columns):
+        SubTitleHeader.AddColumns(self, sizer, parent, [])
+
+class FamilyFilterHeader(TitleHeader):
+    
+    def GetSubTitlePanel(self, parent):
+        self.family_filter = None
+        self.nrfiltered = 0
+        
+        hSizer = wx.BoxSizer(wx.HORIZONTAL)
+        
+        self.ff = wx.StaticText(parent)
+        self.ffbutton = LinkStaticText(parent, '', None)
+        self.ffbutton.Bind(wx.EVT_LEFT_UP, self.toggleFamilyFilter)
+        
+        hSizer.Add(self.ff)
+        hSizer.Add(self.ffbutton)
+        wx.CallAfter(self.SetFF, True)
+        return hSizer
+    
+    def SetFF(self, family_filter):
+        self.family_filter = family_filter
+        self._SetLabels()
+        
+    def SetFiltered(self, nr):
+        self.nrfiltered = nr
+        self._SetLabels()
+    
+    def SetBackgroundColour(self, colour):
+        TitleHeader.SetBackgroundColour(self, colour)
+        if getattr(self, 'ffbutton', False):
+            self.ffbutton.SetBackgroundColour(colour)
+        
+    def toggleFamilyFilter(self, event):
+        self.parent_list.toggleFamilyFilter()
+    
+    def _SetLabels(self):
+        self.Freeze()
+        if self.family_filter:
+            if self.nrfiltered > 0:
+                self.ff.SetLabel('%d results blocked by Family Filter, '%self.nrfiltered)
+            else:
+                self.ff.SetLabel('Family Filter is On, ')
+            self.ffbutton.SetLabel('turn off')
+        else:
+            self.ff.SetLabel('Family Filter is Off, ')
+            self.ffbutton.SetLabel('turn on')
+        self.Layout()
+        self.Thaw()
+
+class SearchHeader(FamilyFilterHeader):
+    
+    def GetRightTitlePanel(self, parent):
+        self.filter = wx.SearchCtrl(parent)
+        self.filter.SetDescriptiveText('Search within results')
+        self.filter.Bind(wx.EVT_TEXT, self.OnKey)
+        self.filter.SetMinSize((175,-1))
+        
+        hSizer = wx.BoxSizer(wx.HORIZONTAL)
+        hSizer.AddStretchSpacer()
+        hSizer.Add(self.filter, 0, wx.ALIGN_CENTER_VERTICAL)
+        return hSizer
+    
+    def GetTitlePanel(self, parent):
+        hSizer = wx.BoxSizer(wx.HORIZONTAL)
+        self.subtitle = wx.StaticText(parent)
+        hSizer.Add(self.subtitle)
+        panel = FamilyFilterHeader.GetTitlePanel(self, parent)
+        if panel:
+            hSizer.Add(panel)
+        return hSizer
+    
+    def SetSubTitle(self, subtitle):
+        self.subtitle.SetLabel('( %s )'%subtitle)
+    
+    def FilterCorrect(self, regex_correct):
+        pass
+    
+    def SetNrResults(self, nr = None):
+        if nr is not None:
+            self.SetSubTitle('Discovered %d after filter'%nr)
+    
+    def OnKey(self, event):
+        self.parent_list.OnFilter(self.filter.GetValue().strip())
+    
+    def Reset(self):
+        FamilyFilterHeader.Reset(self)
+        self.subtitle.SetLabel('')
+        self.filter.Clear()
+        
+class SearchHelpHeader(SearchHeader):
+    def GetRightTitlePanel(self, parent):
+        hSizer = SearchHeader.GetRightTitlePanel(self, parent)
+
+        #filename = os.path.join(os.path.dirname(__file__), "images", "help.png")
+        gui_utility = GUIUtility.getInstance()
+        filename = os.path.join(gui_utility.vwxGUI_path, "images", "help.png")
+        help = wx.StaticBitmap(parent, -1, wx.Bitmap(filename, wx.BITMAP_TYPE_ANY))
+        help.Bind(wx.EVT_LEFT_UP, self.helpClick)
+        hSizer.Add(help, 0, wx.ALIGN_CENTER_VERTICAL|wx.LEFT, 5)
+
+        return hSizer
+
+    def helpClick(self,event=None):
+        title = 'Search within results'
+        html = """<p>
+        <u>Search within results</u> allows you to filter a list with ease.<br>
+        Typing a simple string, will allow you to filter items. <br>
+        If you type 'ab', only items matching it will be shown: 
+        <ul>
+            <li><b>AB</b>C</li>
+            <li><b>ab</b>c</li>
+            <li>d<b>ab</b>c</li>
+        </ul>
+        <hr>
+        But you can specify more advanced queries. Search within results will additionally allow you to use regex and size filters.
+        I.e. 
+        <ul>
+            <li>'\d{4}' will show only items with a 4 digit number</li>
+            <li>'size=100:200' will show items between 100 and 200 Mbytes</li>
+            <li>'size=:200' will show items smaller than 200 Mbytes</li>
+            <li>'size=100:' will show items larger than 100 Mbytes</li>
+        </ul>
+        </p>"""
+        
+        dlg = wx.Dialog(None, -1, title, style=wx.DEFAULT_DIALOG_STYLE, size=(500,300))
+        dlg.SetBackgroundColour(wx.WHITE)
+
+        sizer = wx.FlexGridSizer(2,2)
+        
+        icon = wx.StaticBitmap(dlg, -1, wx.ArtProvider.GetBitmap(wx.ART_INFORMATION, wx.ART_MESSAGE_BOX))
+        sizer.Add(icon, 0, wx.TOP, 10)
+        
+        hwin = wx.html.HtmlWindow(dlg, -1, size = (500, 300))
+        hwin.SetPage(html)
+        sizer.Add(hwin)
+        
+        sizer.Add((10,0))
+        
+        btn = wx.Button(dlg, wx.ID_OK, 'Ok')
+        sizer.Add(btn, 0, wx.ALIGN_RIGHT, 5)
+        
+        border = wx.BoxSizer()
+        border.Add(sizer, 0, wx.LEFT | wx.RIGHT | wx.BOTTOM, 10)
+        
+        dlg.SetSizerAndFit(border)
+        dlg.ShowModal()
+        dlg.Destroy()
+
+class ChannelHeader(SearchHeader):
+    DESCRIPTION_MAX_HEIGTH = 100
+    
+    def GetRightTitlePanel(self, parent):
+        hSizer = SearchHeader.GetRightTitlePanel(self, parent)
+        self.back = wx.Button(parent, wx.ID_BACKWARD, "Go back")
+        hSizer.Add(self.back, 0, wx.LEFT, 5)
+        return hSizer
+
+    def GetBelowPanel(self, parent):
+        self.descriptionPanel = ImageScrollablePanel(parent)
+        self.descriptionPanel.SetBackgroundColour(wx.WHITE)
+        
+        self.description = wx.StaticText(self.descriptionPanel)
+        sizer = wx.BoxSizer(wx.VERTICAL)
+        sizer.Add(self.description, 1, wx.EXPAND|wx.ALL, 3)
+        
+        self.descriptionPanel.SetSizer(sizer)
+        self.descriptionPanel.Hide()
+        
+        self.descriptionPanel.Bind(wx.EVT_SIZE, lambda event: self.SetDescriptionSpacer())
+        self.descriptionPanel.Bind(wx.EVT_SHOW, lambda event: self.SetDescriptionSpacer())
+        
+        hSizer = wx.BoxSizer(wx.HORIZONTAL)
+        hSizer.Add(self.descriptionPanel, 1, wx.EXPAND|wx.LEFT, self.radius + 3)
+        self.descriptionSpacer = hSizer.AddSpacer((self.radius + 3, 0))
+        self.descriptionSpacer.Show(False)
+        #self.descriptionSpacer.sizer = hSizer
+        return hSizer
+
+    def Reset(self):
+        SearchHeader.Reset(self)
+        self.SetStyle(None)
+    
+    def SetDescriptionSpacer(self):
+        if self.descriptionPanel.IsShown():
+            dirty = False
+            self.descriptionPanel.SetVirtualSizeHints(-1, -1, maxW = self.descriptionPanel.GetClientSize()[0]) #change to allow for scrollbarwidth
+            self.descriptionPanel.SetupScrolling()
+            
+            bestHeight = self.description.GetVirtualSize()[1] + 6
+            minHeight = min(self.DESCRIPTION_MAX_HEIGTH, bestHeight)
+            if self.descriptionPanel.GetMinSize()[1] != minHeight:
+                self.descriptionPanel.SetMinSize((-1, minHeight))
+                dirty = True
+            
+            if bestHeight < self.DESCRIPTION_MAX_HEIGTH:
+
+                descriptionSpacer = self.radius + 3
+                if self.descriptionSpacer.GetSize()[0] != descriptionSpacer:
+                    self.descriptionSpacer.SetSpacer((descriptionSpacer, 0))
+                    dirty = True
+                    
+                if not self.descriptionSpacer.IsShown():
+                    self.descriptionSpacer.Show(True)
+                    dirty = True
+                    
+            elif self.descriptionSpacer.IsShown():
+                self.descriptionSpacer.Show(False)
+                dirty = True
+            
+            if dirty:
+                self.Layout()
+        
+    def SetEvents(self, back):
+        self.back.Bind(wx.EVT_BUTTON, back)
+    
+    def SetStyle(self, description, font = None, foreground = None, bgImage = None):
+        if description:
+            self.description.SetLabel(description)
+            if font:
+                self.description.SetFont(font)
+            if foreground:
+                self.description.SetForegroundColour(foreground)
+            
+            self.descriptionPanel.SetBitmap(bgImage)
+            self.descriptionPanel.Show()
+        else:
+            self.descriptionPanel.Hide()
+            
+class PlayerHeader(TitleHeader):
+    def __init__(self, parent, parent_list, background, columns, minimize, maximize):
+        self.minimize = minimize
+        self.maximize = maximize
+        TitleHeader.__init__(self, parent, parent_list, columns)
+        self.SetBackgroundColour(background)
+        self.SetTitle('Player')
+        
+        self.ShowMinimized(False)
+    
+    def GetRightTitlePanel(self, parent):
+        self.minimize = wx.StaticBitmap(self, -1, wx.BitmapFromImage(wx.Image(self.minimize, wx.BITMAP_TYPE_ANY)))
+        self.maximize = wx.StaticBitmap(self, -1, wx.BitmapFromImage(wx.Image(self.maximize, wx.BITMAP_TYPE_ANY)))
+        
+        self.minimize.Bind(wx.EVT_LEFT_UP, self.OnClick)
+        self.maximize.Bind(wx.EVT_LEFT_UP, self.OnClick)
+        
+        hSizer = wx.BoxSizer(wx.HORIZONTAL)
+        hSizer.AddStretchSpacer()
+        hSizer.Add(self.minimize)
+        hSizer.Add(self.maximize)
+        return hSizer
+    
+    def OnClick(self, event):
+        if self.minimize.IsShown():
+            self.parent_list.OnMinimize()
+        else:
+            self.parent_list.OnMaximize()
+        
+    def ShowMinimized(self, minimized):
+        self.Freeze()
+        self.minimize.Show(minimized)
+        self.maximize.Show(not minimized)
+        
+        self.title.Show(minimized)
+        self.Layout()
+        self.Thaw()