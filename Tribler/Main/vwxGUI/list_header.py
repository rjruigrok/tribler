--- conflicted
+++ resolved
@@ -49,12 +49,7 @@
 
     @warnWxThread
     def __createBitmap(self, parent, background, type, flag=0):
-<<<<<<< HEAD
-        if DEBUG:
-            print >> sys.stderr, "Creating new sorting bitmaps", parent, background, type
-=======
         self._logger.debug("Creating new sorting bitmaps %s %s %s", parent, background, type)
->>>>>>> e0cc558f
         nativeIcon = NativeIcon.getInstance()
         down = nativeIcon.getBitmap(parent, type, background, flag)
 
@@ -158,11 +153,7 @@
                         if remainingWidth > 0:
                             sizer.AddSpacer((remainingWidth, 1))
                         else:
-<<<<<<< HEAD
-                            print >> sys.stderr, "LIST_HEADER: specified width is too small", columns[i]['name'], columns[i]['width'], remainingWidth
-=======
                             self._logger.info("LIST_HEADER: specified width is too small %s %s %s", columns[i]['name'], columns[i]['width'], remainingWidth)
->>>>>>> e0cc558f
                             label.SetSize((label.GetBestSize()[0] + remainingWidth, -1))
 
                     self.columnHeaders.append(label)
