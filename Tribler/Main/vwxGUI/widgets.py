# Written by Niels Zeilemaker, Egbert Bouman
import wx, os, sys, math

from wx.lib.mixins.listctrl import CheckListCtrlMixin, ColumnSorterMixin, ListCtrlAutoWidthMixin
from wx.lib.scrolledpanel import ScrolledPanel
from wx.lib.buttons import GenBitmapButton

from traceback import print_exc, print_stack
from Tribler.Main.vwxGUI.GuiUtility import GUIUtility
from Tribler.Main.Dialogs.GUITaskQueue import GUITaskQueue
from __init__ import LIST_GREY, LIST_LIGHTBLUE, TRIBLER_RED, LIST_HIGHTLIGHT, GRADIENT_LRED, GRADIENT_DRED, GRADIENT_LGREY, GRADIENT_DGREY, SEPARATOR_GREY, FILTER_GREY
from wx.lib.stattext import GenStaticText
from wx.lib.stattext import GenStaticText
from wx.lib.colourutils import AdjustColour
from wx.lib.wordwrap import wordwrap
from Tribler.Main.vwxGUI import DEFAULT_BACKGROUND, COMPLETED_COLOUR, \
    SEEDING_COLOUR, DOWNLOADING_COLOUR, STOPPED_COLOUR
from Tribler.Main.Utility.GuiDBHandler import startWorker
from wx.lib.embeddedimage import PyEmbeddedImage
from Tribler.Main.vwxGUI.UserDownloadChoice import UserDownloadChoice

DEBUG = False

class tribler_topButton(wx.Panel):
    """
    Button that changes the image shown if you move your mouse over it.
    It redraws the background of the parent Panel, if this is an imagepanel with
    a variable self.bitmap.
    """

    __bitmapCache = {}
    ENABLED = 0x1
    SELECTED = 0x2
    MOUSE_OVER = 0x4
    TOGGLED = 0x8

    def __init__(self, *args, **kw):
        self.ready = False
        if len(args) == 0:
            self.backgroundColor = DEFAULT_BACKGROUND
            pre = wx.PrePanel()
            # the Create step is done by XRC.
            self.PostCreate(pre)
            self.Bind(wx.EVT_WINDOW_CREATE, self.OnCreate)
        else:
            self.backgroundColor = ((230, 230, 230))
            wx.Panel.__init__(self, *args, **kw)
            self._PostInit()

    def OnCreate(self, event):
        self.Unbind(wx.EVT_WINDOW_CREATE)
        wx.CallAfter(self._PostInit)
        event.Skip()
        return True

    def _PostInit(self):
        self.guiUtility = GUIUtility.getInstance()
        self.utility = self.guiUtility.utility

        self.location = None
        self.state = tribler_topButton.ENABLED
        self.parentBitmap = None
        self.parentColor = None

        self.loadBitmaps()
        self.setParentBitmap()

        self.SetMinSize(self.bitmaps[0].GetSize())

        self.Bind(wx.EVT_MOUSE_EVENTS, self.mouseAction)
        self.Bind(wx.EVT_MOVE, self.setParentBitmap)
        self.Bind(wx.EVT_SIZE, self.setParentBitmap)
        self.Bind(wx.EVT_PAINT, self.OnPaint)
        self.SetCursor(wx.StockCursor(wx.CURSOR_HAND))

        self.Refresh()
        self.ready = True

    def loadBitmaps(self):
        self.bitmaps = [None, None]

        # get the image directory
        self.imagedir = os.path.join(self.guiUtility.vwxGUI_path, 'images')

        # find a file with same name as this panel
        self.bitmapPath = [os.path.join(self.imagedir, self.GetName() + '.png'), os.path.join(self.imagedir, self.GetName() + '_clicked.png')]
        i = 0
        for img in self.bitmapPath:
            if not os.path.isfile(img):
                print >> sys.stderr, "TopButton: Could not find image:", img
            try:
                if img not in tribler_topButton.__bitmapCache:
                    tribler_topButton.__bitmapCache[img] = wx.Bitmap(img, wx.BITMAP_TYPE_ANY)
                self.bitmaps[i] = tribler_topButton.__bitmapCache[img]
            except:
                print_exc()
            i += 1

    def setEnabled(self, enabled):
        if enabled:
            self.state = self.state | tribler_topButton.ENABLED
        else:
            self.state = self.state ^ tribler_topButton.ENABLED
        self.Refresh()

    def getEnabled(self):
        return self.state & tribler_topButton.ENABLED

    def mouseAction(self, event):
        event.Skip()
        if event.Entering():
            self.state = self.state | tribler_topButton.MOUSE_OVER
            self.Refresh()

        elif event.Leaving():
            self.state = self.state ^ tribler_topButton.MOUSE_OVER
            self.Refresh()

    def setParentBitmap(self, event=None):
        try:
            parent = self.GetParent()
            bitmap = parent.bitmap

            location = self.GetPosition()
            if location != self.location:
                rect = [location[0], location[1], self.GetClientSize()[0], self.GetClientSize()[1]]
                bitmap = self.getBitmapSlice(bitmap, rect)
                self.parentBitmap = bitmap
                self.Refresh()
                self.location = location
        except:
            self.parentBitmap = None
            try:
                parent = self.GetParent()
                self.parentColor = parent.GetBackgroundColour()
            except:
                self.parentColor = None

    def getBitmapSlice(self, bitmap, rect):
        try:
            bitmapSize = bitmap.GetSize()
            rects = []

            rect[0] = max(0, rect[0])
            rect[1] = max(0, rect[1])

            # this bitmap could be smaller than the actual requested rect, due to repeated background
            # using % to modify start location
            if rect[0] > bitmapSize[0] or rect[1] > bitmapSize[1]:
                rect[0] %= bitmapSize[0]
                rect[1] %= bitmapSize[1]

            rect[2] = min(rect[2], bitmapSize[0])
            rect[3] = min(rect[3], bitmapSize[1])

            # request one part of the background starting at
            additionalWidth = rect[2]
            additionalHeight = rect[3]
            if rect[0] + rect[2] > bitmapSize[0]:
                additionalWidth = bitmapSize[0] - rect[0]
            if rect[1] + rect[3] > bitmapSize[1]:
                additionalHeight = bitmapSize[1] - rect[1]

            rects.append(((0, 0), [rect[0], rect[1], additionalWidth, additionalHeight]))

            # check if image is smaller than requested width
            if rect[0] + rect[2] > bitmapSize[0]:
                additionalWidth = rect[0]
                additionalHeight = bitmapSize[1]

                if rect[1] + rect[3] > bitmapSize[1]:
                    additionalHeight = bitmapSize[1] - rect[1]

                rects.append(((bitmapSize[0] - rect[0], 0), [0, rect[1], additionalWidth, additionalHeight]))

            # check if image is smaller than requested height
            if rect[1] + rect[3] > bitmapSize[1]:
                additionalWidth = bitmapSize[0]
                additionalHeight = rect[1]

                if rect[0] + rect[2] > bitmapSize[0]:
                    additionalWidth = bitmapSize[0] - rect[0]

                rects.append(((0, bitmapSize[1] - rect[1]), [rect[0], 0, additionalWidth, additionalHeight]))

            # if both width and height were smaller
            if rect[0] + rect[2] > bitmapSize[0] and rect[1] + rect[3] > bitmapSize[1]:
                rects.append(((bitmapSize[0] - rect[0], bitmapSize[1] - rect[1]), [0, 0, rect[0], rect[1]]))

            bmp = wx.EmptyBitmap(rect[2], rect[3])
            dc = wx.MemoryDC(bmp)
            for location, rect in rects:
                subbitmap = bitmap.GetSubBitmap(rect)
                dc.DrawBitmapPoint(subbitmap, location)
            dc.SelectObject(wx.NullBitmap)
            del dc

            return bmp
        except:
            if DEBUG:
                print_exc()
            return None

    def setBackground(self, wxColor):
        self.backgroundColor = wxColor
        self.Refresh()

    def GetBitmap(self):
        if (self.state & tribler_topButton.MOUSE_OVER) and self.bitmaps[1]:
            return self.bitmaps[1]
        return self.bitmaps[0]

    def OnPaint(self, evt):
        if self.ready:
            dc = wx.BufferedPaintDC(self)
            dc.SetBackground(wx.Brush(self.backgroundColor))
            dc.Clear()

            if self.parentBitmap:
                dc.SetPen(wx.TRANSPARENT_PEN)
                dc.SetBrush(wx.BrushFromBitmap(self.parentBitmap))
                w, h = self.GetClientSize()
                dc.DrawRectangle(0, 0, w, h)
            elif self.parentColor:
                dc.SetPen(wx.TRANSPARENT_PEN)
                dc.SetBrush(wx.Brush(self.parentColor))
                w, h = self.GetClientSize()
                dc.DrawRectangle(0, 0, w, h)

            if not self.getEnabled():
                return

            bitmap = self.GetBitmap()
            if bitmap:
                dc.DrawBitmap(bitmap, 0, 0, True)

class SwitchButton(tribler_topButton):
    __bitmapCache = {}

    def loadBitmaps(self):
        self.bitmaps = [None, None, None, None]

        # get the image directory
        imagedir = os.path.join(self.guiUtility.vwxGUI_path, 'images')

        # find a file with same name as this panel
        bitmapPath = [os.path.join(imagedir, self.GetName() + '.png'),
                        os.path.join(imagedir, self.GetName() + '_clicked.png'),
                        os.path.join(imagedir, self.GetName() + 'Enabled.png'),
                        os.path.join(imagedir, self.GetName() + 'Enabled_clicked.png')
                        ]
        i = 0
        for img in bitmapPath:
            if not os.path.isfile(img):
                print >> sys.stderr, "SwitchButton: Could not find image:", img
            try:
                if img not in SwitchButton.__bitmapCache:
                    SwitchButton.__bitmapCache[img] = wx.Bitmap(img, wx.BITMAP_TYPE_ANY)
                self.bitmaps[i] = SwitchButton.__bitmapCache[img]
            except:
                print_exc()
            i += 1

    def setToggled(self, b):
        if b:
            self.state = self.state | tribler_topButton.TOGGLED
        else:
            self.state = self.state ^ tribler_topButton.TOGGLED
        self.Refresh()

    def isToggled(self):
        return self.state & tribler_topButton.TOGGLED

    def GetBitmap(self):
        add = 0
        if self.isToggled():
            add = 2

        if (self.state & tribler_topButton.MOUSE_OVER) and self.bitmaps[1 + add]:
            return self.bitmaps[1 + add]
        return self.bitmaps[0 + add]

class settingsButton(tribler_topButton):
    """
    Button with three states in the settings overview
    """
    __bitmapCache = {}
    def __init__(self, *args, **kw):
        tribler_topButton.__init__(self, *args, **kw)
        self.selected = 1

    def _PostInit(self):
        tribler_topButton._PostInit(self)

    def loadBitmaps(self):
        self.bitmaps = [None, None, None]

        # get the image directory
        imagedir = os.path.join(self.guiUtility.vwxGUI_path, 'images')

        # find a file with same name as this panel
        bitmapPath = [os.path.join(imagedir, self.GetName() + '_state1.png'),
                        os.path.join(imagedir, self.GetName() + '_state2.png'),
                       os.path.join(imagedir, self.GetName() + '_state3.png')]

        i = 0
        for img in bitmapPath:
            if not os.path.isfile(img):
                print >> sys.stderr, "TopButton: Could not find image:", img
            try:
                if img not in settingsButton.__bitmapCache:
                    settingsButton.__bitmapCache[img] = wx.Bitmap(img, wx.BITMAP_TYPE_ANY)
                self.bitmaps[i] = settingsButton.__bitmapCache[img]
            except:
                print_exc()
            i += 1

    def setSelected(self, sel):
        self.selected = sel
        self.Refresh()

    def getSelected(self):
        return self.selected

    def mouseAction(self, event):
        pass

    def GetBitmap(self):
        return self.bitmaps[self.selected]

class NativeIcon:
    __single = None
    def __init__(self):
        if NativeIcon.__single:
            raise RuntimeError, "NativeIcon is singleton"
        NativeIcon.__single = self
        self.icons = {}

    def getInstance(*args, **kw):
        if NativeIcon.__single is None:
            NativeIcon(*args, **kw)
        return NativeIcon.__single
    getInstance = staticmethod(getInstance)

    def getBitmap(self, parent, type, background, state):
        assert isinstance(background, wx.Colour), "we require a wx.colour object here, got %s" % type(background)
        if isinstance(background, wx.Colour):
            background = background.Get()
        else:
            background = wx.Brush(background).GetColour().Get()

        icons = self.icons.setdefault(type, {})
        if background not in icons:
            icons.setdefault(background, {})

            def fixSize(bitmap, width, height):
                if width != bitmap.GetWidth() or height != bitmap.GetHeight():

                    bmp = wx.EmptyBitmap(width, height)
                    dc = wx.MemoryDC(bmp)
                    dc.SetBackground(wx.Brush(background))
                    dc.Clear()

                    offset_x = (width - bitmap.GetWidth()) / 2
                    offset_y = (height - bitmap.GetHeight()) / 2

                    dc.DrawBitmap(bitmap, offset_x, offset_y)
                    dc.SelectObject(wx.NullBitmap)
                    del dc

                    return bmp
                return bitmap

            # create both icons
            icons[background][0] = self.__createBitmap(parent, background, type, 0)
            icons[background][1] = self.__createBitmap(parent, background, type, 1)

            width = max(icons[background][0].GetWidth(), icons[background][1].GetWidth())
            height = max(icons[background][0].GetHeight(), icons[background][1].GetHeight())

            icons[background][0] = fixSize(icons[background][0], width, height)
            icons[background][1] = fixSize(icons[background][1], width, height)


        if state not in icons[background]:
            icons[background][state] = self.__createBitmap(parent, background, type, state)
        return icons[background][state]

    def __createBitmap(self, parent, background, type, state):
        if state == 1:
            if type == 'tree':
                state = wx.CONTROL_EXPANDED
            elif type == 'checkbox':
                state = wx.CONTROL_CHECKED
            else:
                state = wx.CONTROL_PRESSED

        # There are some strange bugs in RendererNative, the alignment is incorrect of the drawn images
        # Thus we create a larger bmp, allowing for borders
        bmp = wx.EmptyBitmap(24, 24)
        dc = wx.MemoryDC(bmp)
        dc.SetBackground(wx.Brush(background))
        dc.Clear()

        # max size is 16x16, using 4px as a border
        if type == 'checkbox':
            wx.RendererNative.Get().DrawCheckBox(parent, dc, (4, 4, 16, 16), state)

        elif type == 'tree':
            wx.RendererNative.Get().DrawTreeItemButton(parent, dc, (4, 4, 16, 16), state)

        elif type == 'arrow':
            arrow = PyEmbeddedImage(
                "iVBORw0KGgoAAAANSUhEUgAAAAcAAAAECAYAAABCxiV9AAAAAXNSR0IArs4c6QAAAARnQU1B"
                "AACxjwv8YQUAAAAJcEhZcwAADsMAAA7DAcdvqGQAAAAadEVYdFNvZnR3YXJlAFBhaW50Lk5F"
                "VCB2My41LjEwMPRyoQAAADFJREFUGFdjYGBg+I8Tf/jwQRSbJFCckQFIcIEZSCYA+RxAzAyS"
                "BGFGmAIgzQTlMwAAOBAx4jYP9TUAAAAASUVORK5CYII=")
            return arrow.GetBitmap()

        elif type == 'slider':
            slider = PyEmbeddedImage(
                "iVBORw0KGgoAAAANSUhEUgAAAAkAAAAICAYAAAArzdW1AAAAAXNSR0IArs4c6QAAAARnQU1B"
                "AACxjwv8YQUAAAAJcEhZcwAADsMAAA7DAcdvqGQAAAAadEVYdFNvZnR3YXJlAFBhaW50Lk5F"
                "VCB2My41LjEwMPRyoQAAAOZJREFUKFM9j71rg1AUxd9LIUuX/gvZRAcRdfBjqp+jIoKYoZBQ"
                "UdEO+pysa6f+mZ0ayJCWri/nhcYLP7icc+6BS3Rd/3Jdl6dpyrMsW0mShNu2zU3T/CaKovC2"
                "bV+naXoGOTiAPRihN8Inqqryuq6Nvu83gALyD4W+Ez6RJOmnKIrPYRieGGMbNBCwxU7Lspxk"
                "Wf4jvu83mqadUP0xz/MDoIKu65hhGGf4jIgJw/CABy7jOPbLslC07BG4BEHwcguIyfN8G8dx"
                "4zjOb1VVR3x7jqKoFvoaui+4fLcs6+R53ttdQ/vjFXw5XtzmpGeLAAAAAElFTkSuQmCC")
            return slider.GetBitmap()

        dc.SelectObject(wx.NullBitmap)
        del dc

        # determine actual size of drawn icon, and return this subbitmap
        bb = wx.RegionFromBitmapColour(bmp, background).GetBox()
        return bmp.GetSubBitmap(bb)

class BetterText(wx.StaticText):
    def __init__(self, *args, **kwargs):
        wx.StaticText.__init__(self, *args, **kwargs)
        self.Bind(wx.EVT_ERASE_BACKGROUND, self.OnEraseBackGround)

    def OnEraseBackGround(self, event):
        pass

    def SetLabel(self, text):
        if text != self.GetLabel():
            wx.StaticText.SetLabel(self, text)

class MaxBetterText(wx.BoxSizer):

    def __init__(self, parent, label, maxLines=6, maxCharacters=600, name=None, button=None):
        wx.BoxSizer.__init__(self, wx.VERTICAL)

        self.fullLabel = ''
        self.expand = button
        self.parent = parent

        self.maxLines = maxLines
        self.maxCharacters = maxCharacters
        self.name = name or 'item'
        self.name = self.name.lower()

        self.label = BetterText(parent, -1, '')
        self.Add(self.label, 0, wx.EXPAND)

        self.SetLabel(label)

        if sys.platform == 'win32':  # lets do manual word wrapping
            self.label.Bind(wx.EVT_SIZE, self.OnSize)

    def SetLabel(self, label):
        if self.fullLabel != label:
            self.fullLabel = label
            self.shortLabel = self._limitLabel(label)

            self.label.SetLabel(self.shortLabel)

            if len(self.shortLabel) < len(self.fullLabel):
                self.hasMore = True

                if not self.expand:
                    self.expand = LinkText(self.parent, "See more >>", colours=[None, TRIBLER_RED], parentsizer=self)
                    self.expand.Bind(wx.EVT_LEFT_UP, self.OnFull)
                    self.Add(self.expand, 0, wx.ALIGN_LEFT)
                else:
                    self.expand.Bind(wx.EVT_LEFT_UP, self.OnFull)
                    self.expand.SetLabel("See more >>")
            else:
                self.hasMore = False

    def OnFull(self, event):
        if not self.IsExpanded():
            self.expand.SetLabel("<< See less")
            self.label.SetLabel(self.fullLabel)
        else:
            self.expand.SetLabel("See more >>")
            self.label.SetLabel(self.shortLabel)

        self.parent.OnChange()

    def IsExpanded(self):
        return self.expand == None or self.expand.GetLabel().startswith('<< See less')

    def OnSize(self, event):
        width = self.label.GetSize()[0]
        bestwidth = self.label.GetBestSize()[0]

        if width > 1 and bestwidth != width:
            dc = wx.ClientDC(self.label)
            dc.SetFont(self.label.GetFont())
            label = wordwrap(self.fullLabel, width, dc, breakLongWords=True, margin=0)
            if not self.IsExpanded():
                self.shortLabel = label = self._limitLabel(label)
            self.label.SetLabel(label)

    def SetMinSize(self, minsize):
        self.label.SetMinSize(minsize)
        self.Layout()

    def find_nth(self, haystack, needle, n):
        start = haystack.find(needle)
        while start >= 0 and n > 1:
            start = haystack.find(needle, start + len(needle))
            n -= 1
        return start

    def _limitLabel(self, label):
        # find 6th line or break at 600 characters
        breakAt = self.find_nth(label, '\n', self.maxLines)
        if breakAt != -1:
            breakAt = min(breakAt, self.maxCharacters)
        else:
            breakAt = self.maxCharacters

        return label[:breakAt]


# Stripped down version of wx.lib.agw.HyperTextCtrl, thank you andrea.gavana@gmail.com
class LinkText(GenStaticText):
    def __init__(self, parent, label, fonts=[None, None], colours=[None, None], style=0, parentsizer=None):
        if parentsizer:
            self.parentsizer = parentsizer
        else:
            self.parentsizer = parent

        GenStaticText.__init__(self, parent, -1, label, style=style)
        self.SetCursor(wx.StockCursor(wx.CURSOR_HAND))

        self.SetFonts(fonts)
        self.SetColours(colours)
        self.Reset()

        self.Bind(wx.EVT_MOUSE_EVENTS, self.OnMouseEvent)
        self.Bind(wx.EVT_MOTION, self.OnMouseEvent)
        self.enter = False

    def SetFonts(self, fonts):
        self.fonts = []
        for font in fonts:
            if font is None:
                font = self.GetFont()
            self.fonts.append(font)

    def SetColours(self, colours):
        self.colours = []
        for colour in colours:
            if colour is None:
                colour = self.GetForegroundColour()
            self.colours.append(colour)

    def GetColours(self):
        return self.colours

    def Reset(self):
        self.SetFontColour(self.fonts[0], self.colours[0])
        self.enter = False

    def SetFontColour(self, font, colour):
        needRefresh = False

        if self.GetFont() != font:
            self.SetFont(font)

            needRefresh = True

        if self.GetForegroundColour() != colour:
            self.SetForegroundColour(colour)

            needRefresh = True

        if needRefresh:
            self.Refresh()
            self.parentsizer.Layout()

    def OnMouseEvent(self, event):
        if event.Moving():
            self.SetFontColour(self.fonts[1], self.colours[1])
            self.enter = True

        elif event.LeftUp() or event.LeftDown():
            pass
        else:
            self.SetFontColour(self.fonts[0], self.colours[0])
            self.enter = False

        event.Skip()

    def SetBackgroundColour(self, colour):
        GenStaticText.SetBackgroundColour(self, colour)
        self.Refresh()

class LinkStaticText(wx.BoxSizer):
    def __init__(self, parent, text, icon="bullet_go.png", icon_type=None, icon_align=wx.ALIGN_RIGHT, font_increment=0, font_colour='#0473BB'):
        wx.BoxSizer.__init__(self, wx.HORIZONTAL)
        self.parent = parent

        self.icon_type = icon_type
        self.icon_align = icon_align

        if icon:
            self.icon = wx.StaticBitmap(parent, bitmap=wx.Bitmap(os.path.join(GUIUtility.getInstance().vwxGUI_path, 'images', icon), wx.BITMAP_TYPE_ANY))
            self.icon.SetCursor(wx.StockCursor(wx.CURSOR_HAND))
        elif icon_type:
            self.icon = wx.StaticBitmap(parent, bitmap=NativeIcon.getInstance().getBitmap(parent, self.icon_type, parent.GetBackgroundColour(), state=0))
        else:
            self.icon = None

        if self.icon and icon_align == wx.ALIGN_LEFT:
            self.Add(self.icon, 0, wx.ALIGN_CENTER_VERTICAL | wx.RIGHT, 3)

        normalfont = parent.GetFont()
        normalfont.SetPointSize(normalfont.GetPointSize() + font_increment)

        selectedfont = parent.GetFont()
        selectedfont.SetPointSize(normalfont.GetPointSize() + font_increment)
        selectedfont.SetUnderlined(True)

        self.text = LinkText(parent, text, fonts=[normalfont, selectedfont], colours=[font_colour, (255, 0, 0, 255)], parentsizer=self)
        self.Add(self.text, 1, wx.ALIGN_CENTER_VERTICAL)

        if self.icon and icon_align == wx.ALIGN_RIGHT:
            self.Add(self.icon, 0, wx.ALIGN_CENTER_VERTICAL | wx.LEFT | wx.RESERVE_SPACE_EVEN_IF_HIDDEN, 3)

        if self.icon and text == '':
            self.icon.Hide()

        self.SetCursor(wx.StockCursor(wx.CURSOR_HAND))
        if parent.GetBackgroundStyle() != wx.BG_STYLE_SYSTEM:
            self.SetBackgroundColour(parent.GetBackgroundColour())

    def SetToolTipString(self, tip):
        self.text.SetToolTipString(tip)
        if self.icon:
            self.icon.SetToolTipString(tip)

    def SetLabel(self, text):
        if text != self.text.GetLabel():
            if self.icon:
                self.icon.Show(text != '')

            self.text.SetLabel(text)
            if self.icon and self.icon_align == wx.ALIGN_RIGHT:
                self.text.SetMaxSize((self.text.GetBestSize()[0], -1))

            self.Layout()

    def GetLabel(self):
        return self.text.GetLabel()

    def SetFont(self, font):
        self.text.SetFont(font)

    def GetFont(self):
        return self.text.GetFont()

    def Show(self, show):
        if self.icon: self.icon.Show(show)
        if self.text: self.text.Show(show)

    def ShowIcon(self, show=True):
        if self.icon and self.icon.IsShown() != show:
            self.icon.Show(show)

    def IsIconShown(self):
        if self.icon:
            return self.icon.IsShown()
        return False

    def SetIconToolTipString(self, tip):
        if self.icon:
            self.icon.SetToolTipString(tip)

    def SetMinSize(self, minsize):
        self.text.SetMinSize(minsize)
        self.Layout()

    def HighLight(self, timeout=2.0):
        self.SetBackgroundColour(LIST_HIGHTLIGHT, blink=True)
        wx.CallLater(timeout * 1000, self.Revert)

    def Revert(self):
        self.SetBackgroundColour(self.originalColor, blink=True)

    def Blink(self):
        self.HighLight(0.15)
        wx.CallLater(300, self.HighLight, 0.15)

    def SetCursor(self, cursor):
        if self.icon:
            self.icon.SetCursor(cursor)

    def ClientToScreen(self, pt):
        if self.icon and self.icon_align != wx.ALIGN_RIGHT:
            return self.icon.ClientToScreen(pt)
        return self.text.ClientToScreen(pt)

    def Bind(self, event, handler, source=None, id= -1, id2= -1):
        def modified_handler(actual_event, handler=handler):
            actual_event.SetEventObject(self)
            handler(actual_event)

        self.text.Bind(event, modified_handler, source, id, id2)
        if self.icon:
            self.icon.Bind(event, modified_handler, source, id, id2)

    def Unbind(self, event):
        self.text.Unbind(event)
        if self.icon:
            self.icon.Unbind(event)

    def SetBackgroundColour(self, colour, blink=False):
        if not blink:
            self.originalColor = colour
        self.text.SetBackgroundColour(colour)

        if self.icon and self.icon_type:
            self.icon.SetBitmap(NativeIcon.getInstance().getBitmap(self.parent, self.icon_type, colour, state=0))
            self.icon.Refresh()

    def SetForegroundColour(self, colour):
        colours = self.text.GetColours()
        colours[0] = colour
        self.text.SetColours(colours)
        font = self.GetFont()
        if self.text.enter:
            self.text.SetFontColour(font, colours[1])
        else:
            self.text.SetFontColour(font, colours[0])


class ProgressStaticText(wx.Panel):
    def __init__(self, parent, text, progress):
        wx.Panel.__init__(self, parent, style=wx.NO_BORDER)
        self.SetBackgroundColour(parent.GetBackgroundColour())

        sizer = wx.BoxSizer(wx.HORIZONTAL)

        self.text = wx.StaticText(self, -1, text)
        sizer.Add(self.text, 0, wx.ALIGN_CENTER_VERTICAL)

        sizer.AddStretchSpacer()

        self.gauge = VerticalGauge(self, progress, (7, -1))
        sizer.Add(self.gauge)

        self.SetSize((-1, self.text.GetBestSize()[1]))
        self.SetSizer(sizer)

    def SetProgress(self, progress):
        self.gauge.SetProgress(progress)

class VerticalGauge(wx.Panel):
    def __init__(self, parent, progress, size=wx.DefaultSize):
        wx.Panel.__init__(self, parent, size=size, style=wx.NO_BORDER)
        self.SetBackgroundColour(parent.GetBackgroundColour())

        self.progress = progress
        self.Bind(wx.EVT_PAINT, self.OnPaint)
        self.Bind(wx.EVT_ERASE_BACKGROUND, self.OnEraseBackground)

    def SetProgress(self, progress):
        self.progress = progress
        self.Refresh()

    def OnPaint(self, event):
        dc = wx.BufferedPaintDC(self)

        dc.SetBackground(wx.WHITE_BRUSH)
        dc.Clear()

        width, height = self.GetClientSize()

        barHeight = self.progress * height

        dc.SetPen(wx.TRANSPARENT_PEN)
        dc.SetBrush(wx.Brush(LIST_LIGHTBLUE))
        dc.DrawRectangle(0, height - barHeight, width, height)

        dc.SetPen(wx.BLACK_PEN)
        dc.SetBrush(wx.TRANSPARENT_BRUSH)
        dc.DrawRectangle(0, 0, width, height)

    def OnEraseBackground(self, event):
        pass

class HorizontalGauge(wx.Control):
    def __init__(self, parent, background, bitmap, repeat=1, bordersize=0, size=wx.DefaultSize):
        wx.Control.__init__(self, parent, size=size, style=wx.NO_BORDER)

        self.background = background
        self.bitmap = bitmap
        self.repeat = repeat
        self.bordersize = bordersize
        self.percentage = 0
        self.hasBGColour = False

        if size == wx.DefaultSize:
            size = background.GetSize()
            self.SetMinSize((size.width * repeat, size.height))

        self.Bind(wx.EVT_PAINT, self.OnPaint)
        self.Bind(wx.EVT_ERASE_BACKGROUND, self.OnEraseBackground)

    def SetMinSize(self, size):
        w, h = size
        if w == -1:
            w = self.GetSize().x
        if h == -1:
            h = self.GetSize().y
        wx.Control.SetMinSize(self, (w, h))

    def SetPercentage(self, percentage):
        self.percentage = percentage
        self.Refresh()

    def GetPercentage(self):
        return self.percentage

    def SetBackgroundColour(self, colour):
        self.hasBGColour = True
        return wx.Control.SetBackgroundColour(self, colour)

    def OnPaint(self, event):
        dc = wx.PaintDC(self)
        if self.hasBGColour:
            dc.SetBackground(wx.Brush(self.GetBackgroundColour()))
            dc.Clear()

        bitmapWidth, bitmapHeight = self.bitmap.GetSize()

        width, height = self.GetClientSize()
        width -= self.bordersize * 2
        width = min(width, self.repeat * bitmapWidth)

        xpos = self.bordersize
        ypos = (height - bitmapHeight) / 2

        for i in range(self.repeat):
            dc.DrawBitmap(self.background, xpos + (i * bitmapWidth), ypos, True)

        dc.SetClippingRegion(xpos, ypos, width * self.percentage, bitmapHeight)
        for i in range(self.repeat):
            dc.DrawBitmap(self.bitmap, xpos + (i * bitmapWidth), ypos, True)

    def OnEraseBackground(self, event):
        pass

class EditText(wx.TextCtrl):
    def __init__(self, parent, text, multiLine=False):
        style = 0
        if multiLine:
            style = style | wx.TE_MULTILINE

        wx.TextCtrl.__init__(self, parent, -1, text, style=style)
        self.original_text = text

    def SetValue(self, value):
        wx.TextCtrl.SetValue(self, value)
        self.original_text = value

    def IsChanged(self):
        return self.original_text != self.GetValue()

    def Saved(self):
        self.original_text = self.GetValue()

    def GetChanged(self):
        if self.IsChanged():
            return self.GetValue()

class EditStaticText(wx.Panel):
    def __init__(self, parent, text, multiLine=False):
        wx.Panel.__init__(self, parent, style=wx.NO_BORDER)
        self.original_text = text

        vSizer = wx.BoxSizer(wx.VERTICAL)
        self.text = wx.StaticText(self, -1, text)
        self.text.SetMinSize((1, -1))
        vSizer.Add(self.text, 0, wx.EXPAND)

        self.edit = EditText(parent, text, multiLine)
        self.edit.Show(False)
        self.edit.SetMinSize((1, -1))
        vSizer.Add(self.edit, 0, wx.EXPAND)
        self.SetSizer(vSizer)

    def ShowEdit(self, show=True):
        if not show:
            self.text.SetLabel(self.edit.GetValue())

        self.text.Show(not show)
        self.edit.Show(show)
        self.GetParent().Layout()

    def IsEditShown(self):
        return self.edit.IsShown()

    def IsChanged(self):
        return self.edit.IsChanged()

    def Saved(self):
        self.edit.Saved()

    def GetChanged(self):
        return self.edit.GetChanged()

class NotebookPanel(wx.Panel):
    def __init__(self, *args, **kwargs):
        wx.Panel.__init__(self, *args, **kwargs)
        self.SetForegroundColour(self.GetParent().GetForegroundColour())

        self.sizer = wx.BoxSizer()
        self.SetSizer(self.sizer)

    def SetList(self, list, spacer=0):
        self.list = list
        self.list.IsShownOnScreen = self.IsShownOnScreen
        self.sizer.Add(list, 1, wx.EXPAND | wx.ALL, spacer)

    def IsShownOnScreen(self):
        notebook = self.GetParent()
        page = notebook.GetCurrentPage()
        return page == self

    def __getattr__(self, name):
        try:
            wx.Panel.__getattr__(self, name)
        except:
            return getattr(self.list, name)

    def Show(self, show=True, isSelected=False):
        wx.Panel.Show(self, show)
        self.list.Show(show, isShown=isSelected)
        if show:
            self.Layout()

    def Focus(self):
        self.list.Focus()

    def Reset(self):
        self.list.Reset()

    def SetupScrolling(self, *args, **kwargs):
        if hasattr(self.list, 'SetupScrolling'):
            self.list.SetupScrolling(*args, **kwargs)

class AutoWidthListCtrl(wx.ListCtrl, ListCtrlAutoWidthMixin):
    def __init__(self, parent, style):
        wx.ListCtrl.__init__(self, parent, style=style)
        ListCtrlAutoWidthMixin.__init__(self)

class BetterListCtrl(wx.ListCtrl, ListCtrlAutoWidthMixin):
    def __init__(self, parent, style=wx.LC_REPORT | wx.LC_NO_HEADER | wx.NO_BORDER, tooltip=True):
        wx.ListCtrl.__init__(self, parent, -1, style=style)
        ListCtrlAutoWidthMixin.__init__(self)
        if tooltip:
            self.Bind(wx.EVT_MOTION, self.OnMouseMotion)

    def GetListCtrl(self):
        return self

    def OnMouseMotion(self, event):
        tooltip = ''
        row, _ = self.HitTest(event.GetPosition())
        if row >= 0:
            try:
                for col in xrange(self.GetColumnCount()):
                    tooltip += self.GetItem(row, col).GetText() + "    "

                if len(tooltip) > 0:
                    tooltip = tooltip[:-4]
            except:
                pass
        self.SetToolTipString(tooltip)

class SelectableListCtrl(BetterListCtrl):
    def __init__(self, parent, style=wx.LC_REPORT | wx.LC_NO_HEADER | wx.NO_BORDER, tooltip=True):
        BetterListCtrl.__init__(self, parent, style, tooltip)
        self.allselected = False
        self.Bind(wx.EVT_KEY_DOWN, self._CopyToClipboard)

    def _CopyToClipboard(self, event):
        if event.ControlDown():
            if event.GetKeyCode() == 67:  # ctrl + c
                data = ""

                selected = self.GetFirstSelected()
                while selected != -1:
                    for col in xrange(self.GetColumnCount()):
                        data += self.GetItem(selected, col).GetText() + "\t"
                    data += "\n"
                    selected = self.GetNextSelected(selected)

                do = wx.TextDataObject()
                do.SetText(data)
                wx.TheClipboard.Open()
                wx.TheClipboard.SetData(do)
                wx.TheClipboard.Close()

            elif event.GetKeyCode() == 65:  # ctrl + a
                self.doSelectAll()
        event.Skip()

    def doSelectAll(self):
        for index in xrange(self.GetItemCount()):
            if self.allselected:
                self.Select(index, 0)
            else:
                self.Select(index, 1)
        self.allselected = not self.allselected

class CheckSelectableListCtrl(SelectableListCtrl, CheckListCtrlMixin):
    def __init__(self, parent, style=wx.LC_REPORT | wx.LC_NO_HEADER | wx.NO_BORDER, tooltip=True):
        SelectableListCtrl.__init__(self, parent, style, tooltip)
        CheckListCtrlMixin.__init__(self)
        self.Bind(wx.EVT_LIST_ITEM_ACTIVATED, self.OnItemActivated)

    def OnItemActivated(self, event):
        if not wx.GetKeyState(wx.WXK_RETURN):
            self.ToggleItem(event.m_itemIndex)

    def IsSelected(self, index):
        return self.IsChecked(index)

    def GetSelectedItems(self):
        selected = []
        for index in xrange(self.GetItemCount()):
            if self.IsChecked(index):
                selected.append(index)
        return selected

    def doSelectAll(self):
        for index in xrange(self.GetItemCount()):
            if self.allselected:
                self.CheckItem(index, False)
            else:
                self.CheckItem(index, True)
        self.allselected = not self.allselected

class TextCtrlAutoComplete(wx.TextCtrl):
    def __init__ (self, parent, entrycallback=None, selectcallback=None, **therest):
        '''
            Constructor works just like wx.TextCtrl
        '''
        if therest.has_key('style'):
            therest['style'] = wx.TE_PROCESS_ENTER | therest['style']
        else:
            therest['style'] = wx.TE_PROCESS_ENTER

        wx.TextCtrl.__init__(self , parent , **therest)

        self.text = ""
        self.choices = []
        self.screenheight = wx.SystemSettings.GetMetric(wx.SYS_SCREEN_Y)

        self.dropdown = wx.PopupWindow(self)
        self.dropdown.SetBackgroundColour(DEFAULT_BACKGROUND)
        sizer = wx.BoxSizer()

        self.dropdownlistbox = AutoWidthListCtrl(self.dropdown, style=wx.LC_REPORT | wx.BORDER_NONE | wx.LC_SINGLE_SEL | wx.LC_NO_HEADER)
        self.dropdownlistbox.Bind(wx.EVT_LEFT_DOWN, self.ListClick)
        self.dropdownlistbox.Bind(wx.EVT_LEFT_DCLICK, self.ListClick)
        sizer.Add(self.dropdownlistbox, 1, wx.EXPAND | wx.ALL, 3)
        self.dropdown.SetSizer(sizer)

        self.entrycallback = entrycallback
        self.selectcallback = selectcallback

        self.Bind (wx.EVT_KILL_FOCUS, self.ControlChanged, self)
        self.Bind (wx.EVT_TEXT , self.EnteredText, self)
        self.Bind (wx.EVT_KEY_DOWN , self.KeyDown, self)

        self.dropdown.Bind(wx.EVT_LISTBOX, self.ListItemSelected, self.dropdownlistbox)

    def ListClick(self, evt):
        toSel, _ = self.dropdownlistbox.HitTest(evt.GetPosition())
        if toSel == -1:
            return

        self.dropdownlistbox.Select(toSel)
        self.SetValueFromSelected()

    def SetChoices (self, choices=[""]) :
        ''' Sets the choices available in the popup wx.ListBox. '''
        self.choices = choices

        # delete, if need, all the previous data
        if self.dropdownlistbox.GetColumnCount() != 0:
            self.dropdownlistbox.DeleteAllColumns()
            self.dropdownlistbox.DeleteAllItems()

        self.dropdownlistbox.InsertColumn(0, "Select")

        for num, it in enumerate(choices):
            self.dropdownlistbox.InsertStringItem(num, it)

        self.dropdownlistbox.SetColumnWidth(0, wx.LIST_AUTOSIZE)  # autosize only works after adding rows


        itemcount = min(len(choices), 7) + 2
        charheight = self.dropdownlistbox.GetCharHeight()

        self.popupsize = wx.Size(self.GetClientSize()[0], (charheight * itemcount) + 6)
        self.dropdown.SetClientSize(self.popupsize)
        self.dropdown.Layout()

    def ControlChanged (self, event) :
        self.ShowDropDown(False)
        event.Skip()

    def EnteredText(self, event):
        text = event.GetString()
        if text != self.text:
            self.text = text

            if self.entrycallback:
                def wx_callback(delayedResult, text):
                    choices = delayedResult.get()
                    if text == self.text:
                        self.SetChoices(choices)
                        if len(self.choices) == 0:
                            self.ShowDropDown(False)
                        else:
                            self.ShowDropDown(True)

                def db_callback(text):
                    if text == self.text:
                        return self.entrycallback(text)
                startWorker(wx_callback, db_callback, cargs=(text,), wargs=(text,))

    def KeyDown(self, event):
        skip = True

        sel = self.dropdownlistbox.GetFirstSelected()
        visible = self.dropdown.IsShown()
        if event.GetKeyCode() == wx.WXK_DOWN :
            if sel < (self.dropdownlistbox.GetItemCount () - 1) :
                self.dropdownlistbox.Select(sel + 1)
                self.ListItemVisible()

            self.ShowDropDown()
            skip = False

        if event.GetKeyCode() == wx.WXK_UP :
            if sel > 0 :
                self.dropdownlistbox.Select (sel - 1)
                self.ListItemVisible()
            self.ShowDropDown ()
            skip = False

        if visible :
            if event.GetKeyCode() == wx.WXK_RETURN or event.GetKeyCode() == wx.WXK_SPACE:
                if sel > -1:  # we select the current item if enter or space is pressed
                    skip = event.GetKeyCode() == wx.WXK_RETURN
                    self.SetValueFromSelected(addSpace=(event.GetKeyCode() == wx.WXK_SPACE))
                    self.ShowDropDown(False)

            if event.GetKeyCode() == wx.WXK_ESCAPE :
                self.ShowDropDown(False)
                skip = False

        if skip:
            event.Skip()

    def SetValueFromSelected(self, addSpace=False) :
        '''
            Sets the wx.TextCtrl value from the selected wx.ListBox item.
            Will do nothing if no item is selected in the wx.ListBox.
        '''
        sel = self.dropdownlistbox.GetFirstSelected()
        if sel > -1 :
            newval = self.dropdownlistbox.GetItemText(sel)
            if addSpace:
                newval += " "

            if newval != self.GetValue():
                self.text = newval

                self.SetValue(newval)
                self.SetInsertionPointEnd()

                self.selectcallback()

    def ShowDropDown(self, show=True) :
        ''' Either display the drop down list (show = True) or hide it (show = False). '''
        if show:
            show = len(self.choices) > 0

        if show:
            focusWin = wx.Window.FindFocus()
            show = focusWin == self

        if show and not self.dropdown.IsShown():
            size = self.dropdown.GetSize()
            width, height = self.GetSizeTuple()
            x, y = self.ClientToScreenXY (0, height)
            if size.GetWidth() <> width :
                size.SetWidth(width)
                self.dropdown.SetSize(size)

            if (y + size.GetHeight()) < self.screenheight :
                self.dropdown.SetPosition (wx.Point(x, y))
            else:
                self.dropdown.SetPosition (wx.Point(x, y - height - size.GetHeight()))
        self.dropdown.Show(show)

    def ListItemVisible(self) :
        ''' Moves the selected item to the top of the list ensuring it is always visible. '''
        self.dropdownlistbox.EnsureVisible(self.dropdownlistbox.GetFirstSelected())

    def ListItemSelected(self, event):
        self.SetValueFromSelected()

class ImageScrollablePanel(ScrolledPanel):
    def __init__(self, parent, id= -1, pos=wx.DefaultPosition, size=wx.DefaultSize, style=wx.HSCROLL | wx.VSCROLL):
        ScrolledPanel.__init__(self, parent, id, pos, size, style)

        self.bitmap = None
        wx.EVT_PAINT(self, self.OnPaint)

    def OnPaint(self, evt):
        if self.bitmap:
            obj = evt.GetEventObject()
            dc = wx.BufferedPaintDC(obj)

            dc.SetPen(wx.TRANSPARENT_PEN)
            dc.SetBrush(wx.BrushFromBitmap(self.bitmap))
            w, h = self.GetClientSize()
            dc.DrawRectangle(0, 0, w, h)
        else:
            evt.Skip()

    def SetBitmap(self, bitmap):
        self.bitmap = bitmap
        self.Refresh()


class ChannelPopularity(wx.Panel):
    def __init__(self, parent, background, bitmap, bordersize=0, size=wx.DefaultSize):
        self.background = background
        self.bitmap = bitmap
        self.bordersize = bordersize

        if size == wx.DefaultSize:
            size = self.bitmap.GetSize()
            size = size[0] * 5, size[1]

        wx.Panel.__init__(self, parent, size=size, style=wx.NO_BORDER)

        self.Bind(wx.EVT_PAINT, self.OnPaint)
        self.Bind(wx.EVT_ERASE_BACKGROUND, self.OnEraseBackground)

    def SetVotes(self, votes):
        self.votes = votes
        self.Refresh()

    def OnPaint(self, event):
        dc = wx.BufferedPaintDC(self)

        dc.SetBackground(wx.Brush(self.GetBackgroundColour()))
        dc.Clear()

        bitmapWidth, bitmapHeight = self.bitmap.GetSize()

        width, height = self.GetClientSize()
        width -= self.bordersize * 2
        width = min(width, 5 * bitmapWidth)

        xpos = self.bordersize
        ypos = (height - bitmapHeight) / 2

        for i in range(5):
            dc.DrawBitmap(self.background, xpos + (i * bitmapWidth), ypos, True)

        dc.SetClippingRegion(xpos, ypos, width * self.votes, bitmapHeight)
        for i in range(5):
            dc.DrawBitmap(self.bitmap, xpos + (i * bitmapWidth), ypos, True)

    def OnEraseBackground(self, event):
        pass


class SwarmHealth(wx.Panel):
    def __init__(self, parent, bordersize=0, size=wx.DefaultSize, align=wx.ALIGN_LEFT):
        wx.Panel.__init__(self, parent, size=size, style=wx.NO_BORDER)
        self.bordersize = bordersize
        self.align = align

        self.Bind(wx.EVT_PAINT, self.OnPaint)
        self.Bind(wx.EVT_ERASE_BACKGROUND, self.OnEraseBackground)

    def SetRatio(self, seeders, leechers):
        ratio = 0
        pop = 0

        self.blue = 0
        if leechers <= 0 and seeders <= 0:
            self.barwidth = 0

            self.green = 0
            self.red = 0
        else:
            if leechers == 0:
                ratio = sys.maxint
            elif seeders == 0:
                ratio = 0
            else:
                ratio = seeders / (leechers * 1.0)

            if ratio == 0:
                self.barwidth = 1
                self.green = 0
                self.red = 0
            else:
                pop = seeders + leechers
                if pop > 0:

                    self.barwidth = min(max(math.log(pop * 4, 10) * 2, 1.1) / 10.0, 1)  # let it max at 25k population
                else:
                    self.barwidth = 1

                self.green = max(0, min(255, 125 + (ratio * 130)))
                self.red = max(0, min(255, 125 + ((1 - ratio) * 130)))
        self.Refresh()

        if seeders < 0:
            seeders_str = 'Unknown number of seeders'
        elif seeders == 1:
            seeders_str = '1 seeder'
        else:
            seeders_str = '%d seeders' % seeders

        if leechers < 0:
            leechers_str = 'unknown number of leechers'
        elif leechers == 1:
            leechers_str = '1 leecher'
        else:
            leechers_str = '%d leechers' % leechers

        tooltip = '%s ; %s' % (seeders_str, leechers_str)
        self.SetToolTipString(tooltip)

    def OnPaint(self, event):
        dc = wx.BufferedPaintDC(self)

        dc.SetBackground(wx.Brush(self.GetBackgroundColour()))
        dc.Clear()

        width, height = self.GetClientSize()
        width -= self.bordersize * 2
        width -= 1
        width -= width % 10
        width += 1

        if self.align == wx.ALIGN_CENTER:
            xpos = (self.GetClientSize()[0] - width) / 2
        elif self.align == wx.ALIGN_RIGHT:
            xpos = self.GetClientSize()[0] - width
        else:
            xpos = 0

        dc.SetPen(wx.Pen(self.GetParent().GetForegroundColour()))
        dc.SetBrush(wx.WHITE_BRUSH)
        dc.DrawRectangle(xpos, 0, width, height)

        dc.SetPen(wx.TRANSPARENT_PEN)

        dc.SetBrush(wx.Brush((self.red, self.green, self.blue), wx.SOLID))

        if self.barwidth > 0:
            dc.DrawRectangle(xpos + 1, 1, self.barwidth * (width - 2), height - 2)

        if self.green > 0 or self.red > 0:
            dc.SetPen(wx.WHITE_PEN)
            for i in range(1, 10):
                x = xpos + (width / 10) * i
                dc.DrawLine(x, 1, x, height - 1)

        dc.SetPen(wx.BLACK_PEN)
        dc.SetBrush(wx.TRANSPARENT_BRUSH)
        dc.DrawRectangle(xpos, 0, width, height)

    def OnEraseBackground(self, event):
        pass


def _set_font(control, size_increment=0, fontweight=wx.FONTWEIGHT_NORMAL, fontcolour=None):
    font = control.GetFont()
    font.SetPointSize(font.GetPointSize() + size_increment)
    font.SetWeight(fontweight)
    control.SetFont(font)
    if fontcolour:
        control.SetForegroundColour(fontcolour)


class ActionButton(wx.Panel):
    def __init__(self, parent, id= -1, bitmap=wx.NullBitmap, hover=True, **kwargs):
        wx.Panel.__init__(self, parent, id, size=bitmap.GetSize(), **kwargs)
        self.SetBackgroundColour(parent.GetBackgroundColour())
        image = bitmap.ConvertToImage()
        self.bitmaps = [bitmap]
        self.bitmaps.append(wx.BitmapFromImage(image.AdjustChannels(1.0, 1.0, 1.0, 0.6)) if hover else bitmap)
        self.bitmaps.append(wx.BitmapFromImage(image.ConvertToGreyscale().AdjustChannels(1.0, 1.0, 1.0, 0.3)))
        self.enabled = True
        self.handler = None
        self.Bind(wx.EVT_MOUSE_EVENTS, self.OnMouseAction)
        self.Bind(wx.EVT_ERASE_BACKGROUND, self.OnEraseBackground)
        self.Bind(wx.EVT_PAINT, self.OnPaint)
        self.Bind(wx.EVT_CHILD_FOCUS, self.OnFocus)

    def GetBitmapLabel(self):
        return self.bitmaps[0]

    def SetBitmapLabel(self, bitmap):
        if bitmap:
            self.bitmaps[0] = bitmap

    def GetBitmapHover(self):
        return self.bitmaps[1]

    def SetBitmapHover(self, bitmap):
        if bitmap:
            self.bitmaps[1] = bitmap

    def GetBitmapDisabled(self):
        return self.bitmaps[2]

    def SetBitmapDisabled(self, bitmap):
        if bitmap:
            self.bitmaps[2] = bitmap

    def OnEraseBackground(self, event):
        pass

    def OnPaint(self, event):
        # Use double duffered drawing to prevent flickering
        dc = wx.BufferedPaintDC(self)
        if not getattr(self.GetParent(), 'bitmap', None):
            # Draw the background using the backgroundcolour
            dc.SetBackground(wx.Brush(self.GetBackgroundColour()))
            dc.Clear()
        else:
            # Draw the background using the bitmap from the parent (TopSearchPanel)
            rect = self.GetRect().Intersect(wx.Rect(0, 0, *self.GetParent().bitmap.GetSize()))
            sub = self.GetParent().bitmap.GetSubBitmap(rect)
            dc.DrawBitmap(sub, 0, 0)
        # Draw the button using a gc (dc doesn't do transparency very well)
        bitmap = self.GetBitmap()
        gc = wx.GraphicsContext.Create(dc)
        gc.DrawBitmap(bitmap, 0, 0, *bitmap.GetSize())

    def OnMouseAction(self, event):
        if event.Entering() or event.Leaving():
            self.Refresh()
        event.Skip()

    def OnFocus(self, event):
        self.Refresh()

    def GetBitmap(self):
        if not self.IsEnabled():
            return self.bitmaps[2]
        if self.GetScreenRect().Contains(wx.GetMousePosition()):
            return self.bitmaps[1]
        return self.bitmaps[0]

    def Bind(self, event, handler):
        if event == wx.EVT_LEFT_UP:
            self.handler = handler
        wx.Panel.Bind(self, event, handler)

    def Enable(self, enable):
        if enable and self.handler:
            self.Bind(wx.EVT_LEFT_UP, self.handler)
        elif not enable:
            self.Unbind(wx.EVT_LEFT_UP)
        self.enabled = enable
        self.Refresh()

    def IsEnabled(self):
        return self.enabled


class ProgressButton(ActionButton):
    def __init__(self, parent, id= -1, label='Search', **kwargs):
        ActionButton.__init__(self, parent, id=id, bitmap=wx.EmptyBitmap(1, 1), **kwargs)
        self.icon = None
        self.icon_hl = None
        self.icon_gs = None
        self.label = label
        self.maxval = 25
        self.curval = 25
        self.ResetSize()

    def GetRange(self):
        return self.maxval

    def SetRange(self, maximum):
        self.maxval = maximum
        self.Refresh()

    def GetValue(self):
        return self.curval

    def SetValue(self, current):
        self.curval = current
        self.Refresh()

    def SetIcon(self, icon):
        if isinstance(icon, wx.Bitmap):
            self.icon = icon
            self.icon_hl = icon.ConvertToImage().AdjustChannels(1.0, 1.0, 1.0, 0.6).ConvertToBitmap()
            self.icon_gs = icon.ConvertToImage().ConvertToGreyscale().ConvertToBitmap()
            self.ResetSize()

    def ResetSize(self):
        w, h = self.GetTextExtent(self.label)
        w += 30
        h += 10
        if self.icon:
            w = w + self.icon.GetSize()[0] + 5
            h = max(h, self.icon.GetSize()[1])
        self.SetMinSize((w, h))

    def OnPaint(self, event):
        dc = wx.BufferedPaintDC(self)
        gc = wx.GraphicsContext.Create(dc)
        # Draw the background using the bitmap from the parent (if it exists)
        if not getattr(self.GetParent(), 'bitmap', None):
            # Draw the background using the backgroundcolour from the parent
            dc.SetBackground(wx.Brush(self.GetParent().GetBackgroundColour()))
            dc.Clear()
        else:
            # Draw the background using the bitmap from the parent (TopSearchPanel)
            rect = self.GetRect().Intersect(wx.Rect(0, 0, *self.GetParent().bitmap.GetSize()))
            try:
                sub = self.GetParent().bitmap.GetSubBitmap(rect)
                dc.DrawBitmap(sub, 0, 0)
            except:
                pass
        x, y, width, height = self.GetClientRect()
        # If there is currently something in progress, first paint a black&white background
        if self.curval != self.maxval:
            col1 = wx.Colour(199, 199, 199)
            col2 = wx.Colour(162, 162, 162)
            br = gc.CreateLinearGradientBrush(x, y, x, y + height, col1, col2)
            gc.SetBrush(br)
            gc.SetPen(wx.TRANSPARENT_PEN)
            path = gc.CreatePath()
            path.AddRoundedRectangle(x, y, width - 1, height - 1, 5)
            path.CloseSubpath()
            gc.DrawPath(path)
        # Depending on the state of the button, paint the progress made thus far
        highlight = self.GetScreenRect().Contains(wx.GetMousePosition())
        if not self.IsEnabled():
            col1 = wx.Colour(199, 199, 199)
            col2 = wx.Colour(162, 162, 162)
        elif highlight:
            col1 = wx.Colour(255, 169, 148)
            col2 = wx.Colour(255, 150, 127)
        else:
            col1 = GRADIENT_LRED
            col2 = GRADIENT_DRED
        br = gc.CreateLinearGradientBrush(x, y, x, y + height, col1, col2)
        gc.SetBrush(br)
        gc.SetPen(wx.TRANSPARENT_PEN)
        path = gc.CreatePath()
        if self.curval > 1:
            progress = max(self.curval * 1.0 / self.maxval, 0.15)
            path.AddRoundedRectangle(x, y, progress * width - 1, height - 1, 5)
            path.CloseSubpath()
            gc.DrawPath(path)
        # Draw the button label and icon (if any)
        font = self.GetFont()
        font.SetWeight(wx.FONTWEIGHT_BOLD)
        dc.SetFont(font)
        dc.SetTextForeground(wx.WHITE)
        textWidth, textHeight = dc.GetFullTextExtent(self.label)[:2]
        if self.icon:
            x_icon = (width - textWidth - self.icon.GetSize()[0] - 5) / 2
            y_icon = (height - self.icon.GetSize()[1]) / 2
            if highlight:
                dc.DrawBitmap(self.icon_hl, x_icon, y_icon)
            elif not self.IsEnabled():
                dc.DrawBitmap(self.icon_gs, x_icon, y_icon)
            else:
                dc.DrawBitmap(self.icon, x_icon, y_icon)
            x = x_icon + 5 + self.icon.GetSize()[0]
            y = (height - textHeight) / 2
            dc.DrawText(self.label, x, y)
        else:
            x = (width - textWidth) / 2
            y = (height - textHeight) / 2
            dc.DrawText(self.label, x, y)


class FancyPanel(wx.Panel):

    def __init__(self, *args, **kwargs):
        self.radius = kwargs.pop('radius', 0)
        self.border = kwargs.pop('border', 0)
        wx.Panel.__init__(self, *args, **kwargs)
        self.focus = None
        self.colour1 = self.colour2 = None
        self.border_colour = self.border_highlight = None
        self.bitmap = wx.EmptyBitmap(*self.GetClientSizeTuple())
        self.Bind(wx.EVT_PAINT, self.OnPaint)
        self.Bind(wx.EVT_ERASE_BACKGROUND, self.OnEraseBackground)

    def SetBorderColour(self, colour, highlight=None):
        self.border_colour = colour
        if highlight:
            self.border_highlight = highlight
            self.focus = False
            self.Bind(wx.EVT_SET_FOCUS, self.OnSetFocus)
            self.Bind(wx.EVT_CHILD_FOCUS, self.OnSetFocus)
            self.Bind(wx.EVT_KILL_FOCUS, self.OnKillFocus)
            self.Bind(wx.EVT_MOUSE_EVENTS, self.OnMouseAction)
        self.Refresh()

    def SetBackgroundColour(self, colour1, colour2=None):
        self.colour1 = colour1
        self.colour2 = colour2 if colour2 else colour1
        wx.Panel.SetBackgroundColour(self, self.colour1)
        self.Refresh()

    def OnSetFocus(self, event):
        self.focus = True
        self.Refresh()

    def OnKillFocus(self, event):
        self.focus = False
        self.Refresh()

    def OnMouseAction(self, event):
        if event.Entering() or event.Leaving():
            self.Refresh()
        event.Skip()

    def OnEraseBackground(self, event):
        pass

    def OnPaint(self, event):
        x, y, width, height = self.GetClientRect()

        # Use buffered drawing and save the buffer to a bitmap
        buffer = wx.EmptyBitmap(width, height)
        dc = wx.BufferedPaintDC(self, buffer)

        # For rounded panels, paint the background for the corners first
        if self.radius > 0:
            if getattr(self.GetParent(), 'bitmap', None):
                rect = self.GetRect().Intersect(wx.Rect(0, 0, *self.GetParent().bitmap.GetSize()))
                sub = self.GetParent().bitmap.GetSubBitmap(rect)
                dc.DrawBitmap(sub, 0, 0)
            else:
                dc.SetBackground(wx.Brush(self.GetParent().GetBackgroundColour()))
                dc.Clear()

        # Next, draw gradient/bitmap/regular background
        gc = wx.GraphicsContext.Create(dc)
        gc.SetPen(wx.TRANSPARENT_PEN)
        if self.colour1 != self.colour2:
            gc.SetBrush(gc.CreateLinearGradientBrush(x, y, x, y + height, self.colour1, self.colour2))
            gc.DrawRoundedRectangle(x, y, width, height, self.radius)
        else:
            gc.SetBrush(wx.Brush(self.colour1 if self.colour1 else self.GetBackgroundColour()))
            gc.DrawRoundedRectangle(x, y, width, height, self.radius)

        # Set border colour
        gc.SetPen(wx.Pen(self.border_colour, 1, wx.SOLID) if self.border_colour else wx.TRANSPARENT_PEN)
        if self.focus != None:
            if self.focus:
                gc.SetPen(wx.Pen(self.border_highlight, 1, wx.SOLID))
            elif self.GetScreenRect().Contains(wx.GetMousePosition()):
                gc.SetPen(wx.Pen(AdjustColour(self.border_colour, -10), 1, wx.SOLID))

        # Draw border
        if self.radius > 0:
            if self.border > 0:
                gc.DrawRoundedRectangle(x, y, width - 1, height - 1, self.radius)
        else:
            if bool(self.border & wx.RIGHT):
                gc.DrawLines([(x + width - 1, y), (x + width - 1, y + height - 1)])
            if bool(self.border & wx.LEFT):
                gc.DrawLines([(x, y), (x, y + height - 1)])
            if bool(self.border & wx.TOP):
                gc.DrawLines([(x, y), (x + width - 1, y)])
            if bool(self.border & wx.BOTTOM):
                gc.DrawLines([(x, y + height - 1), (x + width - 1, y + height - 1)])

        self.bitmap = buffer


class DottedBetterText(BetterText):
    def __init__(self, parent, id, label, *args, **kwargs):
        wx.StaticText.__init__(self, parent, id, label, *args, **kwargs)
        if label:
            self.SetLabel(label)

    def SetLabel(self, text):
        if text:
            text = self.DetermineText(text, self.GetSize()[0])
        wx.StaticText.SetLabel(self, text)

    def DetermineText(self, text, maxWidth):
        for i in xrange(len(text), 0, -1):
            newText = text[0:i]
            if i != len(text):
                newText += ".."
            width, _ = self.GetTextExtent(newText)
            if width <= maxWidth:
                return newText


class MinMaxSlider(wx.Panel):

    def __init__(self, *args, **kwargs):
        self.slider_size = kwargs.pop('slider_size', (100, 25))
        wx.Panel.__init__(self, *args, **kwargs)
        self.SetBackgroundColour(self.GetParent().GetBackgroundColour())
        self.SetForegroundColour(self.GetParent().GetForegroundColour())
        self.base = 1.7
        self.LoadIcons()
        self.SetMinMax(0, 0)
        self.text_spacers = [self.GetTextExtent('T' * 11)[0]] * 2
        self.SetSize((sum(self.text_spacers) + self.slider_size[0], -1))
        self.Reset()
        self.Bind(wx.EVT_PAINT, self.OnPaint)
        self.Bind(wx.EVT_ERASE_BACKGROUND, self.OnEraseBackground)
        self.Bind(wx.EVT_LEFT_DOWN, self.OnLeftDown)
        self.Bind(wx.EVT_LEFT_UP, self.OnLeftUp)

    def SetMinMax(self, min, max):
        if max < min:
            return
        self.min = min
        self.max = max
        self.Refresh()

    def GetMinMax(self):
        return (self.min, self.max)

    def SetCurrentValues(self, min_val, max_val):
        if self.max - self.min == 0 or min_val == 0:
            w, h = self.arrow_up.GetSize()
            self.arrow_up_rect = [self.range[0], self.GetClientRect()[3] / 2 + 1, w, h]
        else:
            length = self.range[1] - self.range[0]
            min_val = (min_val - self.min) / float(self.max - self.min)
            min_val = min_val * math.pow(length, self.base)
            self.arrow_up_rect[0] = math.exp((math.log(min_val) / self.base)) + self.range[0]

        if self.max - self.min == 0 or max_val == 0:
            w, h = self.arrow_down.GetSize()
            self.arrow_down_rect = [self.range[1], self.GetClientRect()[3] / 2 - h - 1, w, h]
        else:
            length = self.range[1] - self.range[0]
            max_val = (max_val - self.min) / float(self.max - self.min)
            max_val = max_val * math.pow(length, self.base)
            self.arrow_down_rect[0] = math.exp((math.log(max_val) / self.base)) + self.range[0]

        self.Refresh()

    def GetCurrentValues(self):
        length = self.range[1] - self.range[0]
        min_val = math.pow(self.arrow_up_rect[0] - self.range[0], self.base) / math.pow(length, self.base)
        max_val = math.pow(self.arrow_down_rect[0] - self.range[0], self.base) / math.pow(length, self.base)
        min_val = self.min + min_val * (self.max - self.min)
        max_val = self.min + max_val * (self.max - self.min)
        return (min_val, max_val)

    def OnLeftDown(self, event):
        x, y, w, h = self.arrow_down_rect
        if wx.Rect(x, y - 4, w, h + 4).Contains(event.GetPositionTuple()):
            self.arrow_down_drag = True
        x, y, w, h = self.arrow_up_rect
        if wx.Rect(x, y, w, h + 4).Contains(event.GetPositionTuple()):
            self.arrow_up_drag = True
        self.CaptureMouse()
        self.Bind(wx.EVT_MOTION, self.OnMotion)

    def OnLeftUp(self, event):
        self.arrow_down_drag = False
        self.arrow_up_drag = False
        self.ReleaseMouse()
        self.Unbind(wx.EVT_MOTION)
        # Call parent
        min_val, max_val = self.GetCurrentValues()
        self.GetParent().GetParent().OnSlider(min_val, max_val)

    def OnMotion(self, event):
        if event.LeftIsDown():
            self.SetIcon(event)

    def SetIcon(self, event):
        mx = event.GetPositionTuple()[0] - 3
        if self.arrow_up_drag and mx < self.arrow_down_rect[0]:
            self.arrow_up_rect[0] = max(mx, self.range[0])
        elif self.arrow_down_drag and mx > self.arrow_up_rect[0]:
            self.arrow_down_rect[0] = min(mx, self.range[1])
        self.Refresh()

    def LoadIcons(self):
        self.arrow_down = NativeIcon.getInstance().getBitmap(self, 'slider', self.GetBackgroundColour(), state=0)
        img = self.arrow_down.ConvertToImage()
        self.arrow_up = img.Rotate90().Rotate90().ConvertToBitmap()

    def Reset(self):
        w, h = self.arrow_down.GetSize()
        self.range = [self.text_spacers[0], self.GetSize()[0] - w - self.text_spacers[1]]
        self.arrow_down_rect = [self.range[1], self.GetClientRect()[3] / 2 - h - 1, w, h]
        self.arrow_down_drag = False
        self.arrow_up_rect = [self.range[0], self.GetClientRect()[3] / 2 + 1, w, h]
        self.arrow_up_drag = False

        self.SetMinMax(0, 0)

    def SetFormatter(self, formatter):
        self.formatter = formatter

    def Format(self, i):
        return self.formatter(i)

    def OnEraseBackground(self, event):
        pass

    def OnPaint(self, event):
        dc = wx.BufferedPaintDC(self)
        bg_colour = self.GetBackgroundColour()
        fg_colour = self.GetForegroundColour()
        dc.SetBackground(wx.Brush(bg_colour))
        dc.SetTextForeground(fg_colour)
        dc.Clear()

        _, _, width, height = self.GetClientRect()
        min_val, max_val = self.GetCurrentValues()
        min_val = self.Format(min_val)
        max_val = self.Format(max_val)
        dc.SetFont(self.GetFont())
        text_width, text_height = dc.GetTextExtent(min_val)
        dc.DrawText(min_val, (self.text_spacers[0] - text_width) / 2, (height - text_height + 1) / 2)
        text_width, text_height = dc.GetTextExtent(max_val)
        dc.DrawText(max_val, width - text_width - (self.text_spacers[0] - text_width) / 2, (height - text_height + 1) / 2)

        dc.SetPen(wx.Pen(fg_colour, 2, wx.SOLID))
        dc.DrawLine(self.range[0], height / 2, self.range[1] + self.arrow_down.GetSize()[0], height / 2)

        gc = wx.GraphicsContext.Create(dc)
        gc.DrawBitmap(self.arrow_down, *self.arrow_down_rect)
        gc.DrawBitmap(self.arrow_up, *self.arrow_up_rect)


class SimpleNotebook(wx.Panel):

    def __init__(self, *args, **kwargs):
        self.show_single_tab = kwargs.pop('show_single_tab', True)
        wx.Panel.__init__(self, *args, **kwargs)
        self.ad = None
        self.labels = []
        self.panels = []
        self.pshown = None
        self.lspace = 10
        self.hSizer_labels = wx.BoxSizer(wx.HORIZONTAL)
        self.hSizer_panels = wx.BoxSizer(wx.HORIZONTAL)
        self.hSizer_panel = wx.Panel(self, -1)
        self.hSizer_panel.SetSizer(self.hSizer_labels)
        self.hSizer_panel.SetBackgroundColour(FILTER_GREY)
        self.hSizer_panel.SetMinSize((-1, 25))
        vSizer = wx.BoxSizer(wx.VERTICAL)
<<<<<<< HEAD
        self.top_separator = wx.Panel(self, size = (-1, 1))
        self.top_separator.SetBackgroundColour(SEPARATOR_GREY)
        vSizer.Add(self.top_separator, 0, wx.EXPAND)
=======
        separator = wx.Panel(self, size=(-1, 1))
        separator.SetBackgroundColour(SEPARATOR_GREY)
        vSizer.Add(separator, 0, wx.EXPAND)
>>>>>>> d523b6a0
        vSizer.Add(self.hSizer_panel, 0, wx.EXPAND)
        separator = wx.Panel(self, size=(-1, 1))
        separator.SetBackgroundColour(SEPARATOR_GREY)
        vSizer.Add(separator, 0, wx.EXPAND)
        vSizer.Add(self.hSizer_panels, 1, wx.EXPAND)
        self.SetSizer(vSizer)

    def OnLeftUp(self, event):
        obj = event.GetEventObject()
        for index, control in enumerate(self.hSizer_labels.GetChildren()):
            if getattr(control, 'IsSizer', False) and control.GetSizer() == obj:
                self.SetSelection(index / 2)
                self.hSizer_panel.Refresh()
                break

    def GetPage(self, num_page):
        if num_page >= 0 and num_page < self.GetPageCount():
            return self.panels[num_page]
        return None

    def AddPage(self, page, text, select=False):
        label = LinkStaticText(self.hSizer_panel, text, None, font_colour=wx.BLACK)
        label.Bind(wx.EVT_LEFT_UP, self.OnLeftUp)
        sline = wx.StaticLine(self.hSizer_panel, -1, style=wx.LI_VERTICAL)
<<<<<<< HEAD
        self.hSizer_labels.Add(label, 0, wx.RIGHT|wx.LEFT|wx.CENTER, self.lspace)
        self.hSizer_labels.Add(sline, 0, wx.EXPAND|wx.ALL|wx.CENTER|wx.TOP|wx.BOTTOM, 5)
        self.hSizer_labels.Layout()
=======
        self.hSizer_labels.Add(label, 0, wx.RIGHT | wx.LEFT | wx.CENTER, self.lspace)
        self.hSizer_labels.Add(sline, 0, wx.EXPAND | wx.ALL | wx.CENTER | wx.TOP | wx.BOTTOM, 5)
>>>>>>> d523b6a0
        page.Show(False)
        index = len(self.hSizer_panels.GetChildren()) - 1 if self.ad else len(self.hSizer_panels.GetChildren())
        self.hSizer_panels.Insert(index, page, 100, wx.EXPAND)
        self.labels.append(label)
        self.panels.append(page)
        if select or not self.GetCurrentPage():
            self.SetSelection(self.GetPageCount() - 1)
        else:
            self.Layout()
        if not self.show_single_tab:
            self.ShowTabs(self.GetPageCount() > 1)

    def InsertPage(self, index, page, text, select=False):
        if not (index >= 0 and index < self.GetPageCount()):
            return
        label = LinkStaticText(self.hSizer_panel, text, None, font_colour=wx.BLACK)
        label.Bind(wx.EVT_LEFT_UP, self.OnLeftUp)
        sline = wx.StaticLine(self.hSizer_panel, -1, style=wx.LI_VERTICAL)
<<<<<<< HEAD
        self.hSizer_labels.Insert(index*2, label, 0, wx.RIGHT|wx.LEFT|wx.CENTER, self.lspace)
        self.hSizer_labels.Insert(index*2+1, sline, 0, wx.EXPAND|wx.CENTER|wx.TOP|wx.BOTTOM, 5)
        self.hSizer_labels.Layout()
=======
        self.hSizer_labels.Insert(index * 2, label, 0, wx.RIGHT | wx.LEFT | wx.CENTER, self.lspace)
        self.hSizer_labels.Insert(index * 2 + 1, sline, 0, wx.EXPAND | wx.CENTER | wx.TOP | wx.BOTTOM, 5)
>>>>>>> d523b6a0
        page.Show(False)
        szr_index = index - 1 if self.ad else index
        self.hSizer_panels.Insert(szr_index, page, 100, wx.EXPAND)
        self.labels.insert(index, label)
        self.panels.insert(index, page)
        if select or not self.GetCurrentPage():
            self.SetSelection(self.GetPageCount() - 1)
        else:
            self.Layout()
        if not self.show_single_tab:
            self.ShowTabs(self.GetPageCount() > 1)

    def RemovePage(self, index):
        remove_current = self.GetCurrentPage() == index
        remove_last = self.GetPageCount() == index
        page = self.labels.pop(index)
        page.Show(False)
        label = self.panels.pop(index)
        label.Show(False)
        self.hSizer_labels.Remove(index*2)
        if not remove_last:
            sline = self.hSizer_labels.GetItem(index*2)
            sline = sline.GetWindow() if getattr(sline, 'IsWindow', False) and sline.IsWindow() else sline
            sline.Show(False)
            self.hSizer_labels.Remove(index*2)
        self.hSizer_panels.Remove(index)
        if remove_current:
            self.SetSelection(self.GetPageCount()-1)
        if not self.show_single_tab:
            self.ShowTabs(self.GetPageCount() > 1)
        else:
            self.Layout()

    def GetPageText(self, num_page):
        if num_page >= 0 and num_page < self.GetPageCount():
            return self.labels[num_page].GetLabel()
        return ''

    def SetPageText(self, num_page, text):
        if num_page >= 0 and num_page < self.GetPageCount():
            self.labels[num_page].SetLabel(text)
            self.Layout()

    def GetPageCount(self):
        return len(self.labels)

    def GetCurrentPage(self):
        if self.pshown != None:
            return self.GetPage(self.pshown)
        return None

    def SetSelection(self, num_page):
        if not (num_page >= 0 and num_page < self.GetPageCount()) or self.pshown == num_page:
            return
        old_page_index = self.pshown
        old_page = self.GetCurrentPage()
        if old_page:
            old_page.Show(False)
            self.labels[self.pshown].SetForegroundColour(self.GetForegroundColour())
        self.labels[num_page].SetForegroundColour(TRIBLER_RED)
        self.panels[num_page].Show(True)
        self.pshown = num_page
        self.Layout()

        event = wx.NotebookEvent(wx.EVT_NOTEBOOK_PAGE_CHANGED.typeId, 0, num_page, old_page_index if old_page_index else 0)
        event.SetEventObject(self)
        wx.PostEvent(self.GetEventHandler(), event)

    def GetSelection(self):
        return self.pshown or 0

    def ChangeSelection(self, num_page):
        self.SetSelection(num_page)

    def CalcSizeFromPage(self, *args):
        return GUIUtility.getInstance().frame.splitter_bottom_window.GetSize()

    def GetThemeBackgroundColour(self):
        return self.GetBackgroundColour()

    def SetAdSpace(self, panel):
        if self.ad:
            self.ad.Show(False)
            self.hSizer_panels.Replace(self.ad, panel)
            self.ad.Destroy()
        else:
            self.hSizer_panels.Add(panel, 0, wx.EXPAND)
        self.ad = panel
        panel.Show(True)
        self.Layout()

    def ShowTabs(self, show = True):
        self.hSizer_panel.Show(show)
        self.top_separator.Show(show)
        self.Layout()


class TagText(wx.Panel):

    def __init__(self, parent, id= -1, label='', fill_colour=wx.Colour(240, 255, 204), edge_colour=wx.Colour(200, 200, 200), text_colour=wx.BLACK, **kwargs):
        wx.Panel.__init__(self, parent, id, **kwargs)
        self.fill_colour = fill_colour
        self.edge_colour = edge_colour
        self.text_colour = text_colour
        self.prnt_colour = parent.GetBackgroundColour()
        self.label = label
        w, h = self.GetTextExtent(self.label)
        w += 10
        self.SetMinSize((w, h))
        self.Bind(wx.EVT_PAINT, self.OnPaint)
        self.Bind(wx.EVT_ERASE_BACKGROUND, self.OnEraseBackground)

    def SetValue(self, label):
        self.label = label
        w, h = self.GetTextExtent(self.label)
        w += 10
        self.SetMinSize((w, h))
        self.Refresh()

    def SetBackgroundColour(self, colour):
        self.prnt_colour = colour
        self.Refresh()

    def OnEraseBackground(self, event):
        pass

    def OnPaint(self, event):
        # Draw the background
        dc = wx.BufferedPaintDC(self)
        dc.SetBackground(wx.Brush(self.prnt_colour))
        dc.Clear()
        if getattr(self.GetParent(), 'bitmap', None):
            rect = self.GetRect().Intersect(wx.Rect(0, 0, *self.GetParent().bitmap.GetSize()))
            sub = self.GetParent().bitmap.GetSubBitmap(rect)
            dc.DrawBitmap(sub, 0, 0)

        # Draw the rounded rectangle which will contain the text.
        gc = wx.GraphicsContext.Create(dc)
        x, y, width, height = self.GetClientRect()
        gc.SetBrush(wx.Brush(self.fill_colour))
        gc.SetPen(wx.Pen(self.edge_colour, 1, wx.SOLID))
        path = gc.CreatePath()
        path.AddRoundedRectangle(x, y, width - 1, height - 1, 5)
        path.CloseSubpath()
        gc.DrawPath(path)

        # Draw the text
        font = self.GetFont()
        dc.SetFont(font)
        dc.SetTextForeground(self.text_colour)
        dc.DrawText(self.label, 5, 0)


class TorrentStatus(wx.Panel):

    def __init__(self, parent, id= -1, status='Initializing', fill_colour=wx.Colour(132, 194, 255), back_colour=wx.Colour(235, 235, 235), **kwargs):
        wx.Panel.__init__(self, parent, id, **kwargs)
        self.status = status
        self.value = None
        self.fill_colour = fill_colour
        self.back_colour = back_colour
        self.prnt_colour = parent.GetBackgroundColour()
        self.Bind(wx.EVT_PAINT, self.OnPaint)
        self.Bind(wx.EVT_ERASE_BACKGROUND, self.OnEraseBackground)

    def SetMinSize(self, size):
        w, h = size
        if w == -1:
            w = self.GetSize()[0]
        if h == -1:
            h = self.GetTextExtent(self.status)[1]
        wx.Panel.SetMinSize(self, (w, h))

    def SetValue(self, value):
        if isinstance(value, float) or isinstance(value, int):
            self.value = float(value)

    def SetStatus(self, status):
        if isinstance(status, str):
            self.status = status

        if status.endswith('Seeding'):
            self.fill_colour = SEEDING_COLOUR
        if status == 'Completed':
            self.fill_colour = COMPLETED_COLOUR
        if status == 'Waiting':
            self.fill_colour = self.back_colour
        if status == 'Checking':
            self.fill_colour = self.back_colour
        if status == 'Downloading':
            self.fill_colour = DOWNLOADING_COLOUR
        if status == 'Stopped':
            self.fill_colour = STOPPED_COLOUR
        if status == 'Fetching torrent':
            self.fill_colour = self.back_colour

        self.SetMinSize((-1, -1))

    def SetBackgroundColour(self, colour):
        self.prnt_colour = colour
        self.Refresh()

    def Update(self, torrent):
        progress = torrent.progress
        torrent_state = torrent.state
        finished = progress == 1.0
        tooltip = ''
        if torrent.ds.status == 2 or 'checking' in torrent_state:
            status = 'Checking'
        elif 'metadata' in torrent_state:
            status = 'Fetching torrent'
        elif 'seeding' in torrent_state:
            status = 'Seeding'
            if 'forced' in torrent_state:
                status = "[F] " + status
        elif finished:
            status = 'Completed'
        elif 'allocating' in torrent_state:
            status = 'Waiting'
        elif 'downloading' in torrent_state:
            status = 'Downloading'
        elif 'error' in torrent_state:
            status = 'Stopped on error'
            tooltip = torrent.ds.get_error()
        elif 'stopped' in torrent_state:
            status = 'Stopped'
        else:
            status = 'Unknown'

        self.SetValue(progress)
        self.SetStatus(status)
        self.SetToolTipString(tooltip)
        self.Refresh()
        if self.value != None:
            return int(self.value * self.GetSize().width)
        return 0

    def OnEraseBackground(self, event):
        pass

    def OnPaint(self, event):
        # Draw the background
        dc = wx.BufferedPaintDC(self)
        dc.SetBackground(wx.Brush(self.prnt_colour))
        dc.Clear()
        if getattr(self.GetParent(), 'bitmap', None):
            rect = self.GetRect().Intersect(wx.Rect(0, 0, *self.GetParent().bitmap.GetSize()))
            sub = self.GetParent().bitmap.GetSubBitmap(rect)
            dc.DrawBitmap(sub, 0, 0)

        # Draw an empty progress bar and text
        gc = wx.GraphicsContext.Create(dc)
        x, y, width, height = self.GetClientRect()
        gc.SetBrush(wx.Brush(self.back_colour))
        gc.SetPen(wx.TRANSPARENT_PEN)
        path = gc.CreatePath()
        path.AddRoundedRectangle(x, y, width, height, 2)
        path.CloseSubpath()
        gc.DrawPath(path)
        self.TextToDC(dc, self.TextColour(self.back_colour))

        if self.value != None:
            # Draw a full progress bar and text
            rect = wx.EmptyBitmap(width, height)
            rect_dc = wx.MemoryDC(rect)
            rect_dc.SetBackground(wx.Brush(self.prnt_colour))
            rect_dc.Clear()

            rect_gc = wx.GraphicsContext.Create(rect_dc)
            rect_gc.SetBrush(wx.Brush(self.fill_colour))
            rect_gc.SetPen(wx.TRANSPARENT_PEN)
            path = rect_gc.CreatePath()
            path.AddRoundedRectangle(x, y, width, height, 2)
            path.CloseSubpath()
            rect_gc.DrawPath(path)
            self.TextToDC(rect_dc, self.TextColour(self.fill_colour))

            # Combine the two dc's
            dc.Blit(0, 0, int(self.value * width), height, rect_dc, 0, 0)
            rect_dc.SelectObject(wx.NullBitmap)

    def TextToDC(self, dc, colour):
        font = self.GetFont()
        dc.SetFont(font)
        dc.SetTextForeground(colour)
        if self.value == None or len(self.status) > 11:
            todraw = self.status
        else:
            todraw = "%s %.1f%%" % (self.status, self.value * 100)
        dc.DrawLabel(todraw, self.GetClientRect(), alignment=wx.ALIGN_CENTER_HORIZONTAL | wx.ALIGN_CENTER_VERTICAL)

    def TextColour(self, bg):
        rgb = bg.Get()
        brightness = (rgb[0] + rgb[1] + rgb[2]) / 3
        return wx.Colour(80, 80, 80) if brightness > 150 else wx.WHITE


class TransparentText(wx.StaticText):

    def __init__(self, parent, id=wx.ID_ANY, label='', pos=wx.DefaultPosition, size=wx.DefaultSize, style=wx.TRANSPARENT_WINDOW):
        wx.StaticText.__init__(self, parent, id, label, pos, size, style)
        self.Bind(wx.EVT_PAINT, self.OnPaint)
        self.Bind(wx.EVT_ERASE_BACKGROUND, lambda event: None)
        self.Bind(wx.EVT_SIZE, self.OnSize)

    def SetLabel(self, value):
        size = self.GetTextExtent(value)
        self.SetSize(size)
        wx.StaticText.SetLabel(self, value)

    def OnPaint(self, event):
        dc = wx.PaintDC(self)
        dc.SetFont(self.GetFont())
        dc.SetTextForeground(self.GetForegroundColour())
        dc.DrawLabel(self.GetLabel(), self.GetClientRect())

    def OnSize(self, event):
        self.Refresh()
        event.Skip()


class TransparentStaticBitmap(wx.StaticBitmap):

    def __init__(self, *args, **kwargs):
        wx.StaticBitmap.__init__(self, *args, **kwargs)
        self.Bind(wx.EVT_PAINT, self.OnPaint)
        self.Bind(wx.EVT_ERASE_BACKGROUND, lambda event: None)
        self.Bind(wx.EVT_SIZE, self.OnSize)

    def OnPaint(self, event):
        # Use double duffered drawing to prevent flickering
        dc = wx.BufferedPaintDC(self)
        if not getattr(self.GetParent(), 'bitmap', None):
            # Draw the background using the backgroundcolour
            dc.SetBackground(wx.Brush(self.GetBackgroundColour()))
            dc.Clear()
        else:
            # Draw the background using the bitmap from the parent
            rect = self.GetRect().Intersect(wx.Rect(0, 0, *self.GetParent().bitmap.GetSize()))
            sub = self.GetParent().bitmap.GetSubBitmap(rect)
            dc.DrawBitmap(sub, 0, 0)
        # Draw the bitmap using a gc (dc doesn't do transparency very well)
        bitmap = self.GetBitmap()
        gc = wx.GraphicsContext.Create(dc)
        gc.DrawBitmap(bitmap, 0, 0, *bitmap.GetSize())


    def OnSize(self, event):
        self.Refresh()
        event.Skip()


class TextCtrl(wx.TextCtrl):

    def __init__(self, *args, **kwargs):
        wx.TextCtrl.__init__(self, *args, **kwargs)
        self.descr_label = ''
        self.descr_shown = False
        self.descr_colour = wx.Colour(80, 80, 80)
        self.Bind(wx.EVT_CHILD_FOCUS, self.OnGetFocus)
        self.Bind(wx.EVT_SET_FOCUS, self.OnGetFocus)
        self.Bind(wx.EVT_KILL_FOCUS, self.OnKillFocus)

    def SetDescriptiveText(self, descr_label):
        self.descr_label = descr_label
        self._SetDescriptiveText()

    def _SetDescriptiveText(self):
        if not self.GetValue():
            wx.TextCtrl.SetValue(self, self.descr_label)
            self.SetForegroundColour(self.descr_colour)
            self.descr_shown = True

    def GetValue(self):
        if self.descr_shown:
            return ''
        return wx.TextCtrl.GetValue(self)

    def SetValue(self, value):
        if value:
            self.descr_shown = False
            wx.TextCtrl.SetValue(self, value)

    def OnGetFocus(self, event):
        if self.descr_shown:
            wx.TextCtrl.SetValue(self, '')
        self.SetForegroundColour(self.GetParent().GetForegroundColour())
        self.descr_shown = False

    def OnKillFocus(self, event):
        self._SetDescriptiveText()


class StaticBitmaps(wx.Panel):

    def __init__(self, *args, **kwargs):
        wx.Panel.__init__(self, *args, **kwargs)
        self.SetPositions()
        self.Reset()
        self.Bind(wx.EVT_PAINT, self.OnPaint)
        self.Bind(wx.EVT_MOUSE_EVENTS, self.OnMouse)
        self.Bind(wx.EVT_ERASE_BACKGROUND, self.OnEraseBackground)

    def SetPositions(self):
        width, height = self.GetSize()
        self.buttons = [wx.Rect(width - 27, height - 15, 14, 15),
                        wx.Rect(width - 14, height - 15, 14, 15)]
        self.pointer = wx.Rect(width - 26, 1, 25, 14)

    def OnEraseBackground(self, event):
        pass

    def OnMouse(self, event):
        if event.Entering() or event.Leaving():
            self.show_buttons = event.Entering()
            self.Refresh()

        elif event.LeftUp():
            if self.buttons[0].Contains(event.GetPosition()):
                return self.OnLeftButton()
            elif self.buttons[1].Contains(event.GetPosition()):
                return self.OnRightButton()

        event.Skip()

    def OnLeftButton(self):
        if self.bitmaps_index >= 0:
            self.bitmaps_index = self.bitmaps_index - 1 if self.bitmaps_index > 0 else len(self.bitmaps) - 1
            self.bitmap = self.bitmaps[self.bitmaps_index]
            self.Refresh()

    def OnRightButton(self):
        if self.bitmaps_index >= 0:
            self.bitmaps_index = self.bitmaps_index + 1 if self.bitmaps_index < len(self.bitmaps) - 1 else 0
            self.bitmap = self.bitmaps[self.bitmaps_index]
            self.Refresh()

    def SetBitmaps(self, bitmaps):
        if isinstance(bitmaps, list) and bitmaps:
            self.bitmaps_index = 0
            self.bitmaps = bitmaps
            self.bitmap = bitmaps[0]
            self.SetSize(self.bitmap.GetSize())
            self.SetPositions()
        else:
            self.Reset()
        self.Refresh()

    def Reset(self):
        self.bitmap_index = -1
        self.bitmaps = []
        self.bitmap = None
        self.show_buttons = False

    def OnPaint(self, event):
        dc = wx.BufferedPaintDC(self)
        dc.Clear()

        if not self.bitmap:
            return

        dc.DrawBitmap(self.bitmap, 0, 0)

        if self.show_buttons:
            tmpbmp = wx.EmptyBitmapRGBA(*self.buttons[0].GetSize(), red=255, green=255, blue=255, alpha=155)
            dc.DrawBitmap(tmpbmp, self.buttons[0].x, self.buttons[0].y)
            dc.DrawBitmap(tmpbmp, self.buttons[1].x, self.buttons[1].y)

            dc.SetPen(wx.BLACK_PEN)
            dc.SetBrush(wx.TRANSPARENT_BRUSH)
            dc.DrawRoundedRectangleRect(self.buttons[0], 0)
            dc.DrawRoundedRectangleRect(self.buttons[1], 0)

            arrow = NativeIcon.getInstance().getBitmap(self, 'arrow', wx.WHITE, state=0)
            arrow_left = arrow.ConvertToImage().Rotate90(True).ConvertToBitmap()
            arrow_right = arrow.ConvertToImage().Rotate90(False).ConvertToBitmap()
            dc.DrawBitmap(arrow_left, self.buttons[0].x + 5, self.buttons[0].y + 4)
            dc.DrawBitmap(arrow_right, self.buttons[1].x + 5, self.buttons[1].y + 4)

            tmpbmp = wx.EmptyBitmapRGBA(*self.pointer.GetSize(), red=255, green=255, blue=255, alpha=155)
            dc.DrawBitmap(tmpbmp, self.pointer.x, self.pointer.y)
            dc.SetFont(self.GetFont())
            dc.DrawLabel("%d/%d" % (self.bitmaps_index + 1, len(self.bitmaps)), self.pointer, alignment=wx.ALIGN_CENTER_HORIZONTAL | wx.ALIGN_CENTER_VERTICAL)


class HorizontalGradientGauge(wx.Panel):

    def __init__(self, *args, **kwargs):
        wx.Panel.__init__(self, *args, **kwargs)

        self.value = 0

        self.Bind(wx.EVT_PAINT, self.OnPaint)
        self.Bind(wx.EVT_ERASE_BACKGROUND, self.OnEraseBackground)

    def SetValue(self, value):
        self.value = min(max(0, value), 100)

    def OnEraseBackground(self, event):
        pass

    def OnPaint(self, event):
        w, h = self.GetClientSize()

        dc = wx.BufferedPaintDC(self)
        gc = wx.GraphicsContext.Create(dc)

        gc.SetPen(wx.TRANSPARENT_PEN)
        gc.SetBrush(gc.CreateLinearGradientBrush(0, 0, w / 2.0, 0, wx.Colour(255, 0, 0), wx.Colour(255, 216, 0)))
        gc.DrawRectangle(0, 0, w / 2.0, h)

        gc.SetBrush(gc.CreateLinearGradientBrush(0, 0, w / 2.0, 0, wx.Colour(255, 216, 0), wx.Colour(0, 255, 33)))
        gc.DrawRectangle(w / 2.0, 0, w / 2.0, h)

        gc.SetPen(wx.Pen(wx.BLACK, 1, wx.SOLID))
        gc.SetBrush(wx.TRANSPARENT_BRUSH)
        gc.DrawRectangle(0, 0, w - 1, h - 1)

        gc.SetPen(wx.Pen(wx.BLACK, 1, wx.SOLID))
        x = (self.value / 100.0) * w
        gc.DrawLines([(x - 1, 0), (x - 1, h)])
        gc.DrawLines([(x + 1, 0), (x + 1, h)])


class Graph(wx.Panel):
    def __init__(self, parent, grid_size=4, max_points=120, *args, **kwargs):
        wx.Panel.__init__(self, parent, *args, **kwargs)
        self.x_margins = (30, 10)
        self.y_margins = (10, 20)
        self.max_range = 0
        self.grid_size = grid_size
        self.config = []
        self.data = []
        self.font = self.GetFont()
        self.font.SetPointSize(self.font.GetPointSize() - 1)
        self.SetAxisLabels("", "")
        self.SetMaxPoints(max_points)
        self.SetBackgroundColour(wx.WHITE)
        self.Bind(wx.EVT_PAINT, self.OnPaint)
        self.Bind(wx.EVT_ERASE_BACKGROUND, self.OnEraseBackground)
        self.Bind(wx.EVT_SIZE, self.OnSize)

    def SetAxisLabels(self, x_label, y_label):
        self.x_label = x_label
        self.y_label = y_label

    def SetMaxPoints(self, max_points):
        self.max_points = max_points

    def AddGraph(self, colour, data=[], label=""):
        self.data.append(data)
        self.data[-1] = self.data[-1][-self.max_points:]
        self.config.append((colour, label))
        self.max_range = max(self.max_range, max(self.data[-1]) if self.data[-1] else 0)
        self.Refresh()

    def SetData(self, graph_id, data):
        self.data[graph_id] = data
        self.data[graph_id] = self.data[graph_id][-self.max_points:]
        self.max_range = max([max(column) for column in self.data if column])
        self.Refresh()

    def AppendData(self, graph_id, value):
        self.data[graph_id].append(value)
        
        dropped_value = None
        if len(self.data[graph_id]) > self.max_points:
            dropped_value = self.data[graph_id][0]
            self.data[graph_id] = self.data[graph_id][-self.max_points:]

        if dropped_value != None and dropped_value == self.max_range:
            self.max_range = max([max(column) for column in self.data if column])
        else:
            self.max_range = max(self.max_range, value)
        self.Refresh()

    def OnEraseBackground(self, event):
        pass

    def OnPaint(self, event):
        _, _, width, height = self.GetClientRect()
        dc = wx.BufferedPaintDC(self)
        dc.SetBackground(wx.Brush(self.GetBackgroundColour()))
        dc.Clear()
        self.DrawAxis(dc, width, height)
        self.DrawGrid(dc, width, height)
        self.DrawText(dc, width, height)

        gc = wx.GraphicsContext.Create(dc)
        gc.SetBrush(wx.TRANSPARENT_BRUSH)
        self.DrawGraphs(gc, width, height)
        self.DrawLegend(gc, width, height)

    def DrawAxis(self, dc, width, height):
        dc.SetPen(wx.Pen((175, 175, 175), 1, wx.SOLID))
        dc.DrawLine(self.x_margins[0], height - self.y_margins[1], self.x_margins[0], self.y_margins[0])
        dc.DrawLine(self.x_margins[0], height - self.y_margins[1], width - self.x_margins[1], height - self.y_margins[1])

    def DrawGrid(self, dc, width, height):
        dashed_pen = wx.Pen((175, 175, 175), 1, wx.USER_DASH)
        dashed_pen.SetDashes([4, 4])
        dc.SetPen(dashed_pen)
        grid_height = (height - self.y_margins[0] - self.y_margins[1]) / self.grid_size
        for i in range(1, self.grid_size + 1):
            dc.DrawLine(self.x_margins[0], height - self.y_margins[1] - i * grid_height, width - self.x_margins[1], height - self.y_margins[1] - i * grid_height)

    def DrawText(self, dc, width, height):
        dc.SetFont(self.font)
        dc.SetTextForeground(wx.Colour(130, 130, 130))

        # Draw labels along the x/y axis
        x_width, _ = self.GetTextExtent(self.x_label)
        _, y_height = self.GetTextExtent(self.y_label)
        dc.DrawText(self.x_label, (width - self.x_margins[0] - self.x_margins[1] - x_width) / 2 + self.x_margins[0], height - self.y_margins[1])
        dc.DrawRotatedText(self.y_label, self.x_margins[0] - y_height, (height - self.y_margins[0] - self.y_margins[1]) / 2 + self.y_margins[1], 90)

        # Draw min/max values along the y axis
        miny = "0"
        maxy = str(int(self.max_range + 1))
        miny_width, miny_height = self.GetTextExtent(miny)
        maxy_width, maxy_height = self.GetTextExtent(maxy)
        dc.DrawText(miny, max(0, self.x_margins[0] - miny_width), height - self.y_margins[1] - miny_height / 2)
        dc.DrawText(maxy, max(0, self.x_margins[0] - maxy_width), self.y_margins[0] - maxy_height / 2)

    def DrawGraphs(self, gc, width, height):
        for graph_id, column in enumerate(self.data):
            if column:
                colour, _ = self.config[graph_id]
                gc.SetPen(wx.Pen(colour, 1, wx.SOLID))
                num_points = len(column)
                x_coords = [self.x_margins[0] + (i / float(self.max_points)) * (width - self.x_margins[0] - self.x_margins[1]) for i in range(0, num_points)]
                if self.max_range != 0:
                    y_coords = [height - self.y_margins[1] - ((height - self.y_margins[0] - self.y_margins[1]) * column[i] / self.max_range) for i in range(0, num_points)]
                else:
                    y_coords = [height - self.y_margins[1] for i in range(0, num_points)]
                y_coords = [min(height - self.y_margins[1] - 1, y_coord) for y_coord in y_coords]
                gc.DrawLines(zip(x_coords, y_coords))

    def DrawLegend(self, gc, width, height):
        gc.SetFont(self.font)
        gc.SetPen(wx.Pen(wx.Colour(240, 240, 240, 200)))
        gc.SetBrush(wx.Brush(wx.Colour(245, 245, 245, 150)))

        rect_width = max([self.GetTextExtent(label)[0] for _, label in self.config]) + 30
        rect_height = sum([self.GetTextExtent(label)[1] for _, label in self.config]) + 10
        gc.DrawRectangle(self.x_margins[0] + 5, self.x_margins[1] + 5, rect_width, rect_height)

        next_y = self.y_margins[0] + 10
        for colour, label in self.config:
            label_width, label_height = self.GetTextExtent(label)
            gc.SetPen(wx.Pen(colour, 1, wx.SOLID))
            gc.DrawLines([(self.x_margins[0] + 10, next_y + label_height / 2), (self.x_margins[0] + 25, next_y + label_height / 2)])
            gc.SetPen(wx.BLACK_PEN)
            gc.DrawText(label, self.x_margins[0] + 30, next_y)
            next_y += label_height

    def OnSize(self, event):
        self.Refresh()
        event.Skip()<|MERGE_RESOLUTION|>--- conflicted
+++ resolved
@@ -1,2617 +1,2601 @@
-# Written by Niels Zeilemaker, Egbert Bouman
-import wx, os, sys, math
-
-from wx.lib.mixins.listctrl import CheckListCtrlMixin, ColumnSorterMixin, ListCtrlAutoWidthMixin
-from wx.lib.scrolledpanel import ScrolledPanel
-from wx.lib.buttons import GenBitmapButton
-
-from traceback import print_exc, print_stack
-from Tribler.Main.vwxGUI.GuiUtility import GUIUtility
-from Tribler.Main.Dialogs.GUITaskQueue import GUITaskQueue
-from __init__ import LIST_GREY, LIST_LIGHTBLUE, TRIBLER_RED, LIST_HIGHTLIGHT, GRADIENT_LRED, GRADIENT_DRED, GRADIENT_LGREY, GRADIENT_DGREY, SEPARATOR_GREY, FILTER_GREY
-from wx.lib.stattext import GenStaticText
-from wx.lib.stattext import GenStaticText
-from wx.lib.colourutils import AdjustColour
-from wx.lib.wordwrap import wordwrap
-from Tribler.Main.vwxGUI import DEFAULT_BACKGROUND, COMPLETED_COLOUR, \
-    SEEDING_COLOUR, DOWNLOADING_COLOUR, STOPPED_COLOUR
-from Tribler.Main.Utility.GuiDBHandler import startWorker
-from wx.lib.embeddedimage import PyEmbeddedImage
-from Tribler.Main.vwxGUI.UserDownloadChoice import UserDownloadChoice
-
-DEBUG = False
-
-class tribler_topButton(wx.Panel):
-    """
-    Button that changes the image shown if you move your mouse over it.
-    It redraws the background of the parent Panel, if this is an imagepanel with
-    a variable self.bitmap.
-    """
-
-    __bitmapCache = {}
-    ENABLED = 0x1
-    SELECTED = 0x2
-    MOUSE_OVER = 0x4
-    TOGGLED = 0x8
-
-    def __init__(self, *args, **kw):
-        self.ready = False
-        if len(args) == 0:
-            self.backgroundColor = DEFAULT_BACKGROUND
-            pre = wx.PrePanel()
-            # the Create step is done by XRC.
-            self.PostCreate(pre)
-            self.Bind(wx.EVT_WINDOW_CREATE, self.OnCreate)
-        else:
-            self.backgroundColor = ((230, 230, 230))
-            wx.Panel.__init__(self, *args, **kw)
-            self._PostInit()
-
-    def OnCreate(self, event):
-        self.Unbind(wx.EVT_WINDOW_CREATE)
-        wx.CallAfter(self._PostInit)
-        event.Skip()
-        return True
-
-    def _PostInit(self):
-        self.guiUtility = GUIUtility.getInstance()
-        self.utility = self.guiUtility.utility
-
-        self.location = None
-        self.state = tribler_topButton.ENABLED
-        self.parentBitmap = None
-        self.parentColor = None
-
-        self.loadBitmaps()
-        self.setParentBitmap()
-
-        self.SetMinSize(self.bitmaps[0].GetSize())
-
-        self.Bind(wx.EVT_MOUSE_EVENTS, self.mouseAction)
-        self.Bind(wx.EVT_MOVE, self.setParentBitmap)
-        self.Bind(wx.EVT_SIZE, self.setParentBitmap)
-        self.Bind(wx.EVT_PAINT, self.OnPaint)
-        self.SetCursor(wx.StockCursor(wx.CURSOR_HAND))
-
-        self.Refresh()
-        self.ready = True
-
-    def loadBitmaps(self):
-        self.bitmaps = [None, None]
-
-        # get the image directory
-        self.imagedir = os.path.join(self.guiUtility.vwxGUI_path, 'images')
-
-        # find a file with same name as this panel
-        self.bitmapPath = [os.path.join(self.imagedir, self.GetName() + '.png'), os.path.join(self.imagedir, self.GetName() + '_clicked.png')]
-        i = 0
-        for img in self.bitmapPath:
-            if not os.path.isfile(img):
-                print >> sys.stderr, "TopButton: Could not find image:", img
-            try:
-                if img not in tribler_topButton.__bitmapCache:
-                    tribler_topButton.__bitmapCache[img] = wx.Bitmap(img, wx.BITMAP_TYPE_ANY)
-                self.bitmaps[i] = tribler_topButton.__bitmapCache[img]
-            except:
-                print_exc()
-            i += 1
-
-    def setEnabled(self, enabled):
-        if enabled:
-            self.state = self.state | tribler_topButton.ENABLED
-        else:
-            self.state = self.state ^ tribler_topButton.ENABLED
-        self.Refresh()
-
-    def getEnabled(self):
-        return self.state & tribler_topButton.ENABLED
-
-    def mouseAction(self, event):
-        event.Skip()
-        if event.Entering():
-            self.state = self.state | tribler_topButton.MOUSE_OVER
-            self.Refresh()
-
-        elif event.Leaving():
-            self.state = self.state ^ tribler_topButton.MOUSE_OVER
-            self.Refresh()
-
-    def setParentBitmap(self, event=None):
-        try:
-            parent = self.GetParent()
-            bitmap = parent.bitmap
-
-            location = self.GetPosition()
-            if location != self.location:
-                rect = [location[0], location[1], self.GetClientSize()[0], self.GetClientSize()[1]]
-                bitmap = self.getBitmapSlice(bitmap, rect)
-                self.parentBitmap = bitmap
-                self.Refresh()
-                self.location = location
-        except:
-            self.parentBitmap = None
-            try:
-                parent = self.GetParent()
-                self.parentColor = parent.GetBackgroundColour()
-            except:
-                self.parentColor = None
-
-    def getBitmapSlice(self, bitmap, rect):
-        try:
-            bitmapSize = bitmap.GetSize()
-            rects = []
-
-            rect[0] = max(0, rect[0])
-            rect[1] = max(0, rect[1])
-
-            # this bitmap could be smaller than the actual requested rect, due to repeated background
-            # using % to modify start location
-            if rect[0] > bitmapSize[0] or rect[1] > bitmapSize[1]:
-                rect[0] %= bitmapSize[0]
-                rect[1] %= bitmapSize[1]
-
-            rect[2] = min(rect[2], bitmapSize[0])
-            rect[3] = min(rect[3], bitmapSize[1])
-
-            # request one part of the background starting at
-            additionalWidth = rect[2]
-            additionalHeight = rect[3]
-            if rect[0] + rect[2] > bitmapSize[0]:
-                additionalWidth = bitmapSize[0] - rect[0]
-            if rect[1] + rect[3] > bitmapSize[1]:
-                additionalHeight = bitmapSize[1] - rect[1]
-
-            rects.append(((0, 0), [rect[0], rect[1], additionalWidth, additionalHeight]))
-
-            # check if image is smaller than requested width
-            if rect[0] + rect[2] > bitmapSize[0]:
-                additionalWidth = rect[0]
-                additionalHeight = bitmapSize[1]
-
-                if rect[1] + rect[3] > bitmapSize[1]:
-                    additionalHeight = bitmapSize[1] - rect[1]
-
-                rects.append(((bitmapSize[0] - rect[0], 0), [0, rect[1], additionalWidth, additionalHeight]))
-
-            # check if image is smaller than requested height
-            if rect[1] + rect[3] > bitmapSize[1]:
-                additionalWidth = bitmapSize[0]
-                additionalHeight = rect[1]
-
-                if rect[0] + rect[2] > bitmapSize[0]:
-                    additionalWidth = bitmapSize[0] - rect[0]
-
-                rects.append(((0, bitmapSize[1] - rect[1]), [rect[0], 0, additionalWidth, additionalHeight]))
-
-            # if both width and height were smaller
-            if rect[0] + rect[2] > bitmapSize[0] and rect[1] + rect[3] > bitmapSize[1]:
-                rects.append(((bitmapSize[0] - rect[0], bitmapSize[1] - rect[1]), [0, 0, rect[0], rect[1]]))
-
-            bmp = wx.EmptyBitmap(rect[2], rect[3])
-            dc = wx.MemoryDC(bmp)
-            for location, rect in rects:
-                subbitmap = bitmap.GetSubBitmap(rect)
-                dc.DrawBitmapPoint(subbitmap, location)
-            dc.SelectObject(wx.NullBitmap)
-            del dc
-
-            return bmp
-        except:
-            if DEBUG:
-                print_exc()
-            return None
-
-    def setBackground(self, wxColor):
-        self.backgroundColor = wxColor
-        self.Refresh()
-
-    def GetBitmap(self):
-        if (self.state & tribler_topButton.MOUSE_OVER) and self.bitmaps[1]:
-            return self.bitmaps[1]
-        return self.bitmaps[0]
-
-    def OnPaint(self, evt):
-        if self.ready:
-            dc = wx.BufferedPaintDC(self)
-            dc.SetBackground(wx.Brush(self.backgroundColor))
-            dc.Clear()
-
-            if self.parentBitmap:
-                dc.SetPen(wx.TRANSPARENT_PEN)
-                dc.SetBrush(wx.BrushFromBitmap(self.parentBitmap))
-                w, h = self.GetClientSize()
-                dc.DrawRectangle(0, 0, w, h)
-            elif self.parentColor:
-                dc.SetPen(wx.TRANSPARENT_PEN)
-                dc.SetBrush(wx.Brush(self.parentColor))
-                w, h = self.GetClientSize()
-                dc.DrawRectangle(0, 0, w, h)
-
-            if not self.getEnabled():
-                return
-
-            bitmap = self.GetBitmap()
-            if bitmap:
-                dc.DrawBitmap(bitmap, 0, 0, True)
-
-class SwitchButton(tribler_topButton):
-    __bitmapCache = {}
-
-    def loadBitmaps(self):
-        self.bitmaps = [None, None, None, None]
-
-        # get the image directory
-        imagedir = os.path.join(self.guiUtility.vwxGUI_path, 'images')
-
-        # find a file with same name as this panel
-        bitmapPath = [os.path.join(imagedir, self.GetName() + '.png'),
-                        os.path.join(imagedir, self.GetName() + '_clicked.png'),
-                        os.path.join(imagedir, self.GetName() + 'Enabled.png'),
-                        os.path.join(imagedir, self.GetName() + 'Enabled_clicked.png')
-                        ]
-        i = 0
-        for img in bitmapPath:
-            if not os.path.isfile(img):
-                print >> sys.stderr, "SwitchButton: Could not find image:", img
-            try:
-                if img not in SwitchButton.__bitmapCache:
-                    SwitchButton.__bitmapCache[img] = wx.Bitmap(img, wx.BITMAP_TYPE_ANY)
-                self.bitmaps[i] = SwitchButton.__bitmapCache[img]
-            except:
-                print_exc()
-            i += 1
-
-    def setToggled(self, b):
-        if b:
-            self.state = self.state | tribler_topButton.TOGGLED
-        else:
-            self.state = self.state ^ tribler_topButton.TOGGLED
-        self.Refresh()
-
-    def isToggled(self):
-        return self.state & tribler_topButton.TOGGLED
-
-    def GetBitmap(self):
-        add = 0
-        if self.isToggled():
-            add = 2
-
-        if (self.state & tribler_topButton.MOUSE_OVER) and self.bitmaps[1 + add]:
-            return self.bitmaps[1 + add]
-        return self.bitmaps[0 + add]
-
-class settingsButton(tribler_topButton):
-    """
-    Button with three states in the settings overview
-    """
-    __bitmapCache = {}
-    def __init__(self, *args, **kw):
-        tribler_topButton.__init__(self, *args, **kw)
-        self.selected = 1
-
-    def _PostInit(self):
-        tribler_topButton._PostInit(self)
-
-    def loadBitmaps(self):
-        self.bitmaps = [None, None, None]
-
-        # get the image directory
-        imagedir = os.path.join(self.guiUtility.vwxGUI_path, 'images')
-
-        # find a file with same name as this panel
-        bitmapPath = [os.path.join(imagedir, self.GetName() + '_state1.png'),
-                        os.path.join(imagedir, self.GetName() + '_state2.png'),
-                       os.path.join(imagedir, self.GetName() + '_state3.png')]
-
-        i = 0
-        for img in bitmapPath:
-            if not os.path.isfile(img):
-                print >> sys.stderr, "TopButton: Could not find image:", img
-            try:
-                if img not in settingsButton.__bitmapCache:
-                    settingsButton.__bitmapCache[img] = wx.Bitmap(img, wx.BITMAP_TYPE_ANY)
-                self.bitmaps[i] = settingsButton.__bitmapCache[img]
-            except:
-                print_exc()
-            i += 1
-
-    def setSelected(self, sel):
-        self.selected = sel
-        self.Refresh()
-
-    def getSelected(self):
-        return self.selected
-
-    def mouseAction(self, event):
-        pass
-
-    def GetBitmap(self):
-        return self.bitmaps[self.selected]
-
-class NativeIcon:
-    __single = None
-    def __init__(self):
-        if NativeIcon.__single:
-            raise RuntimeError, "NativeIcon is singleton"
-        NativeIcon.__single = self
-        self.icons = {}
-
-    def getInstance(*args, **kw):
-        if NativeIcon.__single is None:
-            NativeIcon(*args, **kw)
-        return NativeIcon.__single
-    getInstance = staticmethod(getInstance)
-
-    def getBitmap(self, parent, type, background, state):
-        assert isinstance(background, wx.Colour), "we require a wx.colour object here, got %s" % type(background)
-        if isinstance(background, wx.Colour):
-            background = background.Get()
-        else:
-            background = wx.Brush(background).GetColour().Get()
-
-        icons = self.icons.setdefault(type, {})
-        if background not in icons:
-            icons.setdefault(background, {})
-
-            def fixSize(bitmap, width, height):
-                if width != bitmap.GetWidth() or height != bitmap.GetHeight():
-
-                    bmp = wx.EmptyBitmap(width, height)
-                    dc = wx.MemoryDC(bmp)
-                    dc.SetBackground(wx.Brush(background))
-                    dc.Clear()
-
-                    offset_x = (width - bitmap.GetWidth()) / 2
-                    offset_y = (height - bitmap.GetHeight()) / 2
-
-                    dc.DrawBitmap(bitmap, offset_x, offset_y)
-                    dc.SelectObject(wx.NullBitmap)
-                    del dc
-
-                    return bmp
-                return bitmap
-
-            # create both icons
-            icons[background][0] = self.__createBitmap(parent, background, type, 0)
-            icons[background][1] = self.__createBitmap(parent, background, type, 1)
-
-            width = max(icons[background][0].GetWidth(), icons[background][1].GetWidth())
-            height = max(icons[background][0].GetHeight(), icons[background][1].GetHeight())
-
-            icons[background][0] = fixSize(icons[background][0], width, height)
-            icons[background][1] = fixSize(icons[background][1], width, height)
-
-
-        if state not in icons[background]:
-            icons[background][state] = self.__createBitmap(parent, background, type, state)
-        return icons[background][state]
-
-    def __createBitmap(self, parent, background, type, state):
-        if state == 1:
-            if type == 'tree':
-                state = wx.CONTROL_EXPANDED
-            elif type == 'checkbox':
-                state = wx.CONTROL_CHECKED
-            else:
-                state = wx.CONTROL_PRESSED
-
-        # There are some strange bugs in RendererNative, the alignment is incorrect of the drawn images
-        # Thus we create a larger bmp, allowing for borders
-        bmp = wx.EmptyBitmap(24, 24)
-        dc = wx.MemoryDC(bmp)
-        dc.SetBackground(wx.Brush(background))
-        dc.Clear()
-
-        # max size is 16x16, using 4px as a border
-        if type == 'checkbox':
-            wx.RendererNative.Get().DrawCheckBox(parent, dc, (4, 4, 16, 16), state)
-
-        elif type == 'tree':
-            wx.RendererNative.Get().DrawTreeItemButton(parent, dc, (4, 4, 16, 16), state)
-
-        elif type == 'arrow':
-            arrow = PyEmbeddedImage(
-                "iVBORw0KGgoAAAANSUhEUgAAAAcAAAAECAYAAABCxiV9AAAAAXNSR0IArs4c6QAAAARnQU1B"
-                "AACxjwv8YQUAAAAJcEhZcwAADsMAAA7DAcdvqGQAAAAadEVYdFNvZnR3YXJlAFBhaW50Lk5F"
-                "VCB2My41LjEwMPRyoQAAADFJREFUGFdjYGBg+I8Tf/jwQRSbJFCckQFIcIEZSCYA+RxAzAyS"
-                "BGFGmAIgzQTlMwAAOBAx4jYP9TUAAAAASUVORK5CYII=")
-            return arrow.GetBitmap()
-
-        elif type == 'slider':
-            slider = PyEmbeddedImage(
-                "iVBORw0KGgoAAAANSUhEUgAAAAkAAAAICAYAAAArzdW1AAAAAXNSR0IArs4c6QAAAARnQU1B"
-                "AACxjwv8YQUAAAAJcEhZcwAADsMAAA7DAcdvqGQAAAAadEVYdFNvZnR3YXJlAFBhaW50Lk5F"
-                "VCB2My41LjEwMPRyoQAAAOZJREFUKFM9j71rg1AUxd9LIUuX/gvZRAcRdfBjqp+jIoKYoZBQ"
-                "UdEO+pysa6f+mZ0ayJCWri/nhcYLP7icc+6BS3Rd/3Jdl6dpyrMsW0mShNu2zU3T/CaKovC2"
-                "bV+naXoGOTiAPRihN8Inqqryuq6Nvu83gALyD4W+Ez6RJOmnKIrPYRieGGMbNBCwxU7Lspxk"
-                "Wf4jvu83mqadUP0xz/MDoIKu65hhGGf4jIgJw/CABy7jOPbLslC07BG4BEHwcguIyfN8G8dx"
-                "4zjOb1VVR3x7jqKoFvoaui+4fLcs6+R53ttdQ/vjFXw5XtzmpGeLAAAAAElFTkSuQmCC")
-            return slider.GetBitmap()
-
-        dc.SelectObject(wx.NullBitmap)
-        del dc
-
-        # determine actual size of drawn icon, and return this subbitmap
-        bb = wx.RegionFromBitmapColour(bmp, background).GetBox()
-        return bmp.GetSubBitmap(bb)
-
-class BetterText(wx.StaticText):
-    def __init__(self, *args, **kwargs):
-        wx.StaticText.__init__(self, *args, **kwargs)
-        self.Bind(wx.EVT_ERASE_BACKGROUND, self.OnEraseBackGround)
-
-    def OnEraseBackGround(self, event):
-        pass
-
-    def SetLabel(self, text):
-        if text != self.GetLabel():
-            wx.StaticText.SetLabel(self, text)
-
-class MaxBetterText(wx.BoxSizer):
-
-    def __init__(self, parent, label, maxLines=6, maxCharacters=600, name=None, button=None):
-        wx.BoxSizer.__init__(self, wx.VERTICAL)
-
-        self.fullLabel = ''
-        self.expand = button
-        self.parent = parent
-
-        self.maxLines = maxLines
-        self.maxCharacters = maxCharacters
-        self.name = name or 'item'
-        self.name = self.name.lower()
-
-        self.label = BetterText(parent, -1, '')
-        self.Add(self.label, 0, wx.EXPAND)
-
-        self.SetLabel(label)
-
-        if sys.platform == 'win32':  # lets do manual word wrapping
-            self.label.Bind(wx.EVT_SIZE, self.OnSize)
-
-    def SetLabel(self, label):
-        if self.fullLabel != label:
-            self.fullLabel = label
-            self.shortLabel = self._limitLabel(label)
-
-            self.label.SetLabel(self.shortLabel)
-
-            if len(self.shortLabel) < len(self.fullLabel):
-                self.hasMore = True
-
-                if not self.expand:
-                    self.expand = LinkText(self.parent, "See more >>", colours=[None, TRIBLER_RED], parentsizer=self)
-                    self.expand.Bind(wx.EVT_LEFT_UP, self.OnFull)
-                    self.Add(self.expand, 0, wx.ALIGN_LEFT)
-                else:
-                    self.expand.Bind(wx.EVT_LEFT_UP, self.OnFull)
-                    self.expand.SetLabel("See more >>")
-            else:
-                self.hasMore = False
-
-    def OnFull(self, event):
-        if not self.IsExpanded():
-            self.expand.SetLabel("<< See less")
-            self.label.SetLabel(self.fullLabel)
-        else:
-            self.expand.SetLabel("See more >>")
-            self.label.SetLabel(self.shortLabel)
-
-        self.parent.OnChange()
-
-    def IsExpanded(self):
-        return self.expand == None or self.expand.GetLabel().startswith('<< See less')
-
-    def OnSize(self, event):
-        width = self.label.GetSize()[0]
-        bestwidth = self.label.GetBestSize()[0]
-
-        if width > 1 and bestwidth != width:
-            dc = wx.ClientDC(self.label)
-            dc.SetFont(self.label.GetFont())
-            label = wordwrap(self.fullLabel, width, dc, breakLongWords=True, margin=0)
-            if not self.IsExpanded():
-                self.shortLabel = label = self._limitLabel(label)
-            self.label.SetLabel(label)
-
-    def SetMinSize(self, minsize):
-        self.label.SetMinSize(minsize)
-        self.Layout()
-
-    def find_nth(self, haystack, needle, n):
-        start = haystack.find(needle)
-        while start >= 0 and n > 1:
-            start = haystack.find(needle, start + len(needle))
-            n -= 1
-        return start
-
-    def _limitLabel(self, label):
-        # find 6th line or break at 600 characters
-        breakAt = self.find_nth(label, '\n', self.maxLines)
-        if breakAt != -1:
-            breakAt = min(breakAt, self.maxCharacters)
-        else:
-            breakAt = self.maxCharacters
-
-        return label[:breakAt]
-
-
-# Stripped down version of wx.lib.agw.HyperTextCtrl, thank you andrea.gavana@gmail.com
-class LinkText(GenStaticText):
-    def __init__(self, parent, label, fonts=[None, None], colours=[None, None], style=0, parentsizer=None):
-        if parentsizer:
-            self.parentsizer = parentsizer
-        else:
-            self.parentsizer = parent
-
-        GenStaticText.__init__(self, parent, -1, label, style=style)
-        self.SetCursor(wx.StockCursor(wx.CURSOR_HAND))
-
-        self.SetFonts(fonts)
-        self.SetColours(colours)
-        self.Reset()
-
-        self.Bind(wx.EVT_MOUSE_EVENTS, self.OnMouseEvent)
-        self.Bind(wx.EVT_MOTION, self.OnMouseEvent)
-        self.enter = False
-
-    def SetFonts(self, fonts):
-        self.fonts = []
-        for font in fonts:
-            if font is None:
-                font = self.GetFont()
-            self.fonts.append(font)
-
-    def SetColours(self, colours):
-        self.colours = []
-        for colour in colours:
-            if colour is None:
-                colour = self.GetForegroundColour()
-            self.colours.append(colour)
-
-    def GetColours(self):
-        return self.colours
-
-    def Reset(self):
-        self.SetFontColour(self.fonts[0], self.colours[0])
-        self.enter = False
-
-    def SetFontColour(self, font, colour):
-        needRefresh = False
-
-        if self.GetFont() != font:
-            self.SetFont(font)
-
-            needRefresh = True
-
-        if self.GetForegroundColour() != colour:
-            self.SetForegroundColour(colour)
-
-            needRefresh = True
-
-        if needRefresh:
-            self.Refresh()
-            self.parentsizer.Layout()
-
-    def OnMouseEvent(self, event):
-        if event.Moving():
-            self.SetFontColour(self.fonts[1], self.colours[1])
-            self.enter = True
-
-        elif event.LeftUp() or event.LeftDown():
-            pass
-        else:
-            self.SetFontColour(self.fonts[0], self.colours[0])
-            self.enter = False
-
-        event.Skip()
-
-    def SetBackgroundColour(self, colour):
-        GenStaticText.SetBackgroundColour(self, colour)
-        self.Refresh()
-
-class LinkStaticText(wx.BoxSizer):
-    def __init__(self, parent, text, icon="bullet_go.png", icon_type=None, icon_align=wx.ALIGN_RIGHT, font_increment=0, font_colour='#0473BB'):
-        wx.BoxSizer.__init__(self, wx.HORIZONTAL)
-        self.parent = parent
-
-        self.icon_type = icon_type
-        self.icon_align = icon_align
-
-        if icon:
-            self.icon = wx.StaticBitmap(parent, bitmap=wx.Bitmap(os.path.join(GUIUtility.getInstance().vwxGUI_path, 'images', icon), wx.BITMAP_TYPE_ANY))
-            self.icon.SetCursor(wx.StockCursor(wx.CURSOR_HAND))
-        elif icon_type:
-            self.icon = wx.StaticBitmap(parent, bitmap=NativeIcon.getInstance().getBitmap(parent, self.icon_type, parent.GetBackgroundColour(), state=0))
-        else:
-            self.icon = None
-
-        if self.icon and icon_align == wx.ALIGN_LEFT:
-            self.Add(self.icon, 0, wx.ALIGN_CENTER_VERTICAL | wx.RIGHT, 3)
-
-        normalfont = parent.GetFont()
-        normalfont.SetPointSize(normalfont.GetPointSize() + font_increment)
-
-        selectedfont = parent.GetFont()
-        selectedfont.SetPointSize(normalfont.GetPointSize() + font_increment)
-        selectedfont.SetUnderlined(True)
-
-        self.text = LinkText(parent, text, fonts=[normalfont, selectedfont], colours=[font_colour, (255, 0, 0, 255)], parentsizer=self)
-        self.Add(self.text, 1, wx.ALIGN_CENTER_VERTICAL)
-
-        if self.icon and icon_align == wx.ALIGN_RIGHT:
-            self.Add(self.icon, 0, wx.ALIGN_CENTER_VERTICAL | wx.LEFT | wx.RESERVE_SPACE_EVEN_IF_HIDDEN, 3)
-
-        if self.icon and text == '':
-            self.icon.Hide()
-
-        self.SetCursor(wx.StockCursor(wx.CURSOR_HAND))
-        if parent.GetBackgroundStyle() != wx.BG_STYLE_SYSTEM:
-            self.SetBackgroundColour(parent.GetBackgroundColour())
-
-    def SetToolTipString(self, tip):
-        self.text.SetToolTipString(tip)
-        if self.icon:
-            self.icon.SetToolTipString(tip)
-
-    def SetLabel(self, text):
-        if text != self.text.GetLabel():
-            if self.icon:
-                self.icon.Show(text != '')
-
-            self.text.SetLabel(text)
-            if self.icon and self.icon_align == wx.ALIGN_RIGHT:
-                self.text.SetMaxSize((self.text.GetBestSize()[0], -1))
-
-            self.Layout()
-
-    def GetLabel(self):
-        return self.text.GetLabel()
-
-    def SetFont(self, font):
-        self.text.SetFont(font)
-
-    def GetFont(self):
-        return self.text.GetFont()
-
-    def Show(self, show):
-        if self.icon: self.icon.Show(show)
-        if self.text: self.text.Show(show)
-
-    def ShowIcon(self, show=True):
-        if self.icon and self.icon.IsShown() != show:
-            self.icon.Show(show)
-
-    def IsIconShown(self):
-        if self.icon:
-            return self.icon.IsShown()
-        return False
-
-    def SetIconToolTipString(self, tip):
-        if self.icon:
-            self.icon.SetToolTipString(tip)
-
-    def SetMinSize(self, minsize):
-        self.text.SetMinSize(minsize)
-        self.Layout()
-
-    def HighLight(self, timeout=2.0):
-        self.SetBackgroundColour(LIST_HIGHTLIGHT, blink=True)
-        wx.CallLater(timeout * 1000, self.Revert)
-
-    def Revert(self):
-        self.SetBackgroundColour(self.originalColor, blink=True)
-
-    def Blink(self):
-        self.HighLight(0.15)
-        wx.CallLater(300, self.HighLight, 0.15)
-
-    def SetCursor(self, cursor):
-        if self.icon:
-            self.icon.SetCursor(cursor)
-
-    def ClientToScreen(self, pt):
-        if self.icon and self.icon_align != wx.ALIGN_RIGHT:
-            return self.icon.ClientToScreen(pt)
-        return self.text.ClientToScreen(pt)
-
-    def Bind(self, event, handler, source=None, id= -1, id2= -1):
-        def modified_handler(actual_event, handler=handler):
-            actual_event.SetEventObject(self)
-            handler(actual_event)
-
-        self.text.Bind(event, modified_handler, source, id, id2)
-        if self.icon:
-            self.icon.Bind(event, modified_handler, source, id, id2)
-
-    def Unbind(self, event):
-        self.text.Unbind(event)
-        if self.icon:
-            self.icon.Unbind(event)
-
-    def SetBackgroundColour(self, colour, blink=False):
-        if not blink:
-            self.originalColor = colour
-        self.text.SetBackgroundColour(colour)
-
-        if self.icon and self.icon_type:
-            self.icon.SetBitmap(NativeIcon.getInstance().getBitmap(self.parent, self.icon_type, colour, state=0))
-            self.icon.Refresh()
-
-    def SetForegroundColour(self, colour):
-        colours = self.text.GetColours()
-        colours[0] = colour
-        self.text.SetColours(colours)
-        font = self.GetFont()
-        if self.text.enter:
-            self.text.SetFontColour(font, colours[1])
-        else:
-            self.text.SetFontColour(font, colours[0])
-
-
-class ProgressStaticText(wx.Panel):
-    def __init__(self, parent, text, progress):
-        wx.Panel.__init__(self, parent, style=wx.NO_BORDER)
-        self.SetBackgroundColour(parent.GetBackgroundColour())
-
-        sizer = wx.BoxSizer(wx.HORIZONTAL)
-
-        self.text = wx.StaticText(self, -1, text)
-        sizer.Add(self.text, 0, wx.ALIGN_CENTER_VERTICAL)
-
-        sizer.AddStretchSpacer()
-
-        self.gauge = VerticalGauge(self, progress, (7, -1))
-        sizer.Add(self.gauge)
-
-        self.SetSize((-1, self.text.GetBestSize()[1]))
-        self.SetSizer(sizer)
-
-    def SetProgress(self, progress):
-        self.gauge.SetProgress(progress)
-
-class VerticalGauge(wx.Panel):
-    def __init__(self, parent, progress, size=wx.DefaultSize):
-        wx.Panel.__init__(self, parent, size=size, style=wx.NO_BORDER)
-        self.SetBackgroundColour(parent.GetBackgroundColour())
-
-        self.progress = progress
-        self.Bind(wx.EVT_PAINT, self.OnPaint)
-        self.Bind(wx.EVT_ERASE_BACKGROUND, self.OnEraseBackground)
-
-    def SetProgress(self, progress):
-        self.progress = progress
-        self.Refresh()
-
-    def OnPaint(self, event):
-        dc = wx.BufferedPaintDC(self)
-
-        dc.SetBackground(wx.WHITE_BRUSH)
-        dc.Clear()
-
-        width, height = self.GetClientSize()
-
-        barHeight = self.progress * height
-
-        dc.SetPen(wx.TRANSPARENT_PEN)
-        dc.SetBrush(wx.Brush(LIST_LIGHTBLUE))
-        dc.DrawRectangle(0, height - barHeight, width, height)
-
-        dc.SetPen(wx.BLACK_PEN)
-        dc.SetBrush(wx.TRANSPARENT_BRUSH)
-        dc.DrawRectangle(0, 0, width, height)
-
-    def OnEraseBackground(self, event):
-        pass
-
-class HorizontalGauge(wx.Control):
-    def __init__(self, parent, background, bitmap, repeat=1, bordersize=0, size=wx.DefaultSize):
-        wx.Control.__init__(self, parent, size=size, style=wx.NO_BORDER)
-
-        self.background = background
-        self.bitmap = bitmap
-        self.repeat = repeat
-        self.bordersize = bordersize
-        self.percentage = 0
-        self.hasBGColour = False
-
-        if size == wx.DefaultSize:
-            size = background.GetSize()
-            self.SetMinSize((size.width * repeat, size.height))
-
-        self.Bind(wx.EVT_PAINT, self.OnPaint)
-        self.Bind(wx.EVT_ERASE_BACKGROUND, self.OnEraseBackground)
-
-    def SetMinSize(self, size):
-        w, h = size
-        if w == -1:
-            w = self.GetSize().x
-        if h == -1:
-            h = self.GetSize().y
-        wx.Control.SetMinSize(self, (w, h))
-
-    def SetPercentage(self, percentage):
-        self.percentage = percentage
-        self.Refresh()
-
-    def GetPercentage(self):
-        return self.percentage
-
-    def SetBackgroundColour(self, colour):
-        self.hasBGColour = True
-        return wx.Control.SetBackgroundColour(self, colour)
-
-    def OnPaint(self, event):
-        dc = wx.PaintDC(self)
-        if self.hasBGColour:
-            dc.SetBackground(wx.Brush(self.GetBackgroundColour()))
-            dc.Clear()
-
-        bitmapWidth, bitmapHeight = self.bitmap.GetSize()
-
-        width, height = self.GetClientSize()
-        width -= self.bordersize * 2
-        width = min(width, self.repeat * bitmapWidth)
-
-        xpos = self.bordersize
-        ypos = (height - bitmapHeight) / 2
-
-        for i in range(self.repeat):
-            dc.DrawBitmap(self.background, xpos + (i * bitmapWidth), ypos, True)
-
-        dc.SetClippingRegion(xpos, ypos, width * self.percentage, bitmapHeight)
-        for i in range(self.repeat):
-            dc.DrawBitmap(self.bitmap, xpos + (i * bitmapWidth), ypos, True)
-
-    def OnEraseBackground(self, event):
-        pass
-
-class EditText(wx.TextCtrl):
-    def __init__(self, parent, text, multiLine=False):
-        style = 0
-        if multiLine:
-            style = style | wx.TE_MULTILINE
-
-        wx.TextCtrl.__init__(self, parent, -1, text, style=style)
-        self.original_text = text
-
-    def SetValue(self, value):
-        wx.TextCtrl.SetValue(self, value)
-        self.original_text = value
-
-    def IsChanged(self):
-        return self.original_text != self.GetValue()
-
-    def Saved(self):
-        self.original_text = self.GetValue()
-
-    def GetChanged(self):
-        if self.IsChanged():
-            return self.GetValue()
-
-class EditStaticText(wx.Panel):
-    def __init__(self, parent, text, multiLine=False):
-        wx.Panel.__init__(self, parent, style=wx.NO_BORDER)
-        self.original_text = text
-
-        vSizer = wx.BoxSizer(wx.VERTICAL)
-        self.text = wx.StaticText(self, -1, text)
-        self.text.SetMinSize((1, -1))
-        vSizer.Add(self.text, 0, wx.EXPAND)
-
-        self.edit = EditText(parent, text, multiLine)
-        self.edit.Show(False)
-        self.edit.SetMinSize((1, -1))
-        vSizer.Add(self.edit, 0, wx.EXPAND)
-        self.SetSizer(vSizer)
-
-    def ShowEdit(self, show=True):
-        if not show:
-            self.text.SetLabel(self.edit.GetValue())
-
-        self.text.Show(not show)
-        self.edit.Show(show)
-        self.GetParent().Layout()
-
-    def IsEditShown(self):
-        return self.edit.IsShown()
-
-    def IsChanged(self):
-        return self.edit.IsChanged()
-
-    def Saved(self):
-        self.edit.Saved()
-
-    def GetChanged(self):
-        return self.edit.GetChanged()
-
-class NotebookPanel(wx.Panel):
-    def __init__(self, *args, **kwargs):
-        wx.Panel.__init__(self, *args, **kwargs)
-        self.SetForegroundColour(self.GetParent().GetForegroundColour())
-
-        self.sizer = wx.BoxSizer()
-        self.SetSizer(self.sizer)
-
-    def SetList(self, list, spacer=0):
-        self.list = list
-        self.list.IsShownOnScreen = self.IsShownOnScreen
-        self.sizer.Add(list, 1, wx.EXPAND | wx.ALL, spacer)
-
-    def IsShownOnScreen(self):
-        notebook = self.GetParent()
-        page = notebook.GetCurrentPage()
-        return page == self
-
-    def __getattr__(self, name):
-        try:
-            wx.Panel.__getattr__(self, name)
-        except:
-            return getattr(self.list, name)
-
-    def Show(self, show=True, isSelected=False):
-        wx.Panel.Show(self, show)
-        self.list.Show(show, isShown=isSelected)
-        if show:
-            self.Layout()
-
-    def Focus(self):
-        self.list.Focus()
-
-    def Reset(self):
-        self.list.Reset()
-
-    def SetupScrolling(self, *args, **kwargs):
-        if hasattr(self.list, 'SetupScrolling'):
-            self.list.SetupScrolling(*args, **kwargs)
-
-class AutoWidthListCtrl(wx.ListCtrl, ListCtrlAutoWidthMixin):
-    def __init__(self, parent, style):
-        wx.ListCtrl.__init__(self, parent, style=style)
-        ListCtrlAutoWidthMixin.__init__(self)
-
-class BetterListCtrl(wx.ListCtrl, ListCtrlAutoWidthMixin):
-    def __init__(self, parent, style=wx.LC_REPORT | wx.LC_NO_HEADER | wx.NO_BORDER, tooltip=True):
-        wx.ListCtrl.__init__(self, parent, -1, style=style)
-        ListCtrlAutoWidthMixin.__init__(self)
-        if tooltip:
-            self.Bind(wx.EVT_MOTION, self.OnMouseMotion)
-
-    def GetListCtrl(self):
-        return self
-
-    def OnMouseMotion(self, event):
-        tooltip = ''
-        row, _ = self.HitTest(event.GetPosition())
-        if row >= 0:
-            try:
-                for col in xrange(self.GetColumnCount()):
-                    tooltip += self.GetItem(row, col).GetText() + "    "
-
-                if len(tooltip) > 0:
-                    tooltip = tooltip[:-4]
-            except:
-                pass
-        self.SetToolTipString(tooltip)
-
-class SelectableListCtrl(BetterListCtrl):
-    def __init__(self, parent, style=wx.LC_REPORT | wx.LC_NO_HEADER | wx.NO_BORDER, tooltip=True):
-        BetterListCtrl.__init__(self, parent, style, tooltip)
-        self.allselected = False
-        self.Bind(wx.EVT_KEY_DOWN, self._CopyToClipboard)
-
-    def _CopyToClipboard(self, event):
-        if event.ControlDown():
-            if event.GetKeyCode() == 67:  # ctrl + c
-                data = ""
-
-                selected = self.GetFirstSelected()
-                while selected != -1:
-                    for col in xrange(self.GetColumnCount()):
-                        data += self.GetItem(selected, col).GetText() + "\t"
-                    data += "\n"
-                    selected = self.GetNextSelected(selected)
-
-                do = wx.TextDataObject()
-                do.SetText(data)
-                wx.TheClipboard.Open()
-                wx.TheClipboard.SetData(do)
-                wx.TheClipboard.Close()
-
-            elif event.GetKeyCode() == 65:  # ctrl + a
-                self.doSelectAll()
-        event.Skip()
-
-    def doSelectAll(self):
-        for index in xrange(self.GetItemCount()):
-            if self.allselected:
-                self.Select(index, 0)
-            else:
-                self.Select(index, 1)
-        self.allselected = not self.allselected
-
-class CheckSelectableListCtrl(SelectableListCtrl, CheckListCtrlMixin):
-    def __init__(self, parent, style=wx.LC_REPORT | wx.LC_NO_HEADER | wx.NO_BORDER, tooltip=True):
-        SelectableListCtrl.__init__(self, parent, style, tooltip)
-        CheckListCtrlMixin.__init__(self)
-        self.Bind(wx.EVT_LIST_ITEM_ACTIVATED, self.OnItemActivated)
-
-    def OnItemActivated(self, event):
-        if not wx.GetKeyState(wx.WXK_RETURN):
-            self.ToggleItem(event.m_itemIndex)
-
-    def IsSelected(self, index):
-        return self.IsChecked(index)
-
-    def GetSelectedItems(self):
-        selected = []
-        for index in xrange(self.GetItemCount()):
-            if self.IsChecked(index):
-                selected.append(index)
-        return selected
-
-    def doSelectAll(self):
-        for index in xrange(self.GetItemCount()):
-            if self.allselected:
-                self.CheckItem(index, False)
-            else:
-                self.CheckItem(index, True)
-        self.allselected = not self.allselected
-
-class TextCtrlAutoComplete(wx.TextCtrl):
-    def __init__ (self, parent, entrycallback=None, selectcallback=None, **therest):
-        '''
-            Constructor works just like wx.TextCtrl
-        '''
-        if therest.has_key('style'):
-            therest['style'] = wx.TE_PROCESS_ENTER | therest['style']
-        else:
-            therest['style'] = wx.TE_PROCESS_ENTER
-
-        wx.TextCtrl.__init__(self , parent , **therest)
-
-        self.text = ""
-        self.choices = []
-        self.screenheight = wx.SystemSettings.GetMetric(wx.SYS_SCREEN_Y)
-
-        self.dropdown = wx.PopupWindow(self)
-        self.dropdown.SetBackgroundColour(DEFAULT_BACKGROUND)
-        sizer = wx.BoxSizer()
-
-        self.dropdownlistbox = AutoWidthListCtrl(self.dropdown, style=wx.LC_REPORT | wx.BORDER_NONE | wx.LC_SINGLE_SEL | wx.LC_NO_HEADER)
-        self.dropdownlistbox.Bind(wx.EVT_LEFT_DOWN, self.ListClick)
-        self.dropdownlistbox.Bind(wx.EVT_LEFT_DCLICK, self.ListClick)
-        sizer.Add(self.dropdownlistbox, 1, wx.EXPAND | wx.ALL, 3)
-        self.dropdown.SetSizer(sizer)
-
-        self.entrycallback = entrycallback
-        self.selectcallback = selectcallback
-
-        self.Bind (wx.EVT_KILL_FOCUS, self.ControlChanged, self)
-        self.Bind (wx.EVT_TEXT , self.EnteredText, self)
-        self.Bind (wx.EVT_KEY_DOWN , self.KeyDown, self)
-
-        self.dropdown.Bind(wx.EVT_LISTBOX, self.ListItemSelected, self.dropdownlistbox)
-
-    def ListClick(self, evt):
-        toSel, _ = self.dropdownlistbox.HitTest(evt.GetPosition())
-        if toSel == -1:
-            return
-
-        self.dropdownlistbox.Select(toSel)
-        self.SetValueFromSelected()
-
-    def SetChoices (self, choices=[""]) :
-        ''' Sets the choices available in the popup wx.ListBox. '''
-        self.choices = choices
-
-        # delete, if need, all the previous data
-        if self.dropdownlistbox.GetColumnCount() != 0:
-            self.dropdownlistbox.DeleteAllColumns()
-            self.dropdownlistbox.DeleteAllItems()
-
-        self.dropdownlistbox.InsertColumn(0, "Select")
-
-        for num, it in enumerate(choices):
-            self.dropdownlistbox.InsertStringItem(num, it)
-
-        self.dropdownlistbox.SetColumnWidth(0, wx.LIST_AUTOSIZE)  # autosize only works after adding rows
-
-
-        itemcount = min(len(choices), 7) + 2
-        charheight = self.dropdownlistbox.GetCharHeight()
-
-        self.popupsize = wx.Size(self.GetClientSize()[0], (charheight * itemcount) + 6)
-        self.dropdown.SetClientSize(self.popupsize)
-        self.dropdown.Layout()
-
-    def ControlChanged (self, event) :
-        self.ShowDropDown(False)
-        event.Skip()
-
-    def EnteredText(self, event):
-        text = event.GetString()
-        if text != self.text:
-            self.text = text
-
-            if self.entrycallback:
-                def wx_callback(delayedResult, text):
-                    choices = delayedResult.get()
-                    if text == self.text:
-                        self.SetChoices(choices)
-                        if len(self.choices) == 0:
-                            self.ShowDropDown(False)
-                        else:
-                            self.ShowDropDown(True)
-
-                def db_callback(text):
-                    if text == self.text:
-                        return self.entrycallback(text)
-                startWorker(wx_callback, db_callback, cargs=(text,), wargs=(text,))
-
-    def KeyDown(self, event):
-        skip = True
-
-        sel = self.dropdownlistbox.GetFirstSelected()
-        visible = self.dropdown.IsShown()
-        if event.GetKeyCode() == wx.WXK_DOWN :
-            if sel < (self.dropdownlistbox.GetItemCount () - 1) :
-                self.dropdownlistbox.Select(sel + 1)
-                self.ListItemVisible()
-
-            self.ShowDropDown()
-            skip = False
-
-        if event.GetKeyCode() == wx.WXK_UP :
-            if sel > 0 :
-                self.dropdownlistbox.Select (sel - 1)
-                self.ListItemVisible()
-            self.ShowDropDown ()
-            skip = False
-
-        if visible :
-            if event.GetKeyCode() == wx.WXK_RETURN or event.GetKeyCode() == wx.WXK_SPACE:
-                if sel > -1:  # we select the current item if enter or space is pressed
-                    skip = event.GetKeyCode() == wx.WXK_RETURN
-                    self.SetValueFromSelected(addSpace=(event.GetKeyCode() == wx.WXK_SPACE))
-                    self.ShowDropDown(False)
-
-            if event.GetKeyCode() == wx.WXK_ESCAPE :
-                self.ShowDropDown(False)
-                skip = False
-
-        if skip:
-            event.Skip()
-
-    def SetValueFromSelected(self, addSpace=False) :
-        '''
-            Sets the wx.TextCtrl value from the selected wx.ListBox item.
-            Will do nothing if no item is selected in the wx.ListBox.
-        '''
-        sel = self.dropdownlistbox.GetFirstSelected()
-        if sel > -1 :
-            newval = self.dropdownlistbox.GetItemText(sel)
-            if addSpace:
-                newval += " "
-
-            if newval != self.GetValue():
-                self.text = newval
-
-                self.SetValue(newval)
-                self.SetInsertionPointEnd()
-
-                self.selectcallback()
-
-    def ShowDropDown(self, show=True) :
-        ''' Either display the drop down list (show = True) or hide it (show = False). '''
-        if show:
-            show = len(self.choices) > 0
-
-        if show:
-            focusWin = wx.Window.FindFocus()
-            show = focusWin == self
-
-        if show and not self.dropdown.IsShown():
-            size = self.dropdown.GetSize()
-            width, height = self.GetSizeTuple()
-            x, y = self.ClientToScreenXY (0, height)
-            if size.GetWidth() <> width :
-                size.SetWidth(width)
-                self.dropdown.SetSize(size)
-
-            if (y + size.GetHeight()) < self.screenheight :
-                self.dropdown.SetPosition (wx.Point(x, y))
-            else:
-                self.dropdown.SetPosition (wx.Point(x, y - height - size.GetHeight()))
-        self.dropdown.Show(show)
-
-    def ListItemVisible(self) :
-        ''' Moves the selected item to the top of the list ensuring it is always visible. '''
-        self.dropdownlistbox.EnsureVisible(self.dropdownlistbox.GetFirstSelected())
-
-    def ListItemSelected(self, event):
-        self.SetValueFromSelected()
-
-class ImageScrollablePanel(ScrolledPanel):
-    def __init__(self, parent, id= -1, pos=wx.DefaultPosition, size=wx.DefaultSize, style=wx.HSCROLL | wx.VSCROLL):
-        ScrolledPanel.__init__(self, parent, id, pos, size, style)
-
-        self.bitmap = None
-        wx.EVT_PAINT(self, self.OnPaint)
-
-    def OnPaint(self, evt):
-        if self.bitmap:
-            obj = evt.GetEventObject()
-            dc = wx.BufferedPaintDC(obj)
-
-            dc.SetPen(wx.TRANSPARENT_PEN)
-            dc.SetBrush(wx.BrushFromBitmap(self.bitmap))
-            w, h = self.GetClientSize()
-            dc.DrawRectangle(0, 0, w, h)
-        else:
-            evt.Skip()
-
-    def SetBitmap(self, bitmap):
-        self.bitmap = bitmap
-        self.Refresh()
-
-
-class ChannelPopularity(wx.Panel):
-    def __init__(self, parent, background, bitmap, bordersize=0, size=wx.DefaultSize):
-        self.background = background
-        self.bitmap = bitmap
-        self.bordersize = bordersize
-
-        if size == wx.DefaultSize:
-            size = self.bitmap.GetSize()
-            size = size[0] * 5, size[1]
-
-        wx.Panel.__init__(self, parent, size=size, style=wx.NO_BORDER)
-
-        self.Bind(wx.EVT_PAINT, self.OnPaint)
-        self.Bind(wx.EVT_ERASE_BACKGROUND, self.OnEraseBackground)
-
-    def SetVotes(self, votes):
-        self.votes = votes
-        self.Refresh()
-
-    def OnPaint(self, event):
-        dc = wx.BufferedPaintDC(self)
-
-        dc.SetBackground(wx.Brush(self.GetBackgroundColour()))
-        dc.Clear()
-
-        bitmapWidth, bitmapHeight = self.bitmap.GetSize()
-
-        width, height = self.GetClientSize()
-        width -= self.bordersize * 2
-        width = min(width, 5 * bitmapWidth)
-
-        xpos = self.bordersize
-        ypos = (height - bitmapHeight) / 2
-
-        for i in range(5):
-            dc.DrawBitmap(self.background, xpos + (i * bitmapWidth), ypos, True)
-
-        dc.SetClippingRegion(xpos, ypos, width * self.votes, bitmapHeight)
-        for i in range(5):
-            dc.DrawBitmap(self.bitmap, xpos + (i * bitmapWidth), ypos, True)
-
-    def OnEraseBackground(self, event):
-        pass
-
-
-class SwarmHealth(wx.Panel):
-    def __init__(self, parent, bordersize=0, size=wx.DefaultSize, align=wx.ALIGN_LEFT):
-        wx.Panel.__init__(self, parent, size=size, style=wx.NO_BORDER)
-        self.bordersize = bordersize
-        self.align = align
-
-        self.Bind(wx.EVT_PAINT, self.OnPaint)
-        self.Bind(wx.EVT_ERASE_BACKGROUND, self.OnEraseBackground)
-
-    def SetRatio(self, seeders, leechers):
-        ratio = 0
-        pop = 0
-
-        self.blue = 0
-        if leechers <= 0 and seeders <= 0:
-            self.barwidth = 0
-
-            self.green = 0
-            self.red = 0
-        else:
-            if leechers == 0:
-                ratio = sys.maxint
-            elif seeders == 0:
-                ratio = 0
-            else:
-                ratio = seeders / (leechers * 1.0)
-
-            if ratio == 0:
-                self.barwidth = 1
-                self.green = 0
-                self.red = 0
-            else:
-                pop = seeders + leechers
-                if pop > 0:
-
-                    self.barwidth = min(max(math.log(pop * 4, 10) * 2, 1.1) / 10.0, 1)  # let it max at 25k population
-                else:
-                    self.barwidth = 1
-
-                self.green = max(0, min(255, 125 + (ratio * 130)))
-                self.red = max(0, min(255, 125 + ((1 - ratio) * 130)))
-        self.Refresh()
-
-        if seeders < 0:
-            seeders_str = 'Unknown number of seeders'
-        elif seeders == 1:
-            seeders_str = '1 seeder'
-        else:
-            seeders_str = '%d seeders' % seeders
-
-        if leechers < 0:
-            leechers_str = 'unknown number of leechers'
-        elif leechers == 1:
-            leechers_str = '1 leecher'
-        else:
-            leechers_str = '%d leechers' % leechers
-
-        tooltip = '%s ; %s' % (seeders_str, leechers_str)
-        self.SetToolTipString(tooltip)
-
-    def OnPaint(self, event):
-        dc = wx.BufferedPaintDC(self)
-
-        dc.SetBackground(wx.Brush(self.GetBackgroundColour()))
-        dc.Clear()
-
-        width, height = self.GetClientSize()
-        width -= self.bordersize * 2
-        width -= 1
-        width -= width % 10
-        width += 1
-
-        if self.align == wx.ALIGN_CENTER:
-            xpos = (self.GetClientSize()[0] - width) / 2
-        elif self.align == wx.ALIGN_RIGHT:
-            xpos = self.GetClientSize()[0] - width
-        else:
-            xpos = 0
-
-        dc.SetPen(wx.Pen(self.GetParent().GetForegroundColour()))
-        dc.SetBrush(wx.WHITE_BRUSH)
-        dc.DrawRectangle(xpos, 0, width, height)
-
-        dc.SetPen(wx.TRANSPARENT_PEN)
-
-        dc.SetBrush(wx.Brush((self.red, self.green, self.blue), wx.SOLID))
-
-        if self.barwidth > 0:
-            dc.DrawRectangle(xpos + 1, 1, self.barwidth * (width - 2), height - 2)
-
-        if self.green > 0 or self.red > 0:
-            dc.SetPen(wx.WHITE_PEN)
-            for i in range(1, 10):
-                x = xpos + (width / 10) * i
-                dc.DrawLine(x, 1, x, height - 1)
-
-        dc.SetPen(wx.BLACK_PEN)
-        dc.SetBrush(wx.TRANSPARENT_BRUSH)
-        dc.DrawRectangle(xpos, 0, width, height)
-
-    def OnEraseBackground(self, event):
-        pass
-
-
-def _set_font(control, size_increment=0, fontweight=wx.FONTWEIGHT_NORMAL, fontcolour=None):
-    font = control.GetFont()
-    font.SetPointSize(font.GetPointSize() + size_increment)
-    font.SetWeight(fontweight)
-    control.SetFont(font)
-    if fontcolour:
-        control.SetForegroundColour(fontcolour)
-
-
-class ActionButton(wx.Panel):
-    def __init__(self, parent, id= -1, bitmap=wx.NullBitmap, hover=True, **kwargs):
-        wx.Panel.__init__(self, parent, id, size=bitmap.GetSize(), **kwargs)
-        self.SetBackgroundColour(parent.GetBackgroundColour())
-        image = bitmap.ConvertToImage()
-        self.bitmaps = [bitmap]
-        self.bitmaps.append(wx.BitmapFromImage(image.AdjustChannels(1.0, 1.0, 1.0, 0.6)) if hover else bitmap)
-        self.bitmaps.append(wx.BitmapFromImage(image.ConvertToGreyscale().AdjustChannels(1.0, 1.0, 1.0, 0.3)))
-        self.enabled = True
-        self.handler = None
-        self.Bind(wx.EVT_MOUSE_EVENTS, self.OnMouseAction)
-        self.Bind(wx.EVT_ERASE_BACKGROUND, self.OnEraseBackground)
-        self.Bind(wx.EVT_PAINT, self.OnPaint)
-        self.Bind(wx.EVT_CHILD_FOCUS, self.OnFocus)
-
-    def GetBitmapLabel(self):
-        return self.bitmaps[0]
-
-    def SetBitmapLabel(self, bitmap):
-        if bitmap:
-            self.bitmaps[0] = bitmap
-
-    def GetBitmapHover(self):
-        return self.bitmaps[1]
-
-    def SetBitmapHover(self, bitmap):
-        if bitmap:
-            self.bitmaps[1] = bitmap
-
-    def GetBitmapDisabled(self):
-        return self.bitmaps[2]
-
-    def SetBitmapDisabled(self, bitmap):
-        if bitmap:
-            self.bitmaps[2] = bitmap
-
-    def OnEraseBackground(self, event):
-        pass
-
-    def OnPaint(self, event):
-        # Use double duffered drawing to prevent flickering
-        dc = wx.BufferedPaintDC(self)
-        if not getattr(self.GetParent(), 'bitmap', None):
-            # Draw the background using the backgroundcolour
-            dc.SetBackground(wx.Brush(self.GetBackgroundColour()))
-            dc.Clear()
-        else:
-            # Draw the background using the bitmap from the parent (TopSearchPanel)
-            rect = self.GetRect().Intersect(wx.Rect(0, 0, *self.GetParent().bitmap.GetSize()))
-            sub = self.GetParent().bitmap.GetSubBitmap(rect)
-            dc.DrawBitmap(sub, 0, 0)
-        # Draw the button using a gc (dc doesn't do transparency very well)
-        bitmap = self.GetBitmap()
-        gc = wx.GraphicsContext.Create(dc)
-        gc.DrawBitmap(bitmap, 0, 0, *bitmap.GetSize())
-
-    def OnMouseAction(self, event):
-        if event.Entering() or event.Leaving():
-            self.Refresh()
-        event.Skip()
-
-    def OnFocus(self, event):
-        self.Refresh()
-
-    def GetBitmap(self):
-        if not self.IsEnabled():
-            return self.bitmaps[2]
-        if self.GetScreenRect().Contains(wx.GetMousePosition()):
-            return self.bitmaps[1]
-        return self.bitmaps[0]
-
-    def Bind(self, event, handler):
-        if event == wx.EVT_LEFT_UP:
-            self.handler = handler
-        wx.Panel.Bind(self, event, handler)
-
-    def Enable(self, enable):
-        if enable and self.handler:
-            self.Bind(wx.EVT_LEFT_UP, self.handler)
-        elif not enable:
-            self.Unbind(wx.EVT_LEFT_UP)
-        self.enabled = enable
-        self.Refresh()
-
-    def IsEnabled(self):
-        return self.enabled
-
-
-class ProgressButton(ActionButton):
-    def __init__(self, parent, id= -1, label='Search', **kwargs):
-        ActionButton.__init__(self, parent, id=id, bitmap=wx.EmptyBitmap(1, 1), **kwargs)
-        self.icon = None
-        self.icon_hl = None
-        self.icon_gs = None
-        self.label = label
-        self.maxval = 25
-        self.curval = 25
-        self.ResetSize()
-
-    def GetRange(self):
-        return self.maxval
-
-    def SetRange(self, maximum):
-        self.maxval = maximum
-        self.Refresh()
-
-    def GetValue(self):
-        return self.curval
-
-    def SetValue(self, current):
-        self.curval = current
-        self.Refresh()
-
-    def SetIcon(self, icon):
-        if isinstance(icon, wx.Bitmap):
-            self.icon = icon
-            self.icon_hl = icon.ConvertToImage().AdjustChannels(1.0, 1.0, 1.0, 0.6).ConvertToBitmap()
-            self.icon_gs = icon.ConvertToImage().ConvertToGreyscale().ConvertToBitmap()
-            self.ResetSize()
-
-    def ResetSize(self):
-        w, h = self.GetTextExtent(self.label)
-        w += 30
-        h += 10
-        if self.icon:
-            w = w + self.icon.GetSize()[0] + 5
-            h = max(h, self.icon.GetSize()[1])
-        self.SetMinSize((w, h))
-
-    def OnPaint(self, event):
-        dc = wx.BufferedPaintDC(self)
-        gc = wx.GraphicsContext.Create(dc)
-        # Draw the background using the bitmap from the parent (if it exists)
-        if not getattr(self.GetParent(), 'bitmap', None):
-            # Draw the background using the backgroundcolour from the parent
-            dc.SetBackground(wx.Brush(self.GetParent().GetBackgroundColour()))
-            dc.Clear()
-        else:
-            # Draw the background using the bitmap from the parent (TopSearchPanel)
-            rect = self.GetRect().Intersect(wx.Rect(0, 0, *self.GetParent().bitmap.GetSize()))
-            try:
-                sub = self.GetParent().bitmap.GetSubBitmap(rect)
-                dc.DrawBitmap(sub, 0, 0)
-            except:
-                pass
-        x, y, width, height = self.GetClientRect()
-        # If there is currently something in progress, first paint a black&white background
-        if self.curval != self.maxval:
-            col1 = wx.Colour(199, 199, 199)
-            col2 = wx.Colour(162, 162, 162)
-            br = gc.CreateLinearGradientBrush(x, y, x, y + height, col1, col2)
-            gc.SetBrush(br)
-            gc.SetPen(wx.TRANSPARENT_PEN)
-            path = gc.CreatePath()
-            path.AddRoundedRectangle(x, y, width - 1, height - 1, 5)
-            path.CloseSubpath()
-            gc.DrawPath(path)
-        # Depending on the state of the button, paint the progress made thus far
-        highlight = self.GetScreenRect().Contains(wx.GetMousePosition())
-        if not self.IsEnabled():
-            col1 = wx.Colour(199, 199, 199)
-            col2 = wx.Colour(162, 162, 162)
-        elif highlight:
-            col1 = wx.Colour(255, 169, 148)
-            col2 = wx.Colour(255, 150, 127)
-        else:
-            col1 = GRADIENT_LRED
-            col2 = GRADIENT_DRED
-        br = gc.CreateLinearGradientBrush(x, y, x, y + height, col1, col2)
-        gc.SetBrush(br)
-        gc.SetPen(wx.TRANSPARENT_PEN)
-        path = gc.CreatePath()
-        if self.curval > 1:
-            progress = max(self.curval * 1.0 / self.maxval, 0.15)
-            path.AddRoundedRectangle(x, y, progress * width - 1, height - 1, 5)
-            path.CloseSubpath()
-            gc.DrawPath(path)
-        # Draw the button label and icon (if any)
-        font = self.GetFont()
-        font.SetWeight(wx.FONTWEIGHT_BOLD)
-        dc.SetFont(font)
-        dc.SetTextForeground(wx.WHITE)
-        textWidth, textHeight = dc.GetFullTextExtent(self.label)[:2]
-        if self.icon:
-            x_icon = (width - textWidth - self.icon.GetSize()[0] - 5) / 2
-            y_icon = (height - self.icon.GetSize()[1]) / 2
-            if highlight:
-                dc.DrawBitmap(self.icon_hl, x_icon, y_icon)
-            elif not self.IsEnabled():
-                dc.DrawBitmap(self.icon_gs, x_icon, y_icon)
-            else:
-                dc.DrawBitmap(self.icon, x_icon, y_icon)
-            x = x_icon + 5 + self.icon.GetSize()[0]
-            y = (height - textHeight) / 2
-            dc.DrawText(self.label, x, y)
-        else:
-            x = (width - textWidth) / 2
-            y = (height - textHeight) / 2
-            dc.DrawText(self.label, x, y)
-
-
-class FancyPanel(wx.Panel):
-
-    def __init__(self, *args, **kwargs):
-        self.radius = kwargs.pop('radius', 0)
-        self.border = kwargs.pop('border', 0)
-        wx.Panel.__init__(self, *args, **kwargs)
-        self.focus = None
-        self.colour1 = self.colour2 = None
-        self.border_colour = self.border_highlight = None
-        self.bitmap = wx.EmptyBitmap(*self.GetClientSizeTuple())
-        self.Bind(wx.EVT_PAINT, self.OnPaint)
-        self.Bind(wx.EVT_ERASE_BACKGROUND, self.OnEraseBackground)
-
-    def SetBorderColour(self, colour, highlight=None):
-        self.border_colour = colour
-        if highlight:
-            self.border_highlight = highlight
-            self.focus = False
-            self.Bind(wx.EVT_SET_FOCUS, self.OnSetFocus)
-            self.Bind(wx.EVT_CHILD_FOCUS, self.OnSetFocus)
-            self.Bind(wx.EVT_KILL_FOCUS, self.OnKillFocus)
-            self.Bind(wx.EVT_MOUSE_EVENTS, self.OnMouseAction)
-        self.Refresh()
-
-    def SetBackgroundColour(self, colour1, colour2=None):
-        self.colour1 = colour1
-        self.colour2 = colour2 if colour2 else colour1
-        wx.Panel.SetBackgroundColour(self, self.colour1)
-        self.Refresh()
-
-    def OnSetFocus(self, event):
-        self.focus = True
-        self.Refresh()
-
-    def OnKillFocus(self, event):
-        self.focus = False
-        self.Refresh()
-
-    def OnMouseAction(self, event):
-        if event.Entering() or event.Leaving():
-            self.Refresh()
-        event.Skip()
-
-    def OnEraseBackground(self, event):
-        pass
-
-    def OnPaint(self, event):
-        x, y, width, height = self.GetClientRect()
-
-        # Use buffered drawing and save the buffer to a bitmap
-        buffer = wx.EmptyBitmap(width, height)
-        dc = wx.BufferedPaintDC(self, buffer)
-
-        # For rounded panels, paint the background for the corners first
-        if self.radius > 0:
-            if getattr(self.GetParent(), 'bitmap', None):
-                rect = self.GetRect().Intersect(wx.Rect(0, 0, *self.GetParent().bitmap.GetSize()))
-                sub = self.GetParent().bitmap.GetSubBitmap(rect)
-                dc.DrawBitmap(sub, 0, 0)
-            else:
-                dc.SetBackground(wx.Brush(self.GetParent().GetBackgroundColour()))
-                dc.Clear()
-
-        # Next, draw gradient/bitmap/regular background
-        gc = wx.GraphicsContext.Create(dc)
-        gc.SetPen(wx.TRANSPARENT_PEN)
-        if self.colour1 != self.colour2:
-            gc.SetBrush(gc.CreateLinearGradientBrush(x, y, x, y + height, self.colour1, self.colour2))
-            gc.DrawRoundedRectangle(x, y, width, height, self.radius)
-        else:
-            gc.SetBrush(wx.Brush(self.colour1 if self.colour1 else self.GetBackgroundColour()))
-            gc.DrawRoundedRectangle(x, y, width, height, self.radius)
-
-        # Set border colour
-        gc.SetPen(wx.Pen(self.border_colour, 1, wx.SOLID) if self.border_colour else wx.TRANSPARENT_PEN)
-        if self.focus != None:
-            if self.focus:
-                gc.SetPen(wx.Pen(self.border_highlight, 1, wx.SOLID))
-            elif self.GetScreenRect().Contains(wx.GetMousePosition()):
-                gc.SetPen(wx.Pen(AdjustColour(self.border_colour, -10), 1, wx.SOLID))
-
-        # Draw border
-        if self.radius > 0:
-            if self.border > 0:
-                gc.DrawRoundedRectangle(x, y, width - 1, height - 1, self.radius)
-        else:
-            if bool(self.border & wx.RIGHT):
-                gc.DrawLines([(x + width - 1, y), (x + width - 1, y + height - 1)])
-            if bool(self.border & wx.LEFT):
-                gc.DrawLines([(x, y), (x, y + height - 1)])
-            if bool(self.border & wx.TOP):
-                gc.DrawLines([(x, y), (x + width - 1, y)])
-            if bool(self.border & wx.BOTTOM):
-                gc.DrawLines([(x, y + height - 1), (x + width - 1, y + height - 1)])
-
-        self.bitmap = buffer
-
-
-class DottedBetterText(BetterText):
-    def __init__(self, parent, id, label, *args, **kwargs):
-        wx.StaticText.__init__(self, parent, id, label, *args, **kwargs)
-        if label:
-            self.SetLabel(label)
-
-    def SetLabel(self, text):
-        if text:
-            text = self.DetermineText(text, self.GetSize()[0])
-        wx.StaticText.SetLabel(self, text)
-
-    def DetermineText(self, text, maxWidth):
-        for i in xrange(len(text), 0, -1):
-            newText = text[0:i]
-            if i != len(text):
-                newText += ".."
-            width, _ = self.GetTextExtent(newText)
-            if width <= maxWidth:
-                return newText
-
-
-class MinMaxSlider(wx.Panel):
-
-    def __init__(self, *args, **kwargs):
-        self.slider_size = kwargs.pop('slider_size', (100, 25))
-        wx.Panel.__init__(self, *args, **kwargs)
-        self.SetBackgroundColour(self.GetParent().GetBackgroundColour())
-        self.SetForegroundColour(self.GetParent().GetForegroundColour())
-        self.base = 1.7
-        self.LoadIcons()
-        self.SetMinMax(0, 0)
-        self.text_spacers = [self.GetTextExtent('T' * 11)[0]] * 2
-        self.SetSize((sum(self.text_spacers) + self.slider_size[0], -1))
-        self.Reset()
-        self.Bind(wx.EVT_PAINT, self.OnPaint)
-        self.Bind(wx.EVT_ERASE_BACKGROUND, self.OnEraseBackground)
-        self.Bind(wx.EVT_LEFT_DOWN, self.OnLeftDown)
-        self.Bind(wx.EVT_LEFT_UP, self.OnLeftUp)
-
-    def SetMinMax(self, min, max):
-        if max < min:
-            return
-        self.min = min
-        self.max = max
-        self.Refresh()
-
-    def GetMinMax(self):
-        return (self.min, self.max)
-
-    def SetCurrentValues(self, min_val, max_val):
-        if self.max - self.min == 0 or min_val == 0:
-            w, h = self.arrow_up.GetSize()
-            self.arrow_up_rect = [self.range[0], self.GetClientRect()[3] / 2 + 1, w, h]
-        else:
-            length = self.range[1] - self.range[0]
-            min_val = (min_val - self.min) / float(self.max - self.min)
-            min_val = min_val * math.pow(length, self.base)
-            self.arrow_up_rect[0] = math.exp((math.log(min_val) / self.base)) + self.range[0]
-
-        if self.max - self.min == 0 or max_val == 0:
-            w, h = self.arrow_down.GetSize()
-            self.arrow_down_rect = [self.range[1], self.GetClientRect()[3] / 2 - h - 1, w, h]
-        else:
-            length = self.range[1] - self.range[0]
-            max_val = (max_val - self.min) / float(self.max - self.min)
-            max_val = max_val * math.pow(length, self.base)
-            self.arrow_down_rect[0] = math.exp((math.log(max_val) / self.base)) + self.range[0]
-
-        self.Refresh()
-
-    def GetCurrentValues(self):
-        length = self.range[1] - self.range[0]
-        min_val = math.pow(self.arrow_up_rect[0] - self.range[0], self.base) / math.pow(length, self.base)
-        max_val = math.pow(self.arrow_down_rect[0] - self.range[0], self.base) / math.pow(length, self.base)
-        min_val = self.min + min_val * (self.max - self.min)
-        max_val = self.min + max_val * (self.max - self.min)
-        return (min_val, max_val)
-
-    def OnLeftDown(self, event):
-        x, y, w, h = self.arrow_down_rect
-        if wx.Rect(x, y - 4, w, h + 4).Contains(event.GetPositionTuple()):
-            self.arrow_down_drag = True
-        x, y, w, h = self.arrow_up_rect
-        if wx.Rect(x, y, w, h + 4).Contains(event.GetPositionTuple()):
-            self.arrow_up_drag = True
-        self.CaptureMouse()
-        self.Bind(wx.EVT_MOTION, self.OnMotion)
-
-    def OnLeftUp(self, event):
-        self.arrow_down_drag = False
-        self.arrow_up_drag = False
-        self.ReleaseMouse()
-        self.Unbind(wx.EVT_MOTION)
-        # Call parent
-        min_val, max_val = self.GetCurrentValues()
-        self.GetParent().GetParent().OnSlider(min_val, max_val)
-
-    def OnMotion(self, event):
-        if event.LeftIsDown():
-            self.SetIcon(event)
-
-    def SetIcon(self, event):
-        mx = event.GetPositionTuple()[0] - 3
-        if self.arrow_up_drag and mx < self.arrow_down_rect[0]:
-            self.arrow_up_rect[0] = max(mx, self.range[0])
-        elif self.arrow_down_drag and mx > self.arrow_up_rect[0]:
-            self.arrow_down_rect[0] = min(mx, self.range[1])
-        self.Refresh()
-
-    def LoadIcons(self):
-        self.arrow_down = NativeIcon.getInstance().getBitmap(self, 'slider', self.GetBackgroundColour(), state=0)
-        img = self.arrow_down.ConvertToImage()
-        self.arrow_up = img.Rotate90().Rotate90().ConvertToBitmap()
-
-    def Reset(self):
-        w, h = self.arrow_down.GetSize()
-        self.range = [self.text_spacers[0], self.GetSize()[0] - w - self.text_spacers[1]]
-        self.arrow_down_rect = [self.range[1], self.GetClientRect()[3] / 2 - h - 1, w, h]
-        self.arrow_down_drag = False
-        self.arrow_up_rect = [self.range[0], self.GetClientRect()[3] / 2 + 1, w, h]
-        self.arrow_up_drag = False
-
-        self.SetMinMax(0, 0)
-
-    def SetFormatter(self, formatter):
-        self.formatter = formatter
-
-    def Format(self, i):
-        return self.formatter(i)
-
-    def OnEraseBackground(self, event):
-        pass
-
-    def OnPaint(self, event):
-        dc = wx.BufferedPaintDC(self)
-        bg_colour = self.GetBackgroundColour()
-        fg_colour = self.GetForegroundColour()
-        dc.SetBackground(wx.Brush(bg_colour))
-        dc.SetTextForeground(fg_colour)
-        dc.Clear()
-
-        _, _, width, height = self.GetClientRect()
-        min_val, max_val = self.GetCurrentValues()
-        min_val = self.Format(min_val)
-        max_val = self.Format(max_val)
-        dc.SetFont(self.GetFont())
-        text_width, text_height = dc.GetTextExtent(min_val)
-        dc.DrawText(min_val, (self.text_spacers[0] - text_width) / 2, (height - text_height + 1) / 2)
-        text_width, text_height = dc.GetTextExtent(max_val)
-        dc.DrawText(max_val, width - text_width - (self.text_spacers[0] - text_width) / 2, (height - text_height + 1) / 2)
-
-        dc.SetPen(wx.Pen(fg_colour, 2, wx.SOLID))
-        dc.DrawLine(self.range[0], height / 2, self.range[1] + self.arrow_down.GetSize()[0], height / 2)
-
-        gc = wx.GraphicsContext.Create(dc)
-        gc.DrawBitmap(self.arrow_down, *self.arrow_down_rect)
-        gc.DrawBitmap(self.arrow_up, *self.arrow_up_rect)
-
-
-class SimpleNotebook(wx.Panel):
-
-    def __init__(self, *args, **kwargs):
-        self.show_single_tab = kwargs.pop('show_single_tab', True)
-        wx.Panel.__init__(self, *args, **kwargs)
-        self.ad = None
-        self.labels = []
-        self.panels = []
-        self.pshown = None
-        self.lspace = 10
-        self.hSizer_labels = wx.BoxSizer(wx.HORIZONTAL)
-        self.hSizer_panels = wx.BoxSizer(wx.HORIZONTAL)
-        self.hSizer_panel = wx.Panel(self, -1)
-        self.hSizer_panel.SetSizer(self.hSizer_labels)
-        self.hSizer_panel.SetBackgroundColour(FILTER_GREY)
-        self.hSizer_panel.SetMinSize((-1, 25))
-        vSizer = wx.BoxSizer(wx.VERTICAL)
-<<<<<<< HEAD
-        self.top_separator = wx.Panel(self, size = (-1, 1))
-        self.top_separator.SetBackgroundColour(SEPARATOR_GREY)
-        vSizer.Add(self.top_separator, 0, wx.EXPAND)
-=======
-        separator = wx.Panel(self, size=(-1, 1))
-        separator.SetBackgroundColour(SEPARATOR_GREY)
-        vSizer.Add(separator, 0, wx.EXPAND)
->>>>>>> d523b6a0
-        vSizer.Add(self.hSizer_panel, 0, wx.EXPAND)
-        separator = wx.Panel(self, size=(-1, 1))
-        separator.SetBackgroundColour(SEPARATOR_GREY)
-        vSizer.Add(separator, 0, wx.EXPAND)
-        vSizer.Add(self.hSizer_panels, 1, wx.EXPAND)
-        self.SetSizer(vSizer)
-
-    def OnLeftUp(self, event):
-        obj = event.GetEventObject()
-        for index, control in enumerate(self.hSizer_labels.GetChildren()):
-            if getattr(control, 'IsSizer', False) and control.GetSizer() == obj:
-                self.SetSelection(index / 2)
-                self.hSizer_panel.Refresh()
-                break
-
-    def GetPage(self, num_page):
-        if num_page >= 0 and num_page < self.GetPageCount():
-            return self.panels[num_page]
-        return None
-
-    def AddPage(self, page, text, select=False):
-        label = LinkStaticText(self.hSizer_panel, text, None, font_colour=wx.BLACK)
-        label.Bind(wx.EVT_LEFT_UP, self.OnLeftUp)
-        sline = wx.StaticLine(self.hSizer_panel, -1, style=wx.LI_VERTICAL)
-<<<<<<< HEAD
-        self.hSizer_labels.Add(label, 0, wx.RIGHT|wx.LEFT|wx.CENTER, self.lspace)
-        self.hSizer_labels.Add(sline, 0, wx.EXPAND|wx.ALL|wx.CENTER|wx.TOP|wx.BOTTOM, 5)
-        self.hSizer_labels.Layout()
-=======
-        self.hSizer_labels.Add(label, 0, wx.RIGHT | wx.LEFT | wx.CENTER, self.lspace)
-        self.hSizer_labels.Add(sline, 0, wx.EXPAND | wx.ALL | wx.CENTER | wx.TOP | wx.BOTTOM, 5)
->>>>>>> d523b6a0
-        page.Show(False)
-        index = len(self.hSizer_panels.GetChildren()) - 1 if self.ad else len(self.hSizer_panels.GetChildren())
-        self.hSizer_panels.Insert(index, page, 100, wx.EXPAND)
-        self.labels.append(label)
-        self.panels.append(page)
-        if select or not self.GetCurrentPage():
-            self.SetSelection(self.GetPageCount() - 1)
-        else:
-            self.Layout()
-        if not self.show_single_tab:
-            self.ShowTabs(self.GetPageCount() > 1)
-
-    def InsertPage(self, index, page, text, select=False):
-        if not (index >= 0 and index < self.GetPageCount()):
-            return
-        label = LinkStaticText(self.hSizer_panel, text, None, font_colour=wx.BLACK)
-        label.Bind(wx.EVT_LEFT_UP, self.OnLeftUp)
-        sline = wx.StaticLine(self.hSizer_panel, -1, style=wx.LI_VERTICAL)
-<<<<<<< HEAD
-        self.hSizer_labels.Insert(index*2, label, 0, wx.RIGHT|wx.LEFT|wx.CENTER, self.lspace)
-        self.hSizer_labels.Insert(index*2+1, sline, 0, wx.EXPAND|wx.CENTER|wx.TOP|wx.BOTTOM, 5)
-        self.hSizer_labels.Layout()
-=======
-        self.hSizer_labels.Insert(index * 2, label, 0, wx.RIGHT | wx.LEFT | wx.CENTER, self.lspace)
-        self.hSizer_labels.Insert(index * 2 + 1, sline, 0, wx.EXPAND | wx.CENTER | wx.TOP | wx.BOTTOM, 5)
->>>>>>> d523b6a0
-        page.Show(False)
-        szr_index = index - 1 if self.ad else index
-        self.hSizer_panels.Insert(szr_index, page, 100, wx.EXPAND)
-        self.labels.insert(index, label)
-        self.panels.insert(index, page)
-        if select or not self.GetCurrentPage():
-            self.SetSelection(self.GetPageCount() - 1)
-        else:
-            self.Layout()
-        if not self.show_single_tab:
-            self.ShowTabs(self.GetPageCount() > 1)
-
-    def RemovePage(self, index):
-        remove_current = self.GetCurrentPage() == index
-        remove_last = self.GetPageCount() == index
-        page = self.labels.pop(index)
-        page.Show(False)
-        label = self.panels.pop(index)
-        label.Show(False)
-        self.hSizer_labels.Remove(index*2)
-        if not remove_last:
-            sline = self.hSizer_labels.GetItem(index*2)
-            sline = sline.GetWindow() if getattr(sline, 'IsWindow', False) and sline.IsWindow() else sline
-            sline.Show(False)
-            self.hSizer_labels.Remove(index*2)
-        self.hSizer_panels.Remove(index)
-        if remove_current:
-            self.SetSelection(self.GetPageCount()-1)
-        if not self.show_single_tab:
-            self.ShowTabs(self.GetPageCount() > 1)
-        else:
-            self.Layout()
-
-    def GetPageText(self, num_page):
-        if num_page >= 0 and num_page < self.GetPageCount():
-            return self.labels[num_page].GetLabel()
-        return ''
-
-    def SetPageText(self, num_page, text):
-        if num_page >= 0 and num_page < self.GetPageCount():
-            self.labels[num_page].SetLabel(text)
-            self.Layout()
-
-    def GetPageCount(self):
-        return len(self.labels)
-
-    def GetCurrentPage(self):
-        if self.pshown != None:
-            return self.GetPage(self.pshown)
-        return None
-
-    def SetSelection(self, num_page):
-        if not (num_page >= 0 and num_page < self.GetPageCount()) or self.pshown == num_page:
-            return
-        old_page_index = self.pshown
-        old_page = self.GetCurrentPage()
-        if old_page:
-            old_page.Show(False)
-            self.labels[self.pshown].SetForegroundColour(self.GetForegroundColour())
-        self.labels[num_page].SetForegroundColour(TRIBLER_RED)
-        self.panels[num_page].Show(True)
-        self.pshown = num_page
-        self.Layout()
-
-        event = wx.NotebookEvent(wx.EVT_NOTEBOOK_PAGE_CHANGED.typeId, 0, num_page, old_page_index if old_page_index else 0)
-        event.SetEventObject(self)
-        wx.PostEvent(self.GetEventHandler(), event)
-
-    def GetSelection(self):
-        return self.pshown or 0
-
-    def ChangeSelection(self, num_page):
-        self.SetSelection(num_page)
-
-    def CalcSizeFromPage(self, *args):
-        return GUIUtility.getInstance().frame.splitter_bottom_window.GetSize()
-
-    def GetThemeBackgroundColour(self):
-        return self.GetBackgroundColour()
-
-    def SetAdSpace(self, panel):
-        if self.ad:
-            self.ad.Show(False)
-            self.hSizer_panels.Replace(self.ad, panel)
-            self.ad.Destroy()
-        else:
-            self.hSizer_panels.Add(panel, 0, wx.EXPAND)
-        self.ad = panel
-        panel.Show(True)
-        self.Layout()
-
-    def ShowTabs(self, show = True):
-        self.hSizer_panel.Show(show)
-        self.top_separator.Show(show)
-        self.Layout()
-
-
-class TagText(wx.Panel):
-
-    def __init__(self, parent, id= -1, label='', fill_colour=wx.Colour(240, 255, 204), edge_colour=wx.Colour(200, 200, 200), text_colour=wx.BLACK, **kwargs):
-        wx.Panel.__init__(self, parent, id, **kwargs)
-        self.fill_colour = fill_colour
-        self.edge_colour = edge_colour
-        self.text_colour = text_colour
-        self.prnt_colour = parent.GetBackgroundColour()
-        self.label = label
-        w, h = self.GetTextExtent(self.label)
-        w += 10
-        self.SetMinSize((w, h))
-        self.Bind(wx.EVT_PAINT, self.OnPaint)
-        self.Bind(wx.EVT_ERASE_BACKGROUND, self.OnEraseBackground)
-
-    def SetValue(self, label):
-        self.label = label
-        w, h = self.GetTextExtent(self.label)
-        w += 10
-        self.SetMinSize((w, h))
-        self.Refresh()
-
-    def SetBackgroundColour(self, colour):
-        self.prnt_colour = colour
-        self.Refresh()
-
-    def OnEraseBackground(self, event):
-        pass
-
-    def OnPaint(self, event):
-        # Draw the background
-        dc = wx.BufferedPaintDC(self)
-        dc.SetBackground(wx.Brush(self.prnt_colour))
-        dc.Clear()
-        if getattr(self.GetParent(), 'bitmap', None):
-            rect = self.GetRect().Intersect(wx.Rect(0, 0, *self.GetParent().bitmap.GetSize()))
-            sub = self.GetParent().bitmap.GetSubBitmap(rect)
-            dc.DrawBitmap(sub, 0, 0)
-
-        # Draw the rounded rectangle which will contain the text.
-        gc = wx.GraphicsContext.Create(dc)
-        x, y, width, height = self.GetClientRect()
-        gc.SetBrush(wx.Brush(self.fill_colour))
-        gc.SetPen(wx.Pen(self.edge_colour, 1, wx.SOLID))
-        path = gc.CreatePath()
-        path.AddRoundedRectangle(x, y, width - 1, height - 1, 5)
-        path.CloseSubpath()
-        gc.DrawPath(path)
-
-        # Draw the text
-        font = self.GetFont()
-        dc.SetFont(font)
-        dc.SetTextForeground(self.text_colour)
-        dc.DrawText(self.label, 5, 0)
-
-
-class TorrentStatus(wx.Panel):
-
-    def __init__(self, parent, id= -1, status='Initializing', fill_colour=wx.Colour(132, 194, 255), back_colour=wx.Colour(235, 235, 235), **kwargs):
-        wx.Panel.__init__(self, parent, id, **kwargs)
-        self.status = status
-        self.value = None
-        self.fill_colour = fill_colour
-        self.back_colour = back_colour
-        self.prnt_colour = parent.GetBackgroundColour()
-        self.Bind(wx.EVT_PAINT, self.OnPaint)
-        self.Bind(wx.EVT_ERASE_BACKGROUND, self.OnEraseBackground)
-
-    def SetMinSize(self, size):
-        w, h = size
-        if w == -1:
-            w = self.GetSize()[0]
-        if h == -1:
-            h = self.GetTextExtent(self.status)[1]
-        wx.Panel.SetMinSize(self, (w, h))
-
-    def SetValue(self, value):
-        if isinstance(value, float) or isinstance(value, int):
-            self.value = float(value)
-
-    def SetStatus(self, status):
-        if isinstance(status, str):
-            self.status = status
-
-        if status.endswith('Seeding'):
-            self.fill_colour = SEEDING_COLOUR
-        if status == 'Completed':
-            self.fill_colour = COMPLETED_COLOUR
-        if status == 'Waiting':
-            self.fill_colour = self.back_colour
-        if status == 'Checking':
-            self.fill_colour = self.back_colour
-        if status == 'Downloading':
-            self.fill_colour = DOWNLOADING_COLOUR
-        if status == 'Stopped':
-            self.fill_colour = STOPPED_COLOUR
-        if status == 'Fetching torrent':
-            self.fill_colour = self.back_colour
-
-        self.SetMinSize((-1, -1))
-
-    def SetBackgroundColour(self, colour):
-        self.prnt_colour = colour
-        self.Refresh()
-
-    def Update(self, torrent):
-        progress = torrent.progress
-        torrent_state = torrent.state
-        finished = progress == 1.0
-        tooltip = ''
-        if torrent.ds.status == 2 or 'checking' in torrent_state:
-            status = 'Checking'
-        elif 'metadata' in torrent_state:
-            status = 'Fetching torrent'
-        elif 'seeding' in torrent_state:
-            status = 'Seeding'
-            if 'forced' in torrent_state:
-                status = "[F] " + status
-        elif finished:
-            status = 'Completed'
-        elif 'allocating' in torrent_state:
-            status = 'Waiting'
-        elif 'downloading' in torrent_state:
-            status = 'Downloading'
-        elif 'error' in torrent_state:
-            status = 'Stopped on error'
-            tooltip = torrent.ds.get_error()
-        elif 'stopped' in torrent_state:
-            status = 'Stopped'
-        else:
-            status = 'Unknown'
-
-        self.SetValue(progress)
-        self.SetStatus(status)
-        self.SetToolTipString(tooltip)
-        self.Refresh()
-        if self.value != None:
-            return int(self.value * self.GetSize().width)
-        return 0
-
-    def OnEraseBackground(self, event):
-        pass
-
-    def OnPaint(self, event):
-        # Draw the background
-        dc = wx.BufferedPaintDC(self)
-        dc.SetBackground(wx.Brush(self.prnt_colour))
-        dc.Clear()
-        if getattr(self.GetParent(), 'bitmap', None):
-            rect = self.GetRect().Intersect(wx.Rect(0, 0, *self.GetParent().bitmap.GetSize()))
-            sub = self.GetParent().bitmap.GetSubBitmap(rect)
-            dc.DrawBitmap(sub, 0, 0)
-
-        # Draw an empty progress bar and text
-        gc = wx.GraphicsContext.Create(dc)
-        x, y, width, height = self.GetClientRect()
-        gc.SetBrush(wx.Brush(self.back_colour))
-        gc.SetPen(wx.TRANSPARENT_PEN)
-        path = gc.CreatePath()
-        path.AddRoundedRectangle(x, y, width, height, 2)
-        path.CloseSubpath()
-        gc.DrawPath(path)
-        self.TextToDC(dc, self.TextColour(self.back_colour))
-
-        if self.value != None:
-            # Draw a full progress bar and text
-            rect = wx.EmptyBitmap(width, height)
-            rect_dc = wx.MemoryDC(rect)
-            rect_dc.SetBackground(wx.Brush(self.prnt_colour))
-            rect_dc.Clear()
-
-            rect_gc = wx.GraphicsContext.Create(rect_dc)
-            rect_gc.SetBrush(wx.Brush(self.fill_colour))
-            rect_gc.SetPen(wx.TRANSPARENT_PEN)
-            path = rect_gc.CreatePath()
-            path.AddRoundedRectangle(x, y, width, height, 2)
-            path.CloseSubpath()
-            rect_gc.DrawPath(path)
-            self.TextToDC(rect_dc, self.TextColour(self.fill_colour))
-
-            # Combine the two dc's
-            dc.Blit(0, 0, int(self.value * width), height, rect_dc, 0, 0)
-            rect_dc.SelectObject(wx.NullBitmap)
-
-    def TextToDC(self, dc, colour):
-        font = self.GetFont()
-        dc.SetFont(font)
-        dc.SetTextForeground(colour)
-        if self.value == None or len(self.status) > 11:
-            todraw = self.status
-        else:
-            todraw = "%s %.1f%%" % (self.status, self.value * 100)
-        dc.DrawLabel(todraw, self.GetClientRect(), alignment=wx.ALIGN_CENTER_HORIZONTAL | wx.ALIGN_CENTER_VERTICAL)
-
-    def TextColour(self, bg):
-        rgb = bg.Get()
-        brightness = (rgb[0] + rgb[1] + rgb[2]) / 3
-        return wx.Colour(80, 80, 80) if brightness > 150 else wx.WHITE
-
-
-class TransparentText(wx.StaticText):
-
-    def __init__(self, parent, id=wx.ID_ANY, label='', pos=wx.DefaultPosition, size=wx.DefaultSize, style=wx.TRANSPARENT_WINDOW):
-        wx.StaticText.__init__(self, parent, id, label, pos, size, style)
-        self.Bind(wx.EVT_PAINT, self.OnPaint)
-        self.Bind(wx.EVT_ERASE_BACKGROUND, lambda event: None)
-        self.Bind(wx.EVT_SIZE, self.OnSize)
-
-    def SetLabel(self, value):
-        size = self.GetTextExtent(value)
-        self.SetSize(size)
-        wx.StaticText.SetLabel(self, value)
-
-    def OnPaint(self, event):
-        dc = wx.PaintDC(self)
-        dc.SetFont(self.GetFont())
-        dc.SetTextForeground(self.GetForegroundColour())
-        dc.DrawLabel(self.GetLabel(), self.GetClientRect())
-
-    def OnSize(self, event):
-        self.Refresh()
-        event.Skip()
-
-
-class TransparentStaticBitmap(wx.StaticBitmap):
-
-    def __init__(self, *args, **kwargs):
-        wx.StaticBitmap.__init__(self, *args, **kwargs)
-        self.Bind(wx.EVT_PAINT, self.OnPaint)
-        self.Bind(wx.EVT_ERASE_BACKGROUND, lambda event: None)
-        self.Bind(wx.EVT_SIZE, self.OnSize)
-
-    def OnPaint(self, event):
-        # Use double duffered drawing to prevent flickering
-        dc = wx.BufferedPaintDC(self)
-        if not getattr(self.GetParent(), 'bitmap', None):
-            # Draw the background using the backgroundcolour
-            dc.SetBackground(wx.Brush(self.GetBackgroundColour()))
-            dc.Clear()
-        else:
-            # Draw the background using the bitmap from the parent
-            rect = self.GetRect().Intersect(wx.Rect(0, 0, *self.GetParent().bitmap.GetSize()))
-            sub = self.GetParent().bitmap.GetSubBitmap(rect)
-            dc.DrawBitmap(sub, 0, 0)
-        # Draw the bitmap using a gc (dc doesn't do transparency very well)
-        bitmap = self.GetBitmap()
-        gc = wx.GraphicsContext.Create(dc)
-        gc.DrawBitmap(bitmap, 0, 0, *bitmap.GetSize())
-
-
-    def OnSize(self, event):
-        self.Refresh()
-        event.Skip()
-
-
-class TextCtrl(wx.TextCtrl):
-
-    def __init__(self, *args, **kwargs):
-        wx.TextCtrl.__init__(self, *args, **kwargs)
-        self.descr_label = ''
-        self.descr_shown = False
-        self.descr_colour = wx.Colour(80, 80, 80)
-        self.Bind(wx.EVT_CHILD_FOCUS, self.OnGetFocus)
-        self.Bind(wx.EVT_SET_FOCUS, self.OnGetFocus)
-        self.Bind(wx.EVT_KILL_FOCUS, self.OnKillFocus)
-
-    def SetDescriptiveText(self, descr_label):
-        self.descr_label = descr_label
-        self._SetDescriptiveText()
-
-    def _SetDescriptiveText(self):
-        if not self.GetValue():
-            wx.TextCtrl.SetValue(self, self.descr_label)
-            self.SetForegroundColour(self.descr_colour)
-            self.descr_shown = True
-
-    def GetValue(self):
-        if self.descr_shown:
-            return ''
-        return wx.TextCtrl.GetValue(self)
-
-    def SetValue(self, value):
-        if value:
-            self.descr_shown = False
-            wx.TextCtrl.SetValue(self, value)
-
-    def OnGetFocus(self, event):
-        if self.descr_shown:
-            wx.TextCtrl.SetValue(self, '')
-        self.SetForegroundColour(self.GetParent().GetForegroundColour())
-        self.descr_shown = False
-
-    def OnKillFocus(self, event):
-        self._SetDescriptiveText()
-
-
-class StaticBitmaps(wx.Panel):
-
-    def __init__(self, *args, **kwargs):
-        wx.Panel.__init__(self, *args, **kwargs)
-        self.SetPositions()
-        self.Reset()
-        self.Bind(wx.EVT_PAINT, self.OnPaint)
-        self.Bind(wx.EVT_MOUSE_EVENTS, self.OnMouse)
-        self.Bind(wx.EVT_ERASE_BACKGROUND, self.OnEraseBackground)
-
-    def SetPositions(self):
-        width, height = self.GetSize()
-        self.buttons = [wx.Rect(width - 27, height - 15, 14, 15),
-                        wx.Rect(width - 14, height - 15, 14, 15)]
-        self.pointer = wx.Rect(width - 26, 1, 25, 14)
-
-    def OnEraseBackground(self, event):
-        pass
-
-    def OnMouse(self, event):
-        if event.Entering() or event.Leaving():
-            self.show_buttons = event.Entering()
-            self.Refresh()
-
-        elif event.LeftUp():
-            if self.buttons[0].Contains(event.GetPosition()):
-                return self.OnLeftButton()
-            elif self.buttons[1].Contains(event.GetPosition()):
-                return self.OnRightButton()
-
-        event.Skip()
-
-    def OnLeftButton(self):
-        if self.bitmaps_index >= 0:
-            self.bitmaps_index = self.bitmaps_index - 1 if self.bitmaps_index > 0 else len(self.bitmaps) - 1
-            self.bitmap = self.bitmaps[self.bitmaps_index]
-            self.Refresh()
-
-    def OnRightButton(self):
-        if self.bitmaps_index >= 0:
-            self.bitmaps_index = self.bitmaps_index + 1 if self.bitmaps_index < len(self.bitmaps) - 1 else 0
-            self.bitmap = self.bitmaps[self.bitmaps_index]
-            self.Refresh()
-
-    def SetBitmaps(self, bitmaps):
-        if isinstance(bitmaps, list) and bitmaps:
-            self.bitmaps_index = 0
-            self.bitmaps = bitmaps
-            self.bitmap = bitmaps[0]
-            self.SetSize(self.bitmap.GetSize())
-            self.SetPositions()
-        else:
-            self.Reset()
-        self.Refresh()
-
-    def Reset(self):
-        self.bitmap_index = -1
-        self.bitmaps = []
-        self.bitmap = None
-        self.show_buttons = False
-
-    def OnPaint(self, event):
-        dc = wx.BufferedPaintDC(self)
-        dc.Clear()
-
-        if not self.bitmap:
-            return
-
-        dc.DrawBitmap(self.bitmap, 0, 0)
-
-        if self.show_buttons:
-            tmpbmp = wx.EmptyBitmapRGBA(*self.buttons[0].GetSize(), red=255, green=255, blue=255, alpha=155)
-            dc.DrawBitmap(tmpbmp, self.buttons[0].x, self.buttons[0].y)
-            dc.DrawBitmap(tmpbmp, self.buttons[1].x, self.buttons[1].y)
-
-            dc.SetPen(wx.BLACK_PEN)
-            dc.SetBrush(wx.TRANSPARENT_BRUSH)
-            dc.DrawRoundedRectangleRect(self.buttons[0], 0)
-            dc.DrawRoundedRectangleRect(self.buttons[1], 0)
-
-            arrow = NativeIcon.getInstance().getBitmap(self, 'arrow', wx.WHITE, state=0)
-            arrow_left = arrow.ConvertToImage().Rotate90(True).ConvertToBitmap()
-            arrow_right = arrow.ConvertToImage().Rotate90(False).ConvertToBitmap()
-            dc.DrawBitmap(arrow_left, self.buttons[0].x + 5, self.buttons[0].y + 4)
-            dc.DrawBitmap(arrow_right, self.buttons[1].x + 5, self.buttons[1].y + 4)
-
-            tmpbmp = wx.EmptyBitmapRGBA(*self.pointer.GetSize(), red=255, green=255, blue=255, alpha=155)
-            dc.DrawBitmap(tmpbmp, self.pointer.x, self.pointer.y)
-            dc.SetFont(self.GetFont())
-            dc.DrawLabel("%d/%d" % (self.bitmaps_index + 1, len(self.bitmaps)), self.pointer, alignment=wx.ALIGN_CENTER_HORIZONTAL | wx.ALIGN_CENTER_VERTICAL)
-
-
-class HorizontalGradientGauge(wx.Panel):
-
-    def __init__(self, *args, **kwargs):
-        wx.Panel.__init__(self, *args, **kwargs)
-
-        self.value = 0
-
-        self.Bind(wx.EVT_PAINT, self.OnPaint)
-        self.Bind(wx.EVT_ERASE_BACKGROUND, self.OnEraseBackground)
-
-    def SetValue(self, value):
-        self.value = min(max(0, value), 100)
-
-    def OnEraseBackground(self, event):
-        pass
-
-    def OnPaint(self, event):
-        w, h = self.GetClientSize()
-
-        dc = wx.BufferedPaintDC(self)
-        gc = wx.GraphicsContext.Create(dc)
-
-        gc.SetPen(wx.TRANSPARENT_PEN)
-        gc.SetBrush(gc.CreateLinearGradientBrush(0, 0, w / 2.0, 0, wx.Colour(255, 0, 0), wx.Colour(255, 216, 0)))
-        gc.DrawRectangle(0, 0, w / 2.0, h)
-
-        gc.SetBrush(gc.CreateLinearGradientBrush(0, 0, w / 2.0, 0, wx.Colour(255, 216, 0), wx.Colour(0, 255, 33)))
-        gc.DrawRectangle(w / 2.0, 0, w / 2.0, h)
-
-        gc.SetPen(wx.Pen(wx.BLACK, 1, wx.SOLID))
-        gc.SetBrush(wx.TRANSPARENT_BRUSH)
-        gc.DrawRectangle(0, 0, w - 1, h - 1)
-
-        gc.SetPen(wx.Pen(wx.BLACK, 1, wx.SOLID))
-        x = (self.value / 100.0) * w
-        gc.DrawLines([(x - 1, 0), (x - 1, h)])
-        gc.DrawLines([(x + 1, 0), (x + 1, h)])
-
-
-class Graph(wx.Panel):
-    def __init__(self, parent, grid_size=4, max_points=120, *args, **kwargs):
-        wx.Panel.__init__(self, parent, *args, **kwargs)
-        self.x_margins = (30, 10)
-        self.y_margins = (10, 20)
-        self.max_range = 0
-        self.grid_size = grid_size
-        self.config = []
-        self.data = []
-        self.font = self.GetFont()
-        self.font.SetPointSize(self.font.GetPointSize() - 1)
-        self.SetAxisLabels("", "")
-        self.SetMaxPoints(max_points)
-        self.SetBackgroundColour(wx.WHITE)
-        self.Bind(wx.EVT_PAINT, self.OnPaint)
-        self.Bind(wx.EVT_ERASE_BACKGROUND, self.OnEraseBackground)
-        self.Bind(wx.EVT_SIZE, self.OnSize)
-
-    def SetAxisLabels(self, x_label, y_label):
-        self.x_label = x_label
-        self.y_label = y_label
-
-    def SetMaxPoints(self, max_points):
-        self.max_points = max_points
-
-    def AddGraph(self, colour, data=[], label=""):
-        self.data.append(data)
-        self.data[-1] = self.data[-1][-self.max_points:]
-        self.config.append((colour, label))
-        self.max_range = max(self.max_range, max(self.data[-1]) if self.data[-1] else 0)
-        self.Refresh()
-
-    def SetData(self, graph_id, data):
-        self.data[graph_id] = data
-        self.data[graph_id] = self.data[graph_id][-self.max_points:]
-        self.max_range = max([max(column) for column in self.data if column])
-        self.Refresh()
-
-    def AppendData(self, graph_id, value):
-        self.data[graph_id].append(value)
-        
-        dropped_value = None
-        if len(self.data[graph_id]) > self.max_points:
-            dropped_value = self.data[graph_id][0]
-            self.data[graph_id] = self.data[graph_id][-self.max_points:]
-
-        if dropped_value != None and dropped_value == self.max_range:
-            self.max_range = max([max(column) for column in self.data if column])
-        else:
-            self.max_range = max(self.max_range, value)
-        self.Refresh()
-
-    def OnEraseBackground(self, event):
-        pass
-
-    def OnPaint(self, event):
-        _, _, width, height = self.GetClientRect()
-        dc = wx.BufferedPaintDC(self)
-        dc.SetBackground(wx.Brush(self.GetBackgroundColour()))
-        dc.Clear()
-        self.DrawAxis(dc, width, height)
-        self.DrawGrid(dc, width, height)
-        self.DrawText(dc, width, height)
-
-        gc = wx.GraphicsContext.Create(dc)
-        gc.SetBrush(wx.TRANSPARENT_BRUSH)
-        self.DrawGraphs(gc, width, height)
-        self.DrawLegend(gc, width, height)
-
-    def DrawAxis(self, dc, width, height):
-        dc.SetPen(wx.Pen((175, 175, 175), 1, wx.SOLID))
-        dc.DrawLine(self.x_margins[0], height - self.y_margins[1], self.x_margins[0], self.y_margins[0])
-        dc.DrawLine(self.x_margins[0], height - self.y_margins[1], width - self.x_margins[1], height - self.y_margins[1])
-
-    def DrawGrid(self, dc, width, height):
-        dashed_pen = wx.Pen((175, 175, 175), 1, wx.USER_DASH)
-        dashed_pen.SetDashes([4, 4])
-        dc.SetPen(dashed_pen)
-        grid_height = (height - self.y_margins[0] - self.y_margins[1]) / self.grid_size
-        for i in range(1, self.grid_size + 1):
-            dc.DrawLine(self.x_margins[0], height - self.y_margins[1] - i * grid_height, width - self.x_margins[1], height - self.y_margins[1] - i * grid_height)
-
-    def DrawText(self, dc, width, height):
-        dc.SetFont(self.font)
-        dc.SetTextForeground(wx.Colour(130, 130, 130))
-
-        # Draw labels along the x/y axis
-        x_width, _ = self.GetTextExtent(self.x_label)
-        _, y_height = self.GetTextExtent(self.y_label)
-        dc.DrawText(self.x_label, (width - self.x_margins[0] - self.x_margins[1] - x_width) / 2 + self.x_margins[0], height - self.y_margins[1])
-        dc.DrawRotatedText(self.y_label, self.x_margins[0] - y_height, (height - self.y_margins[0] - self.y_margins[1]) / 2 + self.y_margins[1], 90)
-
-        # Draw min/max values along the y axis
-        miny = "0"
-        maxy = str(int(self.max_range + 1))
-        miny_width, miny_height = self.GetTextExtent(miny)
-        maxy_width, maxy_height = self.GetTextExtent(maxy)
-        dc.DrawText(miny, max(0, self.x_margins[0] - miny_width), height - self.y_margins[1] - miny_height / 2)
-        dc.DrawText(maxy, max(0, self.x_margins[0] - maxy_width), self.y_margins[0] - maxy_height / 2)
-
-    def DrawGraphs(self, gc, width, height):
-        for graph_id, column in enumerate(self.data):
-            if column:
-                colour, _ = self.config[graph_id]
-                gc.SetPen(wx.Pen(colour, 1, wx.SOLID))
-                num_points = len(column)
-                x_coords = [self.x_margins[0] + (i / float(self.max_points)) * (width - self.x_margins[0] - self.x_margins[1]) for i in range(0, num_points)]
-                if self.max_range != 0:
-                    y_coords = [height - self.y_margins[1] - ((height - self.y_margins[0] - self.y_margins[1]) * column[i] / self.max_range) for i in range(0, num_points)]
-                else:
-                    y_coords = [height - self.y_margins[1] for i in range(0, num_points)]
-                y_coords = [min(height - self.y_margins[1] - 1, y_coord) for y_coord in y_coords]
-                gc.DrawLines(zip(x_coords, y_coords))
-
-    def DrawLegend(self, gc, width, height):
-        gc.SetFont(self.font)
-        gc.SetPen(wx.Pen(wx.Colour(240, 240, 240, 200)))
-        gc.SetBrush(wx.Brush(wx.Colour(245, 245, 245, 150)))
-
-        rect_width = max([self.GetTextExtent(label)[0] for _, label in self.config]) + 30
-        rect_height = sum([self.GetTextExtent(label)[1] for _, label in self.config]) + 10
-        gc.DrawRectangle(self.x_margins[0] + 5, self.x_margins[1] + 5, rect_width, rect_height)
-
-        next_y = self.y_margins[0] + 10
-        for colour, label in self.config:
-            label_width, label_height = self.GetTextExtent(label)
-            gc.SetPen(wx.Pen(colour, 1, wx.SOLID))
-            gc.DrawLines([(self.x_margins[0] + 10, next_y + label_height / 2), (self.x_margins[0] + 25, next_y + label_height / 2)])
-            gc.SetPen(wx.BLACK_PEN)
-            gc.DrawText(label, self.x_margins[0] + 30, next_y)
-            next_y += label_height
-
-    def OnSize(self, event):
-        self.Refresh()
-        event.Skip()+# Written by Niels Zeilemaker, Egbert Bouman
+import wx, os, sys, math
+
+from wx.lib.mixins.listctrl import CheckListCtrlMixin, ColumnSorterMixin, ListCtrlAutoWidthMixin
+from wx.lib.scrolledpanel import ScrolledPanel
+from wx.lib.buttons import GenBitmapButton
+
+from traceback import print_exc, print_stack
+from Tribler.Main.vwxGUI.GuiUtility import GUIUtility
+from Tribler.Main.Dialogs.GUITaskQueue import GUITaskQueue
+from __init__ import LIST_GREY, LIST_LIGHTBLUE, TRIBLER_RED, LIST_HIGHTLIGHT, GRADIENT_LRED, GRADIENT_DRED, GRADIENT_LGREY, GRADIENT_DGREY, SEPARATOR_GREY, FILTER_GREY
+from wx.lib.stattext import GenStaticText
+from wx.lib.stattext import GenStaticText
+from wx.lib.colourutils import AdjustColour
+from wx.lib.wordwrap import wordwrap
+from Tribler.Main.vwxGUI import DEFAULT_BACKGROUND, COMPLETED_COLOUR, \
+    SEEDING_COLOUR, DOWNLOADING_COLOUR, STOPPED_COLOUR
+from Tribler.Main.Utility.GuiDBHandler import startWorker
+from wx.lib.embeddedimage import PyEmbeddedImage
+from Tribler.Main.vwxGUI.UserDownloadChoice import UserDownloadChoice
+
+DEBUG = False
+
+class tribler_topButton(wx.Panel):
+    """
+    Button that changes the image shown if you move your mouse over it.
+    It redraws the background of the parent Panel, if this is an imagepanel with
+    a variable self.bitmap.
+    """
+
+    __bitmapCache = {}
+    ENABLED = 0x1
+    SELECTED = 0x2
+    MOUSE_OVER = 0x4
+    TOGGLED = 0x8
+
+    def __init__(self, *args, **kw):
+        self.ready = False
+        if len(args) == 0:
+            self.backgroundColor = DEFAULT_BACKGROUND
+            pre = wx.PrePanel()
+            # the Create step is done by XRC.
+            self.PostCreate(pre)
+            self.Bind(wx.EVT_WINDOW_CREATE, self.OnCreate)
+        else:
+            self.backgroundColor = ((230, 230, 230))
+            wx.Panel.__init__(self, *args, **kw)
+            self._PostInit()
+
+    def OnCreate(self, event):
+        self.Unbind(wx.EVT_WINDOW_CREATE)
+        wx.CallAfter(self._PostInit)
+        event.Skip()
+        return True
+
+    def _PostInit(self):
+        self.guiUtility = GUIUtility.getInstance()
+        self.utility = self.guiUtility.utility
+
+        self.location = None
+        self.state = tribler_topButton.ENABLED
+        self.parentBitmap = None
+        self.parentColor = None
+
+        self.loadBitmaps()
+        self.setParentBitmap()
+
+        self.SetMinSize(self.bitmaps[0].GetSize())
+
+        self.Bind(wx.EVT_MOUSE_EVENTS, self.mouseAction)
+        self.Bind(wx.EVT_MOVE, self.setParentBitmap)
+        self.Bind(wx.EVT_SIZE, self.setParentBitmap)
+        self.Bind(wx.EVT_PAINT, self.OnPaint)
+        self.SetCursor(wx.StockCursor(wx.CURSOR_HAND))
+
+        self.Refresh()
+        self.ready = True
+
+    def loadBitmaps(self):
+        self.bitmaps = [None, None]
+
+        # get the image directory
+        self.imagedir = os.path.join(self.guiUtility.vwxGUI_path, 'images')
+
+        # find a file with same name as this panel
+        self.bitmapPath = [os.path.join(self.imagedir, self.GetName() + '.png'), os.path.join(self.imagedir, self.GetName() + '_clicked.png')]
+        i = 0
+        for img in self.bitmapPath:
+            if not os.path.isfile(img):
+                print >> sys.stderr, "TopButton: Could not find image:", img
+            try:
+                if img not in tribler_topButton.__bitmapCache:
+                    tribler_topButton.__bitmapCache[img] = wx.Bitmap(img, wx.BITMAP_TYPE_ANY)
+                self.bitmaps[i] = tribler_topButton.__bitmapCache[img]
+            except:
+                print_exc()
+            i += 1
+
+    def setEnabled(self, enabled):
+        if enabled:
+            self.state = self.state | tribler_topButton.ENABLED
+        else:
+            self.state = self.state ^ tribler_topButton.ENABLED
+        self.Refresh()
+
+    def getEnabled(self):
+        return self.state & tribler_topButton.ENABLED
+
+    def mouseAction(self, event):
+        event.Skip()
+        if event.Entering():
+            self.state = self.state | tribler_topButton.MOUSE_OVER
+            self.Refresh()
+
+        elif event.Leaving():
+            self.state = self.state ^ tribler_topButton.MOUSE_OVER
+            self.Refresh()
+
+    def setParentBitmap(self, event=None):
+        try:
+            parent = self.GetParent()
+            bitmap = parent.bitmap
+
+            location = self.GetPosition()
+            if location != self.location:
+                rect = [location[0], location[1], self.GetClientSize()[0], self.GetClientSize()[1]]
+                bitmap = self.getBitmapSlice(bitmap, rect)
+                self.parentBitmap = bitmap
+                self.Refresh()
+                self.location = location
+        except:
+            self.parentBitmap = None
+            try:
+                parent = self.GetParent()
+                self.parentColor = parent.GetBackgroundColour()
+            except:
+                self.parentColor = None
+
+    def getBitmapSlice(self, bitmap, rect):
+        try:
+            bitmapSize = bitmap.GetSize()
+            rects = []
+
+            rect[0] = max(0, rect[0])
+            rect[1] = max(0, rect[1])
+
+            # this bitmap could be smaller than the actual requested rect, due to repeated background
+            # using % to modify start location
+            if rect[0] > bitmapSize[0] or rect[1] > bitmapSize[1]:
+                rect[0] %= bitmapSize[0]
+                rect[1] %= bitmapSize[1]
+
+            rect[2] = min(rect[2], bitmapSize[0])
+            rect[3] = min(rect[3], bitmapSize[1])
+
+            # request one part of the background starting at
+            additionalWidth = rect[2]
+            additionalHeight = rect[3]
+            if rect[0] + rect[2] > bitmapSize[0]:
+                additionalWidth = bitmapSize[0] - rect[0]
+            if rect[1] + rect[3] > bitmapSize[1]:
+                additionalHeight = bitmapSize[1] - rect[1]
+
+            rects.append(((0, 0), [rect[0], rect[1], additionalWidth, additionalHeight]))
+
+            # check if image is smaller than requested width
+            if rect[0] + rect[2] > bitmapSize[0]:
+                additionalWidth = rect[0]
+                additionalHeight = bitmapSize[1]
+
+                if rect[1] + rect[3] > bitmapSize[1]:
+                    additionalHeight = bitmapSize[1] - rect[1]
+
+                rects.append(((bitmapSize[0] - rect[0], 0), [0, rect[1], additionalWidth, additionalHeight]))
+
+            # check if image is smaller than requested height
+            if rect[1] + rect[3] > bitmapSize[1]:
+                additionalWidth = bitmapSize[0]
+                additionalHeight = rect[1]
+
+                if rect[0] + rect[2] > bitmapSize[0]:
+                    additionalWidth = bitmapSize[0] - rect[0]
+
+                rects.append(((0, bitmapSize[1] - rect[1]), [rect[0], 0, additionalWidth, additionalHeight]))
+
+            # if both width and height were smaller
+            if rect[0] + rect[2] > bitmapSize[0] and rect[1] + rect[3] > bitmapSize[1]:
+                rects.append(((bitmapSize[0] - rect[0], bitmapSize[1] - rect[1]), [0, 0, rect[0], rect[1]]))
+
+            bmp = wx.EmptyBitmap(rect[2], rect[3])
+            dc = wx.MemoryDC(bmp)
+            for location, rect in rects:
+                subbitmap = bitmap.GetSubBitmap(rect)
+                dc.DrawBitmapPoint(subbitmap, location)
+            dc.SelectObject(wx.NullBitmap)
+            del dc
+
+            return bmp
+        except:
+            if DEBUG:
+                print_exc()
+            return None
+
+    def setBackground(self, wxColor):
+        self.backgroundColor = wxColor
+        self.Refresh()
+
+    def GetBitmap(self):
+        if (self.state & tribler_topButton.MOUSE_OVER) and self.bitmaps[1]:
+            return self.bitmaps[1]
+        return self.bitmaps[0]
+
+    def OnPaint(self, evt):
+        if self.ready:
+            dc = wx.BufferedPaintDC(self)
+            dc.SetBackground(wx.Brush(self.backgroundColor))
+            dc.Clear()
+
+            if self.parentBitmap:
+                dc.SetPen(wx.TRANSPARENT_PEN)
+                dc.SetBrush(wx.BrushFromBitmap(self.parentBitmap))
+                w, h = self.GetClientSize()
+                dc.DrawRectangle(0, 0, w, h)
+            elif self.parentColor:
+                dc.SetPen(wx.TRANSPARENT_PEN)
+                dc.SetBrush(wx.Brush(self.parentColor))
+                w, h = self.GetClientSize()
+                dc.DrawRectangle(0, 0, w, h)
+
+            if not self.getEnabled():
+                return
+
+            bitmap = self.GetBitmap()
+            if bitmap:
+                dc.DrawBitmap(bitmap, 0, 0, True)
+
+class SwitchButton(tribler_topButton):
+    __bitmapCache = {}
+
+    def loadBitmaps(self):
+        self.bitmaps = [None, None, None, None]
+
+        # get the image directory
+        imagedir = os.path.join(self.guiUtility.vwxGUI_path, 'images')
+
+        # find a file with same name as this panel
+        bitmapPath = [os.path.join(imagedir, self.GetName() + '.png'),
+                        os.path.join(imagedir, self.GetName() + '_clicked.png'),
+                        os.path.join(imagedir, self.GetName() + 'Enabled.png'),
+                        os.path.join(imagedir, self.GetName() + 'Enabled_clicked.png')
+                        ]
+        i = 0
+        for img in bitmapPath:
+            if not os.path.isfile(img):
+                print >> sys.stderr, "SwitchButton: Could not find image:", img
+            try:
+                if img not in SwitchButton.__bitmapCache:
+                    SwitchButton.__bitmapCache[img] = wx.Bitmap(img, wx.BITMAP_TYPE_ANY)
+                self.bitmaps[i] = SwitchButton.__bitmapCache[img]
+            except:
+                print_exc()
+            i += 1
+
+    def setToggled(self, b):
+        if b:
+            self.state = self.state | tribler_topButton.TOGGLED
+        else:
+            self.state = self.state ^ tribler_topButton.TOGGLED
+        self.Refresh()
+
+    def isToggled(self):
+        return self.state & tribler_topButton.TOGGLED
+
+    def GetBitmap(self):
+        add = 0
+        if self.isToggled():
+            add = 2
+
+        if (self.state & tribler_topButton.MOUSE_OVER) and self.bitmaps[1 + add]:
+            return self.bitmaps[1 + add]
+        return self.bitmaps[0 + add]
+
+class settingsButton(tribler_topButton):
+    """
+    Button with three states in the settings overview
+    """
+    __bitmapCache = {}
+    def __init__(self, *args, **kw):
+        tribler_topButton.__init__(self, *args, **kw)
+        self.selected = 1
+
+    def _PostInit(self):
+        tribler_topButton._PostInit(self)
+
+    def loadBitmaps(self):
+        self.bitmaps = [None, None, None]
+
+        # get the image directory
+        imagedir = os.path.join(self.guiUtility.vwxGUI_path, 'images')
+
+        # find a file with same name as this panel
+        bitmapPath = [os.path.join(imagedir, self.GetName() + '_state1.png'),
+                        os.path.join(imagedir, self.GetName() + '_state2.png'),
+                       os.path.join(imagedir, self.GetName() + '_state3.png')]
+
+        i = 0
+        for img in bitmapPath:
+            if not os.path.isfile(img):
+                print >> sys.stderr, "TopButton: Could not find image:", img
+            try:
+                if img not in settingsButton.__bitmapCache:
+                    settingsButton.__bitmapCache[img] = wx.Bitmap(img, wx.BITMAP_TYPE_ANY)
+                self.bitmaps[i] = settingsButton.__bitmapCache[img]
+            except:
+                print_exc()
+            i += 1
+
+    def setSelected(self, sel):
+        self.selected = sel
+        self.Refresh()
+
+    def getSelected(self):
+        return self.selected
+
+    def mouseAction(self, event):
+        pass
+
+    def GetBitmap(self):
+        return self.bitmaps[self.selected]
+
+class NativeIcon:
+    __single = None
+    def __init__(self):
+        if NativeIcon.__single:
+            raise RuntimeError, "NativeIcon is singleton"
+        NativeIcon.__single = self
+        self.icons = {}
+
+    def getInstance(*args, **kw):
+        if NativeIcon.__single is None:
+            NativeIcon(*args, **kw)
+        return NativeIcon.__single
+    getInstance = staticmethod(getInstance)
+
+    def getBitmap(self, parent, type, background, state):
+        assert isinstance(background, wx.Colour), "we require a wx.colour object here, got %s" % type(background)
+        if isinstance(background, wx.Colour):
+            background = background.Get()
+        else:
+            background = wx.Brush(background).GetColour().Get()
+
+        icons = self.icons.setdefault(type, {})
+        if background not in icons:
+            icons.setdefault(background, {})
+
+            def fixSize(bitmap, width, height):
+                if width != bitmap.GetWidth() or height != bitmap.GetHeight():
+
+                    bmp = wx.EmptyBitmap(width, height)
+                    dc = wx.MemoryDC(bmp)
+                    dc.SetBackground(wx.Brush(background))
+                    dc.Clear()
+
+                    offset_x = (width - bitmap.GetWidth()) / 2
+                    offset_y = (height - bitmap.GetHeight()) / 2
+
+                    dc.DrawBitmap(bitmap, offset_x, offset_y)
+                    dc.SelectObject(wx.NullBitmap)
+                    del dc
+
+                    return bmp
+                return bitmap
+
+            # create both icons
+            icons[background][0] = self.__createBitmap(parent, background, type, 0)
+            icons[background][1] = self.__createBitmap(parent, background, type, 1)
+
+            width = max(icons[background][0].GetWidth(), icons[background][1].GetWidth())
+            height = max(icons[background][0].GetHeight(), icons[background][1].GetHeight())
+
+            icons[background][0] = fixSize(icons[background][0], width, height)
+            icons[background][1] = fixSize(icons[background][1], width, height)
+
+
+        if state not in icons[background]:
+            icons[background][state] = self.__createBitmap(parent, background, type, state)
+        return icons[background][state]
+
+    def __createBitmap(self, parent, background, type, state):
+        if state == 1:
+            if type == 'tree':
+                state = wx.CONTROL_EXPANDED
+            elif type == 'checkbox':
+                state = wx.CONTROL_CHECKED
+            else:
+                state = wx.CONTROL_PRESSED
+
+        # There are some strange bugs in RendererNative, the alignment is incorrect of the drawn images
+        # Thus we create a larger bmp, allowing for borders
+        bmp = wx.EmptyBitmap(24, 24)
+        dc = wx.MemoryDC(bmp)
+        dc.SetBackground(wx.Brush(background))
+        dc.Clear()
+
+        # max size is 16x16, using 4px as a border
+        if type == 'checkbox':
+            wx.RendererNative.Get().DrawCheckBox(parent, dc, (4, 4, 16, 16), state)
+
+        elif type == 'tree':
+            wx.RendererNative.Get().DrawTreeItemButton(parent, dc, (4, 4, 16, 16), state)
+
+        elif type == 'arrow':
+            arrow = PyEmbeddedImage(
+                "iVBORw0KGgoAAAANSUhEUgAAAAcAAAAECAYAAABCxiV9AAAAAXNSR0IArs4c6QAAAARnQU1B"
+                "AACxjwv8YQUAAAAJcEhZcwAADsMAAA7DAcdvqGQAAAAadEVYdFNvZnR3YXJlAFBhaW50Lk5F"
+                "VCB2My41LjEwMPRyoQAAADFJREFUGFdjYGBg+I8Tf/jwQRSbJFCckQFIcIEZSCYA+RxAzAyS"
+                "BGFGmAIgzQTlMwAAOBAx4jYP9TUAAAAASUVORK5CYII=")
+            return arrow.GetBitmap()
+
+        elif type == 'slider':
+            slider = PyEmbeddedImage(
+                "iVBORw0KGgoAAAANSUhEUgAAAAkAAAAICAYAAAArzdW1AAAAAXNSR0IArs4c6QAAAARnQU1B"
+                "AACxjwv8YQUAAAAJcEhZcwAADsMAAA7DAcdvqGQAAAAadEVYdFNvZnR3YXJlAFBhaW50Lk5F"
+                "VCB2My41LjEwMPRyoQAAAOZJREFUKFM9j71rg1AUxd9LIUuX/gvZRAcRdfBjqp+jIoKYoZBQ"
+                "UdEO+pysa6f+mZ0ayJCWri/nhcYLP7icc+6BS3Rd/3Jdl6dpyrMsW0mShNu2zU3T/CaKovC2"
+                "bV+naXoGOTiAPRihN8Inqqryuq6Nvu83gALyD4W+Ez6RJOmnKIrPYRieGGMbNBCwxU7Lspxk"
+                "Wf4jvu83mqadUP0xz/MDoIKu65hhGGf4jIgJw/CABy7jOPbLslC07BG4BEHwcguIyfN8G8dx"
+                "4zjOb1VVR3x7jqKoFvoaui+4fLcs6+R53ttdQ/vjFXw5XtzmpGeLAAAAAElFTkSuQmCC")
+            return slider.GetBitmap()
+
+        dc.SelectObject(wx.NullBitmap)
+        del dc
+
+        # determine actual size of drawn icon, and return this subbitmap
+        bb = wx.RegionFromBitmapColour(bmp, background).GetBox()
+        return bmp.GetSubBitmap(bb)
+
+class BetterText(wx.StaticText):
+    def __init__(self, *args, **kwargs):
+        wx.StaticText.__init__(self, *args, **kwargs)
+        self.Bind(wx.EVT_ERASE_BACKGROUND, self.OnEraseBackGround)
+
+    def OnEraseBackGround(self, event):
+        pass
+
+    def SetLabel(self, text):
+        if text != self.GetLabel():
+            wx.StaticText.SetLabel(self, text)
+
+class MaxBetterText(wx.BoxSizer):
+
+    def __init__(self, parent, label, maxLines=6, maxCharacters=600, name=None, button=None):
+        wx.BoxSizer.__init__(self, wx.VERTICAL)
+
+        self.fullLabel = ''
+        self.expand = button
+        self.parent = parent
+
+        self.maxLines = maxLines
+        self.maxCharacters = maxCharacters
+        self.name = name or 'item'
+        self.name = self.name.lower()
+
+        self.label = BetterText(parent, -1, '')
+        self.Add(self.label, 0, wx.EXPAND)
+
+        self.SetLabel(label)
+
+        if sys.platform == 'win32':  # lets do manual word wrapping
+            self.label.Bind(wx.EVT_SIZE, self.OnSize)
+
+    def SetLabel(self, label):
+        if self.fullLabel != label:
+            self.fullLabel = label
+            self.shortLabel = self._limitLabel(label)
+
+            self.label.SetLabel(self.shortLabel)
+
+            if len(self.shortLabel) < len(self.fullLabel):
+                self.hasMore = True
+
+                if not self.expand:
+                    self.expand = LinkText(self.parent, "See more >>", colours=[None, TRIBLER_RED], parentsizer=self)
+                    self.expand.Bind(wx.EVT_LEFT_UP, self.OnFull)
+                    self.Add(self.expand, 0, wx.ALIGN_LEFT)
+                else:
+                    self.expand.Bind(wx.EVT_LEFT_UP, self.OnFull)
+                    self.expand.SetLabel("See more >>")
+            else:
+                self.hasMore = False
+
+    def OnFull(self, event):
+        if not self.IsExpanded():
+            self.expand.SetLabel("<< See less")
+            self.label.SetLabel(self.fullLabel)
+        else:
+            self.expand.SetLabel("See more >>")
+            self.label.SetLabel(self.shortLabel)
+
+        self.parent.OnChange()
+
+    def IsExpanded(self):
+        return self.expand == None or self.expand.GetLabel().startswith('<< See less')
+
+    def OnSize(self, event):
+        width = self.label.GetSize()[0]
+        bestwidth = self.label.GetBestSize()[0]
+
+        if width > 1 and bestwidth != width:
+            dc = wx.ClientDC(self.label)
+            dc.SetFont(self.label.GetFont())
+            label = wordwrap(self.fullLabel, width, dc, breakLongWords=True, margin=0)
+            if not self.IsExpanded():
+                self.shortLabel = label = self._limitLabel(label)
+            self.label.SetLabel(label)
+
+    def SetMinSize(self, minsize):
+        self.label.SetMinSize(minsize)
+        self.Layout()
+
+    def find_nth(self, haystack, needle, n):
+        start = haystack.find(needle)
+        while start >= 0 and n > 1:
+            start = haystack.find(needle, start + len(needle))
+            n -= 1
+        return start
+
+    def _limitLabel(self, label):
+        # find 6th line or break at 600 characters
+        breakAt = self.find_nth(label, '\n', self.maxLines)
+        if breakAt != -1:
+            breakAt = min(breakAt, self.maxCharacters)
+        else:
+            breakAt = self.maxCharacters
+
+        return label[:breakAt]
+
+
+# Stripped down version of wx.lib.agw.HyperTextCtrl, thank you andrea.gavana@gmail.com
+class LinkText(GenStaticText):
+    def __init__(self, parent, label, fonts=[None, None], colours=[None, None], style=0, parentsizer=None):
+        if parentsizer:
+            self.parentsizer = parentsizer
+        else:
+            self.parentsizer = parent
+
+        GenStaticText.__init__(self, parent, -1, label, style=style)
+        self.SetCursor(wx.StockCursor(wx.CURSOR_HAND))
+
+        self.SetFonts(fonts)
+        self.SetColours(colours)
+        self.Reset()
+
+        self.Bind(wx.EVT_MOUSE_EVENTS, self.OnMouseEvent)
+        self.Bind(wx.EVT_MOTION, self.OnMouseEvent)
+        self.enter = False
+
+    def SetFonts(self, fonts):
+        self.fonts = []
+        for font in fonts:
+            if font is None:
+                font = self.GetFont()
+            self.fonts.append(font)
+
+    def SetColours(self, colours):
+        self.colours = []
+        for colour in colours:
+            if colour is None:
+                colour = self.GetForegroundColour()
+            self.colours.append(colour)
+
+    def GetColours(self):
+        return self.colours
+
+    def Reset(self):
+        self.SetFontColour(self.fonts[0], self.colours[0])
+        self.enter = False
+
+    def SetFontColour(self, font, colour):
+        needRefresh = False
+
+        if self.GetFont() != font:
+            self.SetFont(font)
+
+            needRefresh = True
+
+        if self.GetForegroundColour() != colour:
+            self.SetForegroundColour(colour)
+
+            needRefresh = True
+
+        if needRefresh:
+            self.Refresh()
+            self.parentsizer.Layout()
+
+    def OnMouseEvent(self, event):
+        if event.Moving():
+            self.SetFontColour(self.fonts[1], self.colours[1])
+            self.enter = True
+
+        elif event.LeftUp() or event.LeftDown():
+            pass
+        else:
+            self.SetFontColour(self.fonts[0], self.colours[0])
+            self.enter = False
+
+        event.Skip()
+
+    def SetBackgroundColour(self, colour):
+        GenStaticText.SetBackgroundColour(self, colour)
+        self.Refresh()
+
+class LinkStaticText(wx.BoxSizer):
+    def __init__(self, parent, text, icon="bullet_go.png", icon_type=None, icon_align=wx.ALIGN_RIGHT, font_increment=0, font_colour='#0473BB'):
+        wx.BoxSizer.__init__(self, wx.HORIZONTAL)
+        self.parent = parent
+
+        self.icon_type = icon_type
+        self.icon_align = icon_align
+
+        if icon:
+            self.icon = wx.StaticBitmap(parent, bitmap=wx.Bitmap(os.path.join(GUIUtility.getInstance().vwxGUI_path, 'images', icon), wx.BITMAP_TYPE_ANY))
+            self.icon.SetCursor(wx.StockCursor(wx.CURSOR_HAND))
+        elif icon_type:
+            self.icon = wx.StaticBitmap(parent, bitmap=NativeIcon.getInstance().getBitmap(parent, self.icon_type, parent.GetBackgroundColour(), state=0))
+        else:
+            self.icon = None
+
+        if self.icon and icon_align == wx.ALIGN_LEFT:
+            self.Add(self.icon, 0, wx.ALIGN_CENTER_VERTICAL | wx.RIGHT, 3)
+
+        normalfont = parent.GetFont()
+        normalfont.SetPointSize(normalfont.GetPointSize() + font_increment)
+
+        selectedfont = parent.GetFont()
+        selectedfont.SetPointSize(normalfont.GetPointSize() + font_increment)
+        selectedfont.SetUnderlined(True)
+
+        self.text = LinkText(parent, text, fonts=[normalfont, selectedfont], colours=[font_colour, (255, 0, 0, 255)], parentsizer=self)
+        self.Add(self.text, 1, wx.ALIGN_CENTER_VERTICAL)
+
+        if self.icon and icon_align == wx.ALIGN_RIGHT:
+            self.Add(self.icon, 0, wx.ALIGN_CENTER_VERTICAL | wx.LEFT | wx.RESERVE_SPACE_EVEN_IF_HIDDEN, 3)
+
+        if self.icon and text == '':
+            self.icon.Hide()
+
+        self.SetCursor(wx.StockCursor(wx.CURSOR_HAND))
+        if parent.GetBackgroundStyle() != wx.BG_STYLE_SYSTEM:
+            self.SetBackgroundColour(parent.GetBackgroundColour())
+
+    def SetToolTipString(self, tip):
+        self.text.SetToolTipString(tip)
+        if self.icon:
+            self.icon.SetToolTipString(tip)
+
+    def SetLabel(self, text):
+        if text != self.text.GetLabel():
+            if self.icon:
+                self.icon.Show(text != '')
+
+            self.text.SetLabel(text)
+            if self.icon and self.icon_align == wx.ALIGN_RIGHT:
+                self.text.SetMaxSize((self.text.GetBestSize()[0], -1))
+
+            self.Layout()
+
+    def GetLabel(self):
+        return self.text.GetLabel()
+
+    def SetFont(self, font):
+        self.text.SetFont(font)
+
+    def GetFont(self):
+        return self.text.GetFont()
+
+    def Show(self, show):
+        if self.icon: self.icon.Show(show)
+        if self.text: self.text.Show(show)
+
+    def ShowIcon(self, show=True):
+        if self.icon and self.icon.IsShown() != show:
+            self.icon.Show(show)
+
+    def IsIconShown(self):
+        if self.icon:
+            return self.icon.IsShown()
+        return False
+
+    def SetIconToolTipString(self, tip):
+        if self.icon:
+            self.icon.SetToolTipString(tip)
+
+    def SetMinSize(self, minsize):
+        self.text.SetMinSize(minsize)
+        self.Layout()
+
+    def HighLight(self, timeout=2.0):
+        self.SetBackgroundColour(LIST_HIGHTLIGHT, blink=True)
+        wx.CallLater(timeout * 1000, self.Revert)
+
+    def Revert(self):
+        self.SetBackgroundColour(self.originalColor, blink=True)
+
+    def Blink(self):
+        self.HighLight(0.15)
+        wx.CallLater(300, self.HighLight, 0.15)
+
+    def SetCursor(self, cursor):
+        if self.icon:
+            self.icon.SetCursor(cursor)
+
+    def ClientToScreen(self, pt):
+        if self.icon and self.icon_align != wx.ALIGN_RIGHT:
+            return self.icon.ClientToScreen(pt)
+        return self.text.ClientToScreen(pt)
+
+    def Bind(self, event, handler, source=None, id= -1, id2= -1):
+        def modified_handler(actual_event, handler=handler):
+            actual_event.SetEventObject(self)
+            handler(actual_event)
+
+        self.text.Bind(event, modified_handler, source, id, id2)
+        if self.icon:
+            self.icon.Bind(event, modified_handler, source, id, id2)
+
+    def Unbind(self, event):
+        self.text.Unbind(event)
+        if self.icon:
+            self.icon.Unbind(event)
+
+    def SetBackgroundColour(self, colour, blink=False):
+        if not blink:
+            self.originalColor = colour
+        self.text.SetBackgroundColour(colour)
+
+        if self.icon and self.icon_type:
+            self.icon.SetBitmap(NativeIcon.getInstance().getBitmap(self.parent, self.icon_type, colour, state=0))
+            self.icon.Refresh()
+
+    def SetForegroundColour(self, colour):
+        colours = self.text.GetColours()
+        colours[0] = colour
+        self.text.SetColours(colours)
+        font = self.GetFont()
+        if self.text.enter:
+            self.text.SetFontColour(font, colours[1])
+        else:
+            self.text.SetFontColour(font, colours[0])
+
+
+class ProgressStaticText(wx.Panel):
+    def __init__(self, parent, text, progress):
+        wx.Panel.__init__(self, parent, style=wx.NO_BORDER)
+        self.SetBackgroundColour(parent.GetBackgroundColour())
+
+        sizer = wx.BoxSizer(wx.HORIZONTAL)
+
+        self.text = wx.StaticText(self, -1, text)
+        sizer.Add(self.text, 0, wx.ALIGN_CENTER_VERTICAL)
+
+        sizer.AddStretchSpacer()
+
+        self.gauge = VerticalGauge(self, progress, (7, -1))
+        sizer.Add(self.gauge)
+
+        self.SetSize((-1, self.text.GetBestSize()[1]))
+        self.SetSizer(sizer)
+
+    def SetProgress(self, progress):
+        self.gauge.SetProgress(progress)
+
+class VerticalGauge(wx.Panel):
+    def __init__(self, parent, progress, size=wx.DefaultSize):
+        wx.Panel.__init__(self, parent, size=size, style=wx.NO_BORDER)
+        self.SetBackgroundColour(parent.GetBackgroundColour())
+
+        self.progress = progress
+        self.Bind(wx.EVT_PAINT, self.OnPaint)
+        self.Bind(wx.EVT_ERASE_BACKGROUND, self.OnEraseBackground)
+
+    def SetProgress(self, progress):
+        self.progress = progress
+        self.Refresh()
+
+    def OnPaint(self, event):
+        dc = wx.BufferedPaintDC(self)
+
+        dc.SetBackground(wx.WHITE_BRUSH)
+        dc.Clear()
+
+        width, height = self.GetClientSize()
+
+        barHeight = self.progress * height
+
+        dc.SetPen(wx.TRANSPARENT_PEN)
+        dc.SetBrush(wx.Brush(LIST_LIGHTBLUE))
+        dc.DrawRectangle(0, height - barHeight, width, height)
+
+        dc.SetPen(wx.BLACK_PEN)
+        dc.SetBrush(wx.TRANSPARENT_BRUSH)
+        dc.DrawRectangle(0, 0, width, height)
+
+    def OnEraseBackground(self, event):
+        pass
+
+class HorizontalGauge(wx.Control):
+    def __init__(self, parent, background, bitmap, repeat=1, bordersize=0, size=wx.DefaultSize):
+        wx.Control.__init__(self, parent, size=size, style=wx.NO_BORDER)
+
+        self.background = background
+        self.bitmap = bitmap
+        self.repeat = repeat
+        self.bordersize = bordersize
+        self.percentage = 0
+        self.hasBGColour = False
+
+        if size == wx.DefaultSize:
+            size = background.GetSize()
+            self.SetMinSize((size.width * repeat, size.height))
+
+        self.Bind(wx.EVT_PAINT, self.OnPaint)
+        self.Bind(wx.EVT_ERASE_BACKGROUND, self.OnEraseBackground)
+
+    def SetMinSize(self, size):
+        w, h = size
+        if w == -1:
+            w = self.GetSize().x
+        if h == -1:
+            h = self.GetSize().y
+        wx.Control.SetMinSize(self, (w, h))
+
+    def SetPercentage(self, percentage):
+        self.percentage = percentage
+        self.Refresh()
+
+    def GetPercentage(self):
+        return self.percentage
+
+    def SetBackgroundColour(self, colour):
+        self.hasBGColour = True
+        return wx.Control.SetBackgroundColour(self, colour)
+
+    def OnPaint(self, event):
+        dc = wx.PaintDC(self)
+        if self.hasBGColour:
+            dc.SetBackground(wx.Brush(self.GetBackgroundColour()))
+            dc.Clear()
+
+        bitmapWidth, bitmapHeight = self.bitmap.GetSize()
+
+        width, height = self.GetClientSize()
+        width -= self.bordersize * 2
+        width = min(width, self.repeat * bitmapWidth)
+
+        xpos = self.bordersize
+        ypos = (height - bitmapHeight) / 2
+
+        for i in range(self.repeat):
+            dc.DrawBitmap(self.background, xpos + (i * bitmapWidth), ypos, True)
+
+        dc.SetClippingRegion(xpos, ypos, width * self.percentage, bitmapHeight)
+        for i in range(self.repeat):
+            dc.DrawBitmap(self.bitmap, xpos + (i * bitmapWidth), ypos, True)
+
+    def OnEraseBackground(self, event):
+        pass
+
+class EditText(wx.TextCtrl):
+    def __init__(self, parent, text, multiLine=False):
+        style = 0
+        if multiLine:
+            style = style | wx.TE_MULTILINE
+
+        wx.TextCtrl.__init__(self, parent, -1, text, style=style)
+        self.original_text = text
+
+    def SetValue(self, value):
+        wx.TextCtrl.SetValue(self, value)
+        self.original_text = value
+
+    def IsChanged(self):
+        return self.original_text != self.GetValue()
+
+    def Saved(self):
+        self.original_text = self.GetValue()
+
+    def GetChanged(self):
+        if self.IsChanged():
+            return self.GetValue()
+
+class EditStaticText(wx.Panel):
+    def __init__(self, parent, text, multiLine=False):
+        wx.Panel.__init__(self, parent, style=wx.NO_BORDER)
+        self.original_text = text
+
+        vSizer = wx.BoxSizer(wx.VERTICAL)
+        self.text = wx.StaticText(self, -1, text)
+        self.text.SetMinSize((1, -1))
+        vSizer.Add(self.text, 0, wx.EXPAND)
+
+        self.edit = EditText(parent, text, multiLine)
+        self.edit.Show(False)
+        self.edit.SetMinSize((1, -1))
+        vSizer.Add(self.edit, 0, wx.EXPAND)
+        self.SetSizer(vSizer)
+
+    def ShowEdit(self, show=True):
+        if not show:
+            self.text.SetLabel(self.edit.GetValue())
+
+        self.text.Show(not show)
+        self.edit.Show(show)
+        self.GetParent().Layout()
+
+    def IsEditShown(self):
+        return self.edit.IsShown()
+
+    def IsChanged(self):
+        return self.edit.IsChanged()
+
+    def Saved(self):
+        self.edit.Saved()
+
+    def GetChanged(self):
+        return self.edit.GetChanged()
+
+class NotebookPanel(wx.Panel):
+    def __init__(self, *args, **kwargs):
+        wx.Panel.__init__(self, *args, **kwargs)
+        self.SetForegroundColour(self.GetParent().GetForegroundColour())
+
+        self.sizer = wx.BoxSizer()
+        self.SetSizer(self.sizer)
+
+    def SetList(self, list, spacer=0):
+        self.list = list
+        self.list.IsShownOnScreen = self.IsShownOnScreen
+        self.sizer.Add(list, 1, wx.EXPAND | wx.ALL, spacer)
+
+    def IsShownOnScreen(self):
+        notebook = self.GetParent()
+        page = notebook.GetCurrentPage()
+        return page == self
+
+    def __getattr__(self, name):
+        try:
+            wx.Panel.__getattr__(self, name)
+        except:
+            return getattr(self.list, name)
+
+    def Show(self, show=True, isSelected=False):
+        wx.Panel.Show(self, show)
+        self.list.Show(show, isShown=isSelected)
+        if show:
+            self.Layout()
+
+    def Focus(self):
+        self.list.Focus()
+
+    def Reset(self):
+        self.list.Reset()
+
+    def SetupScrolling(self, *args, **kwargs):
+        if hasattr(self.list, 'SetupScrolling'):
+            self.list.SetupScrolling(*args, **kwargs)
+
+class AutoWidthListCtrl(wx.ListCtrl, ListCtrlAutoWidthMixin):
+    def __init__(self, parent, style):
+        wx.ListCtrl.__init__(self, parent, style=style)
+        ListCtrlAutoWidthMixin.__init__(self)
+
+class BetterListCtrl(wx.ListCtrl, ListCtrlAutoWidthMixin):
+    def __init__(self, parent, style=wx.LC_REPORT | wx.LC_NO_HEADER | wx.NO_BORDER, tooltip=True):
+        wx.ListCtrl.__init__(self, parent, -1, style=style)
+        ListCtrlAutoWidthMixin.__init__(self)
+        if tooltip:
+            self.Bind(wx.EVT_MOTION, self.OnMouseMotion)
+
+    def GetListCtrl(self):
+        return self
+
+    def OnMouseMotion(self, event):
+        tooltip = ''
+        row, _ = self.HitTest(event.GetPosition())
+        if row >= 0:
+            try:
+                for col in xrange(self.GetColumnCount()):
+                    tooltip += self.GetItem(row, col).GetText() + "    "
+
+                if len(tooltip) > 0:
+                    tooltip = tooltip[:-4]
+            except:
+                pass
+        self.SetToolTipString(tooltip)
+
+class SelectableListCtrl(BetterListCtrl):
+    def __init__(self, parent, style=wx.LC_REPORT | wx.LC_NO_HEADER | wx.NO_BORDER, tooltip=True):
+        BetterListCtrl.__init__(self, parent, style, tooltip)
+        self.allselected = False
+        self.Bind(wx.EVT_KEY_DOWN, self._CopyToClipboard)
+
+    def _CopyToClipboard(self, event):
+        if event.ControlDown():
+            if event.GetKeyCode() == 67:  # ctrl + c
+                data = ""
+
+                selected = self.GetFirstSelected()
+                while selected != -1:
+                    for col in xrange(self.GetColumnCount()):
+                        data += self.GetItem(selected, col).GetText() + "\t"
+                    data += "\n"
+                    selected = self.GetNextSelected(selected)
+
+                do = wx.TextDataObject()
+                do.SetText(data)
+                wx.TheClipboard.Open()
+                wx.TheClipboard.SetData(do)
+                wx.TheClipboard.Close()
+
+            elif event.GetKeyCode() == 65:  # ctrl + a
+                self.doSelectAll()
+        event.Skip()
+
+    def doSelectAll(self):
+        for index in xrange(self.GetItemCount()):
+            if self.allselected:
+                self.Select(index, 0)
+            else:
+                self.Select(index, 1)
+        self.allselected = not self.allselected
+
+class CheckSelectableListCtrl(SelectableListCtrl, CheckListCtrlMixin):
+    def __init__(self, parent, style=wx.LC_REPORT | wx.LC_NO_HEADER | wx.NO_BORDER, tooltip=True):
+        SelectableListCtrl.__init__(self, parent, style, tooltip)
+        CheckListCtrlMixin.__init__(self)
+        self.Bind(wx.EVT_LIST_ITEM_ACTIVATED, self.OnItemActivated)
+
+    def OnItemActivated(self, event):
+        if not wx.GetKeyState(wx.WXK_RETURN):
+            self.ToggleItem(event.m_itemIndex)
+
+    def IsSelected(self, index):
+        return self.IsChecked(index)
+
+    def GetSelectedItems(self):
+        selected = []
+        for index in xrange(self.GetItemCount()):
+            if self.IsChecked(index):
+                selected.append(index)
+        return selected
+
+    def doSelectAll(self):
+        for index in xrange(self.GetItemCount()):
+            if self.allselected:
+                self.CheckItem(index, False)
+            else:
+                self.CheckItem(index, True)
+        self.allselected = not self.allselected
+
+class TextCtrlAutoComplete(wx.TextCtrl):
+    def __init__ (self, parent, entrycallback=None, selectcallback=None, **therest):
+        '''
+            Constructor works just like wx.TextCtrl
+        '''
+        if therest.has_key('style'):
+            therest['style'] = wx.TE_PROCESS_ENTER | therest['style']
+        else:
+            therest['style'] = wx.TE_PROCESS_ENTER
+
+        wx.TextCtrl.__init__(self , parent , **therest)
+
+        self.text = ""
+        self.choices = []
+        self.screenheight = wx.SystemSettings.GetMetric(wx.SYS_SCREEN_Y)
+
+        self.dropdown = wx.PopupWindow(self)
+        self.dropdown.SetBackgroundColour(DEFAULT_BACKGROUND)
+        sizer = wx.BoxSizer()
+
+        self.dropdownlistbox = AutoWidthListCtrl(self.dropdown, style=wx.LC_REPORT | wx.BORDER_NONE | wx.LC_SINGLE_SEL | wx.LC_NO_HEADER)
+        self.dropdownlistbox.Bind(wx.EVT_LEFT_DOWN, self.ListClick)
+        self.dropdownlistbox.Bind(wx.EVT_LEFT_DCLICK, self.ListClick)
+        sizer.Add(self.dropdownlistbox, 1, wx.EXPAND | wx.ALL, 3)
+        self.dropdown.SetSizer(sizer)
+
+        self.entrycallback = entrycallback
+        self.selectcallback = selectcallback
+
+        self.Bind (wx.EVT_KILL_FOCUS, self.ControlChanged, self)
+        self.Bind (wx.EVT_TEXT , self.EnteredText, self)
+        self.Bind (wx.EVT_KEY_DOWN , self.KeyDown, self)
+
+        self.dropdown.Bind(wx.EVT_LISTBOX, self.ListItemSelected, self.dropdownlistbox)
+
+    def ListClick(self, evt):
+        toSel, _ = self.dropdownlistbox.HitTest(evt.GetPosition())
+        if toSel == -1:
+            return
+
+        self.dropdownlistbox.Select(toSel)
+        self.SetValueFromSelected()
+
+    def SetChoices (self, choices=[""]) :
+        ''' Sets the choices available in the popup wx.ListBox. '''
+        self.choices = choices
+
+        # delete, if need, all the previous data
+        if self.dropdownlistbox.GetColumnCount() != 0:
+            self.dropdownlistbox.DeleteAllColumns()
+            self.dropdownlistbox.DeleteAllItems()
+
+        self.dropdownlistbox.InsertColumn(0, "Select")
+
+        for num, it in enumerate(choices):
+            self.dropdownlistbox.InsertStringItem(num, it)
+
+        self.dropdownlistbox.SetColumnWidth(0, wx.LIST_AUTOSIZE)  # autosize only works after adding rows
+
+
+        itemcount = min(len(choices), 7) + 2
+        charheight = self.dropdownlistbox.GetCharHeight()
+
+        self.popupsize = wx.Size(self.GetClientSize()[0], (charheight * itemcount) + 6)
+        self.dropdown.SetClientSize(self.popupsize)
+        self.dropdown.Layout()
+
+    def ControlChanged (self, event) :
+        self.ShowDropDown(False)
+        event.Skip()
+
+    def EnteredText(self, event):
+        text = event.GetString()
+        if text != self.text:
+            self.text = text
+
+            if self.entrycallback:
+                def wx_callback(delayedResult, text):
+                    choices = delayedResult.get()
+                    if text == self.text:
+                        self.SetChoices(choices)
+                        if len(self.choices) == 0:
+                            self.ShowDropDown(False)
+                        else:
+                            self.ShowDropDown(True)
+
+                def db_callback(text):
+                    if text == self.text:
+                        return self.entrycallback(text)
+                startWorker(wx_callback, db_callback, cargs=(text,), wargs=(text,))
+
+    def KeyDown(self, event):
+        skip = True
+
+        sel = self.dropdownlistbox.GetFirstSelected()
+        visible = self.dropdown.IsShown()
+        if event.GetKeyCode() == wx.WXK_DOWN :
+            if sel < (self.dropdownlistbox.GetItemCount () - 1) :
+                self.dropdownlistbox.Select(sel + 1)
+                self.ListItemVisible()
+
+            self.ShowDropDown()
+            skip = False
+
+        if event.GetKeyCode() == wx.WXK_UP :
+            if sel > 0 :
+                self.dropdownlistbox.Select (sel - 1)
+                self.ListItemVisible()
+            self.ShowDropDown ()
+            skip = False
+
+        if visible :
+            if event.GetKeyCode() == wx.WXK_RETURN or event.GetKeyCode() == wx.WXK_SPACE:
+                if sel > -1:  # we select the current item if enter or space is pressed
+                    skip = event.GetKeyCode() == wx.WXK_RETURN
+                    self.SetValueFromSelected(addSpace=(event.GetKeyCode() == wx.WXK_SPACE))
+                    self.ShowDropDown(False)
+
+            if event.GetKeyCode() == wx.WXK_ESCAPE :
+                self.ShowDropDown(False)
+                skip = False
+
+        if skip:
+            event.Skip()
+
+    def SetValueFromSelected(self, addSpace=False) :
+        '''
+            Sets the wx.TextCtrl value from the selected wx.ListBox item.
+            Will do nothing if no item is selected in the wx.ListBox.
+        '''
+        sel = self.dropdownlistbox.GetFirstSelected()
+        if sel > -1 :
+            newval = self.dropdownlistbox.GetItemText(sel)
+            if addSpace:
+                newval += " "
+
+            if newval != self.GetValue():
+                self.text = newval
+
+                self.SetValue(newval)
+                self.SetInsertionPointEnd()
+
+                self.selectcallback()
+
+    def ShowDropDown(self, show=True) :
+        ''' Either display the drop down list (show = True) or hide it (show = False). '''
+        if show:
+            show = len(self.choices) > 0
+
+        if show:
+            focusWin = wx.Window.FindFocus()
+            show = focusWin == self
+
+        if show and not self.dropdown.IsShown():
+            size = self.dropdown.GetSize()
+            width, height = self.GetSizeTuple()
+            x, y = self.ClientToScreenXY (0, height)
+            if size.GetWidth() <> width :
+                size.SetWidth(width)
+                self.dropdown.SetSize(size)
+
+            if (y + size.GetHeight()) < self.screenheight :
+                self.dropdown.SetPosition (wx.Point(x, y))
+            else:
+                self.dropdown.SetPosition (wx.Point(x, y - height - size.GetHeight()))
+        self.dropdown.Show(show)
+
+    def ListItemVisible(self) :
+        ''' Moves the selected item to the top of the list ensuring it is always visible. '''
+        self.dropdownlistbox.EnsureVisible(self.dropdownlistbox.GetFirstSelected())
+
+    def ListItemSelected(self, event):
+        self.SetValueFromSelected()
+
+class ImageScrollablePanel(ScrolledPanel):
+    def __init__(self, parent, id= -1, pos=wx.DefaultPosition, size=wx.DefaultSize, style=wx.HSCROLL | wx.VSCROLL):
+        ScrolledPanel.__init__(self, parent, id, pos, size, style)
+
+        self.bitmap = None
+        wx.EVT_PAINT(self, self.OnPaint)
+
+    def OnPaint(self, evt):
+        if self.bitmap:
+            obj = evt.GetEventObject()
+            dc = wx.BufferedPaintDC(obj)
+
+            dc.SetPen(wx.TRANSPARENT_PEN)
+            dc.SetBrush(wx.BrushFromBitmap(self.bitmap))
+            w, h = self.GetClientSize()
+            dc.DrawRectangle(0, 0, w, h)
+        else:
+            evt.Skip()
+
+    def SetBitmap(self, bitmap):
+        self.bitmap = bitmap
+        self.Refresh()
+
+
+class ChannelPopularity(wx.Panel):
+    def __init__(self, parent, background, bitmap, bordersize=0, size=wx.DefaultSize):
+        self.background = background
+        self.bitmap = bitmap
+        self.bordersize = bordersize
+
+        if size == wx.DefaultSize:
+            size = self.bitmap.GetSize()
+            size = size[0] * 5, size[1]
+
+        wx.Panel.__init__(self, parent, size=size, style=wx.NO_BORDER)
+
+        self.Bind(wx.EVT_PAINT, self.OnPaint)
+        self.Bind(wx.EVT_ERASE_BACKGROUND, self.OnEraseBackground)
+
+    def SetVotes(self, votes):
+        self.votes = votes
+        self.Refresh()
+
+    def OnPaint(self, event):
+        dc = wx.BufferedPaintDC(self)
+
+        dc.SetBackground(wx.Brush(self.GetBackgroundColour()))
+        dc.Clear()
+
+        bitmapWidth, bitmapHeight = self.bitmap.GetSize()
+
+        width, height = self.GetClientSize()
+        width -= self.bordersize * 2
+        width = min(width, 5 * bitmapWidth)
+
+        xpos = self.bordersize
+        ypos = (height - bitmapHeight) / 2
+
+        for i in range(5):
+            dc.DrawBitmap(self.background, xpos + (i * bitmapWidth), ypos, True)
+
+        dc.SetClippingRegion(xpos, ypos, width * self.votes, bitmapHeight)
+        for i in range(5):
+            dc.DrawBitmap(self.bitmap, xpos + (i * bitmapWidth), ypos, True)
+
+    def OnEraseBackground(self, event):
+        pass
+
+
+class SwarmHealth(wx.Panel):
+    def __init__(self, parent, bordersize=0, size=wx.DefaultSize, align=wx.ALIGN_LEFT):
+        wx.Panel.__init__(self, parent, size=size, style=wx.NO_BORDER)
+        self.bordersize = bordersize
+        self.align = align
+
+        self.Bind(wx.EVT_PAINT, self.OnPaint)
+        self.Bind(wx.EVT_ERASE_BACKGROUND, self.OnEraseBackground)
+
+    def SetRatio(self, seeders, leechers):
+        ratio = 0
+        pop = 0
+
+        self.blue = 0
+        if leechers <= 0 and seeders <= 0:
+            self.barwidth = 0
+
+            self.green = 0
+            self.red = 0
+        else:
+            if leechers == 0:
+                ratio = sys.maxint
+            elif seeders == 0:
+                ratio = 0
+            else:
+                ratio = seeders / (leechers * 1.0)
+
+            if ratio == 0:
+                self.barwidth = 1
+                self.green = 0
+                self.red = 0
+            else:
+                pop = seeders + leechers
+                if pop > 0:
+
+                    self.barwidth = min(max(math.log(pop * 4, 10) * 2, 1.1) / 10.0, 1)  # let it max at 25k population
+                else:
+                    self.barwidth = 1
+
+                self.green = max(0, min(255, 125 + (ratio * 130)))
+                self.red = max(0, min(255, 125 + ((1 - ratio) * 130)))
+        self.Refresh()
+
+        if seeders < 0:
+            seeders_str = 'Unknown number of seeders'
+        elif seeders == 1:
+            seeders_str = '1 seeder'
+        else:
+            seeders_str = '%d seeders' % seeders
+
+        if leechers < 0:
+            leechers_str = 'unknown number of leechers'
+        elif leechers == 1:
+            leechers_str = '1 leecher'
+        else:
+            leechers_str = '%d leechers' % leechers
+
+        tooltip = '%s ; %s' % (seeders_str, leechers_str)
+        self.SetToolTipString(tooltip)
+
+    def OnPaint(self, event):
+        dc = wx.BufferedPaintDC(self)
+
+        dc.SetBackground(wx.Brush(self.GetBackgroundColour()))
+        dc.Clear()
+
+        width, height = self.GetClientSize()
+        width -= self.bordersize * 2
+        width -= 1
+        width -= width % 10
+        width += 1
+
+        if self.align == wx.ALIGN_CENTER:
+            xpos = (self.GetClientSize()[0] - width) / 2
+        elif self.align == wx.ALIGN_RIGHT:
+            xpos = self.GetClientSize()[0] - width
+        else:
+            xpos = 0
+
+        dc.SetPen(wx.Pen(self.GetParent().GetForegroundColour()))
+        dc.SetBrush(wx.WHITE_BRUSH)
+        dc.DrawRectangle(xpos, 0, width, height)
+
+        dc.SetPen(wx.TRANSPARENT_PEN)
+
+        dc.SetBrush(wx.Brush((self.red, self.green, self.blue), wx.SOLID))
+
+        if self.barwidth > 0:
+            dc.DrawRectangle(xpos + 1, 1, self.barwidth * (width - 2), height - 2)
+
+        if self.green > 0 or self.red > 0:
+            dc.SetPen(wx.WHITE_PEN)
+            for i in range(1, 10):
+                x = xpos + (width / 10) * i
+                dc.DrawLine(x, 1, x, height - 1)
+
+        dc.SetPen(wx.BLACK_PEN)
+        dc.SetBrush(wx.TRANSPARENT_BRUSH)
+        dc.DrawRectangle(xpos, 0, width, height)
+
+    def OnEraseBackground(self, event):
+        pass
+
+
+def _set_font(control, size_increment=0, fontweight=wx.FONTWEIGHT_NORMAL, fontcolour=None):
+    font = control.GetFont()
+    font.SetPointSize(font.GetPointSize() + size_increment)
+    font.SetWeight(fontweight)
+    control.SetFont(font)
+    if fontcolour:
+        control.SetForegroundColour(fontcolour)
+
+
+class ActionButton(wx.Panel):
+    def __init__(self, parent, id= -1, bitmap=wx.NullBitmap, hover=True, **kwargs):
+        wx.Panel.__init__(self, parent, id, size=bitmap.GetSize(), **kwargs)
+        self.SetBackgroundColour(parent.GetBackgroundColour())
+        image = bitmap.ConvertToImage()
+        self.bitmaps = [bitmap]
+        self.bitmaps.append(wx.BitmapFromImage(image.AdjustChannels(1.0, 1.0, 1.0, 0.6)) if hover else bitmap)
+        self.bitmaps.append(wx.BitmapFromImage(image.ConvertToGreyscale().AdjustChannels(1.0, 1.0, 1.0, 0.3)))
+        self.enabled = True
+        self.handler = None
+        self.Bind(wx.EVT_MOUSE_EVENTS, self.OnMouseAction)
+        self.Bind(wx.EVT_ERASE_BACKGROUND, self.OnEraseBackground)
+        self.Bind(wx.EVT_PAINT, self.OnPaint)
+        self.Bind(wx.EVT_CHILD_FOCUS, self.OnFocus)
+
+    def GetBitmapLabel(self):
+        return self.bitmaps[0]
+
+    def SetBitmapLabel(self, bitmap):
+        if bitmap:
+            self.bitmaps[0] = bitmap
+
+    def GetBitmapHover(self):
+        return self.bitmaps[1]
+
+    def SetBitmapHover(self, bitmap):
+        if bitmap:
+            self.bitmaps[1] = bitmap
+
+    def GetBitmapDisabled(self):
+        return self.bitmaps[2]
+
+    def SetBitmapDisabled(self, bitmap):
+        if bitmap:
+            self.bitmaps[2] = bitmap
+
+    def OnEraseBackground(self, event):
+        pass
+
+    def OnPaint(self, event):
+        # Use double duffered drawing to prevent flickering
+        dc = wx.BufferedPaintDC(self)
+        if not getattr(self.GetParent(), 'bitmap', None):
+            # Draw the background using the backgroundcolour
+            dc.SetBackground(wx.Brush(self.GetBackgroundColour()))
+            dc.Clear()
+        else:
+            # Draw the background using the bitmap from the parent (TopSearchPanel)
+            rect = self.GetRect().Intersect(wx.Rect(0, 0, *self.GetParent().bitmap.GetSize()))
+            sub = self.GetParent().bitmap.GetSubBitmap(rect)
+            dc.DrawBitmap(sub, 0, 0)
+        # Draw the button using a gc (dc doesn't do transparency very well)
+        bitmap = self.GetBitmap()
+        gc = wx.GraphicsContext.Create(dc)
+        gc.DrawBitmap(bitmap, 0, 0, *bitmap.GetSize())
+
+    def OnMouseAction(self, event):
+        if event.Entering() or event.Leaving():
+            self.Refresh()
+        event.Skip()
+
+    def OnFocus(self, event):
+        self.Refresh()
+
+    def GetBitmap(self):
+        if not self.IsEnabled():
+            return self.bitmaps[2]
+        if self.GetScreenRect().Contains(wx.GetMousePosition()):
+            return self.bitmaps[1]
+        return self.bitmaps[0]
+
+    def Bind(self, event, handler):
+        if event == wx.EVT_LEFT_UP:
+            self.handler = handler
+        wx.Panel.Bind(self, event, handler)
+
+    def Enable(self, enable):
+        if enable and self.handler:
+            self.Bind(wx.EVT_LEFT_UP, self.handler)
+        elif not enable:
+            self.Unbind(wx.EVT_LEFT_UP)
+        self.enabled = enable
+        self.Refresh()
+
+    def IsEnabled(self):
+        return self.enabled
+
+
+class ProgressButton(ActionButton):
+    def __init__(self, parent, id= -1, label='Search', **kwargs):
+        ActionButton.__init__(self, parent, id=id, bitmap=wx.EmptyBitmap(1, 1), **kwargs)
+        self.icon = None
+        self.icon_hl = None
+        self.icon_gs = None
+        self.label = label
+        self.maxval = 25
+        self.curval = 25
+        self.ResetSize()
+
+    def GetRange(self):
+        return self.maxval
+
+    def SetRange(self, maximum):
+        self.maxval = maximum
+        self.Refresh()
+
+    def GetValue(self):
+        return self.curval
+
+    def SetValue(self, current):
+        self.curval = current
+        self.Refresh()
+
+    def SetIcon(self, icon):
+        if isinstance(icon, wx.Bitmap):
+            self.icon = icon
+            self.icon_hl = icon.ConvertToImage().AdjustChannels(1.0, 1.0, 1.0, 0.6).ConvertToBitmap()
+            self.icon_gs = icon.ConvertToImage().ConvertToGreyscale().ConvertToBitmap()
+            self.ResetSize()
+
+    def ResetSize(self):
+        w, h = self.GetTextExtent(self.label)
+        w += 30
+        h += 10
+        if self.icon:
+            w = w + self.icon.GetSize()[0] + 5
+            h = max(h, self.icon.GetSize()[1])
+        self.SetMinSize((w, h))
+
+    def OnPaint(self, event):
+        dc = wx.BufferedPaintDC(self)
+        gc = wx.GraphicsContext.Create(dc)
+        # Draw the background using the bitmap from the parent (if it exists)
+        if not getattr(self.GetParent(), 'bitmap', None):
+            # Draw the background using the backgroundcolour from the parent
+            dc.SetBackground(wx.Brush(self.GetParent().GetBackgroundColour()))
+            dc.Clear()
+        else:
+            # Draw the background using the bitmap from the parent (TopSearchPanel)
+            rect = self.GetRect().Intersect(wx.Rect(0, 0, *self.GetParent().bitmap.GetSize()))
+            try:
+                sub = self.GetParent().bitmap.GetSubBitmap(rect)
+                dc.DrawBitmap(sub, 0, 0)
+            except:
+                pass
+        x, y, width, height = self.GetClientRect()
+        # If there is currently something in progress, first paint a black&white background
+        if self.curval != self.maxval:
+            col1 = wx.Colour(199, 199, 199)
+            col2 = wx.Colour(162, 162, 162)
+            br = gc.CreateLinearGradientBrush(x, y, x, y + height, col1, col2)
+            gc.SetBrush(br)
+            gc.SetPen(wx.TRANSPARENT_PEN)
+            path = gc.CreatePath()
+            path.AddRoundedRectangle(x, y, width - 1, height - 1, 5)
+            path.CloseSubpath()
+            gc.DrawPath(path)
+        # Depending on the state of the button, paint the progress made thus far
+        highlight = self.GetScreenRect().Contains(wx.GetMousePosition())
+        if not self.IsEnabled():
+            col1 = wx.Colour(199, 199, 199)
+            col2 = wx.Colour(162, 162, 162)
+        elif highlight:
+            col1 = wx.Colour(255, 169, 148)
+            col2 = wx.Colour(255, 150, 127)
+        else:
+            col1 = GRADIENT_LRED
+            col2 = GRADIENT_DRED
+        br = gc.CreateLinearGradientBrush(x, y, x, y + height, col1, col2)
+        gc.SetBrush(br)
+        gc.SetPen(wx.TRANSPARENT_PEN)
+        path = gc.CreatePath()
+        if self.curval > 1:
+            progress = max(self.curval * 1.0 / self.maxval, 0.15)
+            path.AddRoundedRectangle(x, y, progress * width - 1, height - 1, 5)
+            path.CloseSubpath()
+            gc.DrawPath(path)
+        # Draw the button label and icon (if any)
+        font = self.GetFont()
+        font.SetWeight(wx.FONTWEIGHT_BOLD)
+        dc.SetFont(font)
+        dc.SetTextForeground(wx.WHITE)
+        textWidth, textHeight = dc.GetFullTextExtent(self.label)[:2]
+        if self.icon:
+            x_icon = (width - textWidth - self.icon.GetSize()[0] - 5) / 2
+            y_icon = (height - self.icon.GetSize()[1]) / 2
+            if highlight:
+                dc.DrawBitmap(self.icon_hl, x_icon, y_icon)
+            elif not self.IsEnabled():
+                dc.DrawBitmap(self.icon_gs, x_icon, y_icon)
+            else:
+                dc.DrawBitmap(self.icon, x_icon, y_icon)
+            x = x_icon + 5 + self.icon.GetSize()[0]
+            y = (height - textHeight) / 2
+            dc.DrawText(self.label, x, y)
+        else:
+            x = (width - textWidth) / 2
+            y = (height - textHeight) / 2
+            dc.DrawText(self.label, x, y)
+
+
+class FancyPanel(wx.Panel):
+
+    def __init__(self, *args, **kwargs):
+        self.radius = kwargs.pop('radius', 0)
+        self.border = kwargs.pop('border', 0)
+        wx.Panel.__init__(self, *args, **kwargs)
+        self.focus = None
+        self.colour1 = self.colour2 = None
+        self.border_colour = self.border_highlight = None
+        self.bitmap = wx.EmptyBitmap(*self.GetClientSizeTuple())
+        self.Bind(wx.EVT_PAINT, self.OnPaint)
+        self.Bind(wx.EVT_ERASE_BACKGROUND, self.OnEraseBackground)
+
+    def SetBorderColour(self, colour, highlight=None):
+        self.border_colour = colour
+        if highlight:
+            self.border_highlight = highlight
+            self.focus = False
+            self.Bind(wx.EVT_SET_FOCUS, self.OnSetFocus)
+            self.Bind(wx.EVT_CHILD_FOCUS, self.OnSetFocus)
+            self.Bind(wx.EVT_KILL_FOCUS, self.OnKillFocus)
+            self.Bind(wx.EVT_MOUSE_EVENTS, self.OnMouseAction)
+        self.Refresh()
+
+    def SetBackgroundColour(self, colour1, colour2=None):
+        self.colour1 = colour1
+        self.colour2 = colour2 if colour2 else colour1
+        wx.Panel.SetBackgroundColour(self, self.colour1)
+        self.Refresh()
+
+    def OnSetFocus(self, event):
+        self.focus = True
+        self.Refresh()
+
+    def OnKillFocus(self, event):
+        self.focus = False
+        self.Refresh()
+
+    def OnMouseAction(self, event):
+        if event.Entering() or event.Leaving():
+            self.Refresh()
+        event.Skip()
+
+    def OnEraseBackground(self, event):
+        pass
+
+    def OnPaint(self, event):
+        x, y, width, height = self.GetClientRect()
+
+        # Use buffered drawing and save the buffer to a bitmap
+        buffer = wx.EmptyBitmap(width, height)
+        dc = wx.BufferedPaintDC(self, buffer)
+
+        # For rounded panels, paint the background for the corners first
+        if self.radius > 0:
+            if getattr(self.GetParent(), 'bitmap', None):
+                rect = self.GetRect().Intersect(wx.Rect(0, 0, *self.GetParent().bitmap.GetSize()))
+                sub = self.GetParent().bitmap.GetSubBitmap(rect)
+                dc.DrawBitmap(sub, 0, 0)
+            else:
+                dc.SetBackground(wx.Brush(self.GetParent().GetBackgroundColour()))
+                dc.Clear()
+
+        # Next, draw gradient/bitmap/regular background
+        gc = wx.GraphicsContext.Create(dc)
+        gc.SetPen(wx.TRANSPARENT_PEN)
+        if self.colour1 != self.colour2:
+            gc.SetBrush(gc.CreateLinearGradientBrush(x, y, x, y + height, self.colour1, self.colour2))
+            gc.DrawRoundedRectangle(x, y, width, height, self.radius)
+        else:
+            gc.SetBrush(wx.Brush(self.colour1 if self.colour1 else self.GetBackgroundColour()))
+            gc.DrawRoundedRectangle(x, y, width, height, self.radius)
+
+        # Set border colour
+        gc.SetPen(wx.Pen(self.border_colour, 1, wx.SOLID) if self.border_colour else wx.TRANSPARENT_PEN)
+        if self.focus != None:
+            if self.focus:
+                gc.SetPen(wx.Pen(self.border_highlight, 1, wx.SOLID))
+            elif self.GetScreenRect().Contains(wx.GetMousePosition()):
+                gc.SetPen(wx.Pen(AdjustColour(self.border_colour, -10), 1, wx.SOLID))
+
+        # Draw border
+        if self.radius > 0:
+            if self.border > 0:
+                gc.DrawRoundedRectangle(x, y, width - 1, height - 1, self.radius)
+        else:
+            if bool(self.border & wx.RIGHT):
+                gc.DrawLines([(x + width - 1, y), (x + width - 1, y + height - 1)])
+            if bool(self.border & wx.LEFT):
+                gc.DrawLines([(x, y), (x, y + height - 1)])
+            if bool(self.border & wx.TOP):
+                gc.DrawLines([(x, y), (x + width - 1, y)])
+            if bool(self.border & wx.BOTTOM):
+                gc.DrawLines([(x, y + height - 1), (x + width - 1, y + height - 1)])
+
+        self.bitmap = buffer
+
+
+class DottedBetterText(BetterText):
+    def __init__(self, parent, id, label, *args, **kwargs):
+        wx.StaticText.__init__(self, parent, id, label, *args, **kwargs)
+        if label:
+            self.SetLabel(label)
+
+    def SetLabel(self, text):
+        if text:
+            text = self.DetermineText(text, self.GetSize()[0])
+        wx.StaticText.SetLabel(self, text)
+
+    def DetermineText(self, text, maxWidth):
+        for i in xrange(len(text), 0, -1):
+            newText = text[0:i]
+            if i != len(text):
+                newText += ".."
+            width, _ = self.GetTextExtent(newText)
+            if width <= maxWidth:
+                return newText
+
+
+class MinMaxSlider(wx.Panel):
+
+    def __init__(self, *args, **kwargs):
+        self.slider_size = kwargs.pop('slider_size', (100, 25))
+        wx.Panel.__init__(self, *args, **kwargs)
+        self.SetBackgroundColour(self.GetParent().GetBackgroundColour())
+        self.SetForegroundColour(self.GetParent().GetForegroundColour())
+        self.base = 1.7
+        self.LoadIcons()
+        self.SetMinMax(0, 0)
+        self.text_spacers = [self.GetTextExtent('T' * 11)[0]] * 2
+        self.SetSize((sum(self.text_spacers) + self.slider_size[0], -1))
+        self.Reset()
+        self.Bind(wx.EVT_PAINT, self.OnPaint)
+        self.Bind(wx.EVT_ERASE_BACKGROUND, self.OnEraseBackground)
+        self.Bind(wx.EVT_LEFT_DOWN, self.OnLeftDown)
+        self.Bind(wx.EVT_LEFT_UP, self.OnLeftUp)
+
+    def SetMinMax(self, min, max):
+        if max < min:
+            return
+        self.min = min
+        self.max = max
+        self.Refresh()
+
+    def GetMinMax(self):
+        return (self.min, self.max)
+
+    def SetCurrentValues(self, min_val, max_val):
+        if self.max - self.min == 0 or min_val == 0:
+            w, h = self.arrow_up.GetSize()
+            self.arrow_up_rect = [self.range[0], self.GetClientRect()[3] / 2 + 1, w, h]
+        else:
+            length = self.range[1] - self.range[0]
+            min_val = (min_val - self.min) / float(self.max - self.min)
+            min_val = min_val * math.pow(length, self.base)
+            self.arrow_up_rect[0] = math.exp((math.log(min_val) / self.base)) + self.range[0]
+
+        if self.max - self.min == 0 or max_val == 0:
+            w, h = self.arrow_down.GetSize()
+            self.arrow_down_rect = [self.range[1], self.GetClientRect()[3] / 2 - h - 1, w, h]
+        else:
+            length = self.range[1] - self.range[0]
+            max_val = (max_val - self.min) / float(self.max - self.min)
+            max_val = max_val * math.pow(length, self.base)
+            self.arrow_down_rect[0] = math.exp((math.log(max_val) / self.base)) + self.range[0]
+
+        self.Refresh()
+
+    def GetCurrentValues(self):
+        length = self.range[1] - self.range[0]
+        min_val = math.pow(self.arrow_up_rect[0] - self.range[0], self.base) / math.pow(length, self.base)
+        max_val = math.pow(self.arrow_down_rect[0] - self.range[0], self.base) / math.pow(length, self.base)
+        min_val = self.min + min_val * (self.max - self.min)
+        max_val = self.min + max_val * (self.max - self.min)
+        return (min_val, max_val)
+
+    def OnLeftDown(self, event):
+        x, y, w, h = self.arrow_down_rect
+        if wx.Rect(x, y - 4, w, h + 4).Contains(event.GetPositionTuple()):
+            self.arrow_down_drag = True
+        x, y, w, h = self.arrow_up_rect
+        if wx.Rect(x, y, w, h + 4).Contains(event.GetPositionTuple()):
+            self.arrow_up_drag = True
+        self.CaptureMouse()
+        self.Bind(wx.EVT_MOTION, self.OnMotion)
+
+    def OnLeftUp(self, event):
+        self.arrow_down_drag = False
+        self.arrow_up_drag = False
+        self.ReleaseMouse()
+        self.Unbind(wx.EVT_MOTION)
+        # Call parent
+        min_val, max_val = self.GetCurrentValues()
+        self.GetParent().GetParent().OnSlider(min_val, max_val)
+
+    def OnMotion(self, event):
+        if event.LeftIsDown():
+            self.SetIcon(event)
+
+    def SetIcon(self, event):
+        mx = event.GetPositionTuple()[0] - 3
+        if self.arrow_up_drag and mx < self.arrow_down_rect[0]:
+            self.arrow_up_rect[0] = max(mx, self.range[0])
+        elif self.arrow_down_drag and mx > self.arrow_up_rect[0]:
+            self.arrow_down_rect[0] = min(mx, self.range[1])
+        self.Refresh()
+
+    def LoadIcons(self):
+        self.arrow_down = NativeIcon.getInstance().getBitmap(self, 'slider', self.GetBackgroundColour(), state=0)
+        img = self.arrow_down.ConvertToImage()
+        self.arrow_up = img.Rotate90().Rotate90().ConvertToBitmap()
+
+    def Reset(self):
+        w, h = self.arrow_down.GetSize()
+        self.range = [self.text_spacers[0], self.GetSize()[0] - w - self.text_spacers[1]]
+        self.arrow_down_rect = [self.range[1], self.GetClientRect()[3] / 2 - h - 1, w, h]
+        self.arrow_down_drag = False
+        self.arrow_up_rect = [self.range[0], self.GetClientRect()[3] / 2 + 1, w, h]
+        self.arrow_up_drag = False
+
+        self.SetMinMax(0, 0)
+
+    def SetFormatter(self, formatter):
+        self.formatter = formatter
+
+    def Format(self, i):
+        return self.formatter(i)
+
+    def OnEraseBackground(self, event):
+        pass
+
+    def OnPaint(self, event):
+        dc = wx.BufferedPaintDC(self)
+        bg_colour = self.GetBackgroundColour()
+        fg_colour = self.GetForegroundColour()
+        dc.SetBackground(wx.Brush(bg_colour))
+        dc.SetTextForeground(fg_colour)
+        dc.Clear()
+
+        _, _, width, height = self.GetClientRect()
+        min_val, max_val = self.GetCurrentValues()
+        min_val = self.Format(min_val)
+        max_val = self.Format(max_val)
+        dc.SetFont(self.GetFont())
+        text_width, text_height = dc.GetTextExtent(min_val)
+        dc.DrawText(min_val, (self.text_spacers[0] - text_width) / 2, (height - text_height + 1) / 2)
+        text_width, text_height = dc.GetTextExtent(max_val)
+        dc.DrawText(max_val, width - text_width - (self.text_spacers[0] - text_width) / 2, (height - text_height + 1) / 2)
+
+        dc.SetPen(wx.Pen(fg_colour, 2, wx.SOLID))
+        dc.DrawLine(self.range[0], height / 2, self.range[1] + self.arrow_down.GetSize()[0], height / 2)
+
+        gc = wx.GraphicsContext.Create(dc)
+        gc.DrawBitmap(self.arrow_down, *self.arrow_down_rect)
+        gc.DrawBitmap(self.arrow_up, *self.arrow_up_rect)
+
+
+class SimpleNotebook(wx.Panel):
+
+    def __init__(self, *args, **kwargs):
+        self.show_single_tab = kwargs.pop('show_single_tab', True)
+        wx.Panel.__init__(self, *args, **kwargs)
+        self.ad = None
+        self.labels = []
+        self.panels = []
+        self.pshown = None
+        self.lspace = 10
+        self.hSizer_labels = wx.BoxSizer(wx.HORIZONTAL)
+        self.hSizer_panels = wx.BoxSizer(wx.HORIZONTAL)
+        self.hSizer_panel = wx.Panel(self, -1)
+        self.hSizer_panel.SetSizer(self.hSizer_labels)
+        self.hSizer_panel.SetBackgroundColour(FILTER_GREY)
+        self.hSizer_panel.SetMinSize((-1, 25))
+        vSizer = wx.BoxSizer(wx.VERTICAL)
+        self.top_separator = wx.Panel(self, size=(-1, 1))
+        self.top_separator.SetBackgroundColour(SEPARATOR_GREY)
+        vSizer.Add(self.top_separator, 0, wx.EXPAND)
+        vSizer.Add(self.hSizer_panel, 0, wx.EXPAND)
+        separator = wx.Panel(self, size=(-1, 1))
+        separator.SetBackgroundColour(SEPARATOR_GREY)
+        vSizer.Add(separator, 0, wx.EXPAND)
+        vSizer.Add(self.hSizer_panels, 1, wx.EXPAND)
+        self.SetSizer(vSizer)
+
+    def OnLeftUp(self, event):
+        obj = event.GetEventObject()
+        for index, control in enumerate(self.hSizer_labels.GetChildren()):
+            if getattr(control, 'IsSizer', False) and control.GetSizer() == obj:
+                self.SetSelection(index / 2)
+                self.hSizer_panel.Refresh()
+                break
+
+    def GetPage(self, num_page):
+        if num_page >= 0 and num_page < self.GetPageCount():
+            return self.panels[num_page]
+        return None
+
+    def AddPage(self, page, text, select=False):
+        label = LinkStaticText(self.hSizer_panel, text, None, font_colour=wx.BLACK)
+        label.Bind(wx.EVT_LEFT_UP, self.OnLeftUp)
+        sline = wx.StaticLine(self.hSizer_panel, -1, style=wx.LI_VERTICAL)
+        self.hSizer_labels.Add(label, 0, wx.RIGHT | wx.LEFT | wx.CENTER, self.lspace)
+        self.hSizer_labels.Add(sline, 0, wx.EXPAND | wx.ALL | wx.CENTER | wx.TOP | wx.BOTTOM, 5)
+        self.hSizer_labels.Layout()
+        page.Show(False)
+        index = len(self.hSizer_panels.GetChildren()) - 1 if self.ad else len(self.hSizer_panels.GetChildren())
+        self.hSizer_panels.Insert(index, page, 100, wx.EXPAND)
+        self.labels.append(label)
+        self.panels.append(page)
+        if select or not self.GetCurrentPage():
+            self.SetSelection(self.GetPageCount() - 1)
+        else:
+            self.Layout()
+        if not self.show_single_tab:
+            self.ShowTabs(self.GetPageCount() > 1)
+
+    def InsertPage(self, index, page, text, select=False):
+        if not (index >= 0 and index < self.GetPageCount()):
+            return
+        label = LinkStaticText(self.hSizer_panel, text, None, font_colour=wx.BLACK)
+        label.Bind(wx.EVT_LEFT_UP, self.OnLeftUp)
+        sline = wx.StaticLine(self.hSizer_panel, -1, style=wx.LI_VERTICAL)
+        self.hSizer_labels.Insert(index * 2, label, 0, wx.RIGHT | wx.LEFT | wx.CENTER, self.lspace)
+        self.hSizer_labels.Insert(index * 2 + 1, sline, 0, wx.EXPAND | wx.CENTER | wx.TOP | wx.BOTTOM, 5)
+        self.hSizer_labels.Layout()
+        page.Show(False)
+        szr_index = index - 1 if self.ad else index
+        self.hSizer_panels.Insert(szr_index, page, 100, wx.EXPAND)
+        self.labels.insert(index, label)
+        self.panels.insert(index, page)
+        if select or not self.GetCurrentPage():
+            self.SetSelection(self.GetPageCount() - 1)
+        else:
+            self.Layout()
+        if not self.show_single_tab:
+            self.ShowTabs(self.GetPageCount() > 1)
+
+    def RemovePage(self, index):
+        remove_current = self.GetCurrentPage() == index
+        remove_last = self.GetPageCount() == index
+        page = self.labels.pop(index)
+        page.Show(False)
+        label = self.panels.pop(index)
+        label.Show(False)
+        self.hSizer_labels.Remove(index*2)
+        if not remove_last:
+            sline = self.hSizer_labels.GetItem(index*2)
+            sline = sline.GetWindow() if getattr(sline, 'IsWindow', False) and sline.IsWindow() else sline
+            sline.Show(False)
+            self.hSizer_labels.Remove(index*2)
+        self.hSizer_panels.Remove(index)
+        if remove_current:
+            self.SetSelection(self.GetPageCount()-1)
+        if not self.show_single_tab:
+            self.ShowTabs(self.GetPageCount() > 1)
+        else:
+            self.Layout()
+
+    def GetPageText(self, num_page):
+        if num_page >= 0 and num_page < self.GetPageCount():
+            return self.labels[num_page].GetLabel()
+        return ''
+
+    def SetPageText(self, num_page, text):
+        if num_page >= 0 and num_page < self.GetPageCount():
+            self.labels[num_page].SetLabel(text)
+            self.Layout()
+
+    def GetPageCount(self):
+        return len(self.labels)
+
+    def GetCurrentPage(self):
+        if self.pshown != None:
+            return self.GetPage(self.pshown)
+        return None
+
+    def SetSelection(self, num_page):
+        if not (num_page >= 0 and num_page < self.GetPageCount()) or self.pshown == num_page:
+            return
+        old_page_index = self.pshown
+        old_page = self.GetCurrentPage()
+        if old_page:
+            old_page.Show(False)
+            self.labels[self.pshown].SetForegroundColour(self.GetForegroundColour())
+        self.labels[num_page].SetForegroundColour(TRIBLER_RED)
+        self.panels[num_page].Show(True)
+        self.pshown = num_page
+        self.Layout()
+
+        event = wx.NotebookEvent(wx.EVT_NOTEBOOK_PAGE_CHANGED.typeId, 0, num_page, old_page_index if old_page_index else 0)
+        event.SetEventObject(self)
+        wx.PostEvent(self.GetEventHandler(), event)
+
+    def GetSelection(self):
+        return self.pshown or 0
+
+    def ChangeSelection(self, num_page):
+        self.SetSelection(num_page)
+
+    def CalcSizeFromPage(self, *args):
+        return GUIUtility.getInstance().frame.splitter_bottom_window.GetSize()
+
+    def GetThemeBackgroundColour(self):
+        return self.GetBackgroundColour()
+
+    def SetAdSpace(self, panel):
+        if self.ad:
+            self.ad.Show(False)
+            self.hSizer_panels.Replace(self.ad, panel)
+            self.ad.Destroy()
+        else:
+            self.hSizer_panels.Add(panel, 0, wx.EXPAND)
+        self.ad = panel
+        panel.Show(True)
+        self.Layout()
+
+    def ShowTabs(self, show = True):
+        self.hSizer_panel.Show(show)
+        self.top_separator.Show(show)
+        self.Layout()
+
+
+class TagText(wx.Panel):
+
+    def __init__(self, parent, id= -1, label='', fill_colour=wx.Colour(240, 255, 204), edge_colour=wx.Colour(200, 200, 200), text_colour=wx.BLACK, **kwargs):
+        wx.Panel.__init__(self, parent, id, **kwargs)
+        self.fill_colour = fill_colour
+        self.edge_colour = edge_colour
+        self.text_colour = text_colour
+        self.prnt_colour = parent.GetBackgroundColour()
+        self.label = label
+        w, h = self.GetTextExtent(self.label)
+        w += 10
+        self.SetMinSize((w, h))
+        self.Bind(wx.EVT_PAINT, self.OnPaint)
+        self.Bind(wx.EVT_ERASE_BACKGROUND, self.OnEraseBackground)
+
+    def SetValue(self, label):
+        self.label = label
+        w, h = self.GetTextExtent(self.label)
+        w += 10
+        self.SetMinSize((w, h))
+        self.Refresh()
+
+    def SetBackgroundColour(self, colour):
+        self.prnt_colour = colour
+        self.Refresh()
+
+    def OnEraseBackground(self, event):
+        pass
+
+    def OnPaint(self, event):
+        # Draw the background
+        dc = wx.BufferedPaintDC(self)
+        dc.SetBackground(wx.Brush(self.prnt_colour))
+        dc.Clear()
+        if getattr(self.GetParent(), 'bitmap', None):
+            rect = self.GetRect().Intersect(wx.Rect(0, 0, *self.GetParent().bitmap.GetSize()))
+            sub = self.GetParent().bitmap.GetSubBitmap(rect)
+            dc.DrawBitmap(sub, 0, 0)
+
+        # Draw the rounded rectangle which will contain the text.
+        gc = wx.GraphicsContext.Create(dc)
+        x, y, width, height = self.GetClientRect()
+        gc.SetBrush(wx.Brush(self.fill_colour))
+        gc.SetPen(wx.Pen(self.edge_colour, 1, wx.SOLID))
+        path = gc.CreatePath()
+        path.AddRoundedRectangle(x, y, width - 1, height - 1, 5)
+        path.CloseSubpath()
+        gc.DrawPath(path)
+
+        # Draw the text
+        font = self.GetFont()
+        dc.SetFont(font)
+        dc.SetTextForeground(self.text_colour)
+        dc.DrawText(self.label, 5, 0)
+
+
+class TorrentStatus(wx.Panel):
+
+    def __init__(self, parent, id= -1, status='Initializing', fill_colour=wx.Colour(132, 194, 255), back_colour=wx.Colour(235, 235, 235), **kwargs):
+        wx.Panel.__init__(self, parent, id, **kwargs)
+        self.status = status
+        self.value = None
+        self.fill_colour = fill_colour
+        self.back_colour = back_colour
+        self.prnt_colour = parent.GetBackgroundColour()
+        self.Bind(wx.EVT_PAINT, self.OnPaint)
+        self.Bind(wx.EVT_ERASE_BACKGROUND, self.OnEraseBackground)
+
+    def SetMinSize(self, size):
+        w, h = size
+        if w == -1:
+            w = self.GetSize()[0]
+        if h == -1:
+            h = self.GetTextExtent(self.status)[1]
+        wx.Panel.SetMinSize(self, (w, h))
+
+    def SetValue(self, value):
+        if isinstance(value, float) or isinstance(value, int):
+            self.value = float(value)
+
+    def SetStatus(self, status):
+        if isinstance(status, str):
+            self.status = status
+
+        if status.endswith('Seeding'):
+            self.fill_colour = SEEDING_COLOUR
+        if status == 'Completed':
+            self.fill_colour = COMPLETED_COLOUR
+        if status == 'Waiting':
+            self.fill_colour = self.back_colour
+        if status == 'Checking':
+            self.fill_colour = self.back_colour
+        if status == 'Downloading':
+            self.fill_colour = DOWNLOADING_COLOUR
+        if status == 'Stopped':
+            self.fill_colour = STOPPED_COLOUR
+        if status == 'Fetching torrent':
+            self.fill_colour = self.back_colour
+
+        self.SetMinSize((-1, -1))
+
+    def SetBackgroundColour(self, colour):
+        self.prnt_colour = colour
+        self.Refresh()
+
+    def Update(self, torrent):
+        progress = torrent.progress
+        torrent_state = torrent.state
+        finished = progress == 1.0
+        tooltip = ''
+        if torrent.ds.status == 2 or 'checking' in torrent_state:
+            status = 'Checking'
+        elif 'metadata' in torrent_state:
+            status = 'Fetching torrent'
+        elif 'seeding' in torrent_state:
+            status = 'Seeding'
+            if 'forced' in torrent_state:
+                status = "[F] " + status
+        elif finished:
+            status = 'Completed'
+        elif 'allocating' in torrent_state:
+            status = 'Waiting'
+        elif 'downloading' in torrent_state:
+            status = 'Downloading'
+        elif 'error' in torrent_state:
+            status = 'Stopped on error'
+            tooltip = torrent.ds.get_error()
+        elif 'stopped' in torrent_state:
+            status = 'Stopped'
+        else:
+            status = 'Unknown'
+
+        self.SetValue(progress)
+        self.SetStatus(status)
+        self.SetToolTipString(tooltip)
+        self.Refresh()
+        if self.value != None:
+            return int(self.value * self.GetSize().width)
+        return 0
+
+    def OnEraseBackground(self, event):
+        pass
+
+    def OnPaint(self, event):
+        # Draw the background
+        dc = wx.BufferedPaintDC(self)
+        dc.SetBackground(wx.Brush(self.prnt_colour))
+        dc.Clear()
+        if getattr(self.GetParent(), 'bitmap', None):
+            rect = self.GetRect().Intersect(wx.Rect(0, 0, *self.GetParent().bitmap.GetSize()))
+            sub = self.GetParent().bitmap.GetSubBitmap(rect)
+            dc.DrawBitmap(sub, 0, 0)
+
+        # Draw an empty progress bar and text
+        gc = wx.GraphicsContext.Create(dc)
+        x, y, width, height = self.GetClientRect()
+        gc.SetBrush(wx.Brush(self.back_colour))
+        gc.SetPen(wx.TRANSPARENT_PEN)
+        path = gc.CreatePath()
+        path.AddRoundedRectangle(x, y, width, height, 2)
+        path.CloseSubpath()
+        gc.DrawPath(path)
+        self.TextToDC(dc, self.TextColour(self.back_colour))
+
+        if self.value != None:
+            # Draw a full progress bar and text
+            rect = wx.EmptyBitmap(width, height)
+            rect_dc = wx.MemoryDC(rect)
+            rect_dc.SetBackground(wx.Brush(self.prnt_colour))
+            rect_dc.Clear()
+
+            rect_gc = wx.GraphicsContext.Create(rect_dc)
+            rect_gc.SetBrush(wx.Brush(self.fill_colour))
+            rect_gc.SetPen(wx.TRANSPARENT_PEN)
+            path = rect_gc.CreatePath()
+            path.AddRoundedRectangle(x, y, width, height, 2)
+            path.CloseSubpath()
+            rect_gc.DrawPath(path)
+            self.TextToDC(rect_dc, self.TextColour(self.fill_colour))
+
+            # Combine the two dc's
+            dc.Blit(0, 0, int(self.value * width), height, rect_dc, 0, 0)
+            rect_dc.SelectObject(wx.NullBitmap)
+
+    def TextToDC(self, dc, colour):
+        font = self.GetFont()
+        dc.SetFont(font)
+        dc.SetTextForeground(colour)
+        if self.value == None or len(self.status) > 11:
+            todraw = self.status
+        else:
+            todraw = "%s %.1f%%" % (self.status, self.value * 100)
+        dc.DrawLabel(todraw, self.GetClientRect(), alignment=wx.ALIGN_CENTER_HORIZONTAL | wx.ALIGN_CENTER_VERTICAL)
+
+    def TextColour(self, bg):
+        rgb = bg.Get()
+        brightness = (rgb[0] + rgb[1] + rgb[2]) / 3
+        return wx.Colour(80, 80, 80) if brightness > 150 else wx.WHITE
+
+
+class TransparentText(wx.StaticText):
+
+    def __init__(self, parent, id=wx.ID_ANY, label='', pos=wx.DefaultPosition, size=wx.DefaultSize, style=wx.TRANSPARENT_WINDOW):
+        wx.StaticText.__init__(self, parent, id, label, pos, size, style)
+        self.Bind(wx.EVT_PAINT, self.OnPaint)
+        self.Bind(wx.EVT_ERASE_BACKGROUND, lambda event: None)
+        self.Bind(wx.EVT_SIZE, self.OnSize)
+
+    def SetLabel(self, value):
+        size = self.GetTextExtent(value)
+        self.SetSize(size)
+        wx.StaticText.SetLabel(self, value)
+
+    def OnPaint(self, event):
+        dc = wx.PaintDC(self)
+        dc.SetFont(self.GetFont())
+        dc.SetTextForeground(self.GetForegroundColour())
+        dc.DrawLabel(self.GetLabel(), self.GetClientRect())
+
+    def OnSize(self, event):
+        self.Refresh()
+        event.Skip()
+
+
+class TransparentStaticBitmap(wx.StaticBitmap):
+
+    def __init__(self, *args, **kwargs):
+        wx.StaticBitmap.__init__(self, *args, **kwargs)
+        self.Bind(wx.EVT_PAINT, self.OnPaint)
+        self.Bind(wx.EVT_ERASE_BACKGROUND, lambda event: None)
+        self.Bind(wx.EVT_SIZE, self.OnSize)
+
+    def OnPaint(self, event):
+        # Use double duffered drawing to prevent flickering
+        dc = wx.BufferedPaintDC(self)
+        if not getattr(self.GetParent(), 'bitmap', None):
+            # Draw the background using the backgroundcolour
+            dc.SetBackground(wx.Brush(self.GetBackgroundColour()))
+            dc.Clear()
+        else:
+            # Draw the background using the bitmap from the parent
+            rect = self.GetRect().Intersect(wx.Rect(0, 0, *self.GetParent().bitmap.GetSize()))
+            sub = self.GetParent().bitmap.GetSubBitmap(rect)
+            dc.DrawBitmap(sub, 0, 0)
+        # Draw the bitmap using a gc (dc doesn't do transparency very well)
+        bitmap = self.GetBitmap()
+        gc = wx.GraphicsContext.Create(dc)
+        gc.DrawBitmap(bitmap, 0, 0, *bitmap.GetSize())
+
+
+    def OnSize(self, event):
+        self.Refresh()
+        event.Skip()
+
+
+class TextCtrl(wx.TextCtrl):
+
+    def __init__(self, *args, **kwargs):
+        wx.TextCtrl.__init__(self, *args, **kwargs)
+        self.descr_label = ''
+        self.descr_shown = False
+        self.descr_colour = wx.Colour(80, 80, 80)
+        self.Bind(wx.EVT_CHILD_FOCUS, self.OnGetFocus)
+        self.Bind(wx.EVT_SET_FOCUS, self.OnGetFocus)
+        self.Bind(wx.EVT_KILL_FOCUS, self.OnKillFocus)
+
+    def SetDescriptiveText(self, descr_label):
+        self.descr_label = descr_label
+        self._SetDescriptiveText()
+
+    def _SetDescriptiveText(self):
+        if not self.GetValue():
+            wx.TextCtrl.SetValue(self, self.descr_label)
+            self.SetForegroundColour(self.descr_colour)
+            self.descr_shown = True
+
+    def GetValue(self):
+        if self.descr_shown:
+            return ''
+        return wx.TextCtrl.GetValue(self)
+
+    def SetValue(self, value):
+        if value:
+            self.descr_shown = False
+            wx.TextCtrl.SetValue(self, value)
+
+    def OnGetFocus(self, event):
+        if self.descr_shown:
+            wx.TextCtrl.SetValue(self, '')
+        self.SetForegroundColour(self.GetParent().GetForegroundColour())
+        self.descr_shown = False
+
+    def OnKillFocus(self, event):
+        self._SetDescriptiveText()
+
+
+class StaticBitmaps(wx.Panel):
+
+    def __init__(self, *args, **kwargs):
+        wx.Panel.__init__(self, *args, **kwargs)
+        self.SetPositions()
+        self.Reset()
+        self.Bind(wx.EVT_PAINT, self.OnPaint)
+        self.Bind(wx.EVT_MOUSE_EVENTS, self.OnMouse)
+        self.Bind(wx.EVT_ERASE_BACKGROUND, self.OnEraseBackground)
+
+    def SetPositions(self):
+        width, height = self.GetSize()
+        self.buttons = [wx.Rect(width - 27, height - 15, 14, 15),
+                        wx.Rect(width - 14, height - 15, 14, 15)]
+        self.pointer = wx.Rect(width - 26, 1, 25, 14)
+
+    def OnEraseBackground(self, event):
+        pass
+
+    def OnMouse(self, event):
+        if event.Entering() or event.Leaving():
+            self.show_buttons = event.Entering()
+            self.Refresh()
+
+        elif event.LeftUp():
+            if self.buttons[0].Contains(event.GetPosition()):
+                return self.OnLeftButton()
+            elif self.buttons[1].Contains(event.GetPosition()):
+                return self.OnRightButton()
+
+        event.Skip()
+
+    def OnLeftButton(self):
+        if self.bitmaps_index >= 0:
+            self.bitmaps_index = self.bitmaps_index - 1 if self.bitmaps_index > 0 else len(self.bitmaps) - 1
+            self.bitmap = self.bitmaps[self.bitmaps_index]
+            self.Refresh()
+
+    def OnRightButton(self):
+        if self.bitmaps_index >= 0:
+            self.bitmaps_index = self.bitmaps_index + 1 if self.bitmaps_index < len(self.bitmaps) - 1 else 0
+            self.bitmap = self.bitmaps[self.bitmaps_index]
+            self.Refresh()
+
+    def SetBitmaps(self, bitmaps):
+        if isinstance(bitmaps, list) and bitmaps:
+            self.bitmaps_index = 0
+            self.bitmaps = bitmaps
+            self.bitmap = bitmaps[0]
+            self.SetSize(self.bitmap.GetSize())
+            self.SetPositions()
+        else:
+            self.Reset()
+        self.Refresh()
+
+    def Reset(self):
+        self.bitmap_index = -1
+        self.bitmaps = []
+        self.bitmap = None
+        self.show_buttons = False
+
+    def OnPaint(self, event):
+        dc = wx.BufferedPaintDC(self)
+        dc.Clear()
+
+        if not self.bitmap:
+            return
+
+        dc.DrawBitmap(self.bitmap, 0, 0)
+
+        if self.show_buttons:
+            tmpbmp = wx.EmptyBitmapRGBA(*self.buttons[0].GetSize(), red=255, green=255, blue=255, alpha=155)
+            dc.DrawBitmap(tmpbmp, self.buttons[0].x, self.buttons[0].y)
+            dc.DrawBitmap(tmpbmp, self.buttons[1].x, self.buttons[1].y)
+
+            dc.SetPen(wx.BLACK_PEN)
+            dc.SetBrush(wx.TRANSPARENT_BRUSH)
+            dc.DrawRoundedRectangleRect(self.buttons[0], 0)
+            dc.DrawRoundedRectangleRect(self.buttons[1], 0)
+
+            arrow = NativeIcon.getInstance().getBitmap(self, 'arrow', wx.WHITE, state=0)
+            arrow_left = arrow.ConvertToImage().Rotate90(True).ConvertToBitmap()
+            arrow_right = arrow.ConvertToImage().Rotate90(False).ConvertToBitmap()
+            dc.DrawBitmap(arrow_left, self.buttons[0].x + 5, self.buttons[0].y + 4)
+            dc.DrawBitmap(arrow_right, self.buttons[1].x + 5, self.buttons[1].y + 4)
+
+            tmpbmp = wx.EmptyBitmapRGBA(*self.pointer.GetSize(), red=255, green=255, blue=255, alpha=155)
+            dc.DrawBitmap(tmpbmp, self.pointer.x, self.pointer.y)
+            dc.SetFont(self.GetFont())
+            dc.DrawLabel("%d/%d" % (self.bitmaps_index + 1, len(self.bitmaps)), self.pointer, alignment=wx.ALIGN_CENTER_HORIZONTAL | wx.ALIGN_CENTER_VERTICAL)
+
+
+class HorizontalGradientGauge(wx.Panel):
+
+    def __init__(self, *args, **kwargs):
+        wx.Panel.__init__(self, *args, **kwargs)
+
+        self.value = 0
+
+        self.Bind(wx.EVT_PAINT, self.OnPaint)
+        self.Bind(wx.EVT_ERASE_BACKGROUND, self.OnEraseBackground)
+
+    def SetValue(self, value):
+        self.value = min(max(0, value), 100)
+
+    def OnEraseBackground(self, event):
+        pass
+
+    def OnPaint(self, event):
+        w, h = self.GetClientSize()
+
+        dc = wx.BufferedPaintDC(self)
+        gc = wx.GraphicsContext.Create(dc)
+
+        gc.SetPen(wx.TRANSPARENT_PEN)
+        gc.SetBrush(gc.CreateLinearGradientBrush(0, 0, w / 2.0, 0, wx.Colour(255, 0, 0), wx.Colour(255, 216, 0)))
+        gc.DrawRectangle(0, 0, w / 2.0, h)
+
+        gc.SetBrush(gc.CreateLinearGradientBrush(0, 0, w / 2.0, 0, wx.Colour(255, 216, 0), wx.Colour(0, 255, 33)))
+        gc.DrawRectangle(w / 2.0, 0, w / 2.0, h)
+
+        gc.SetPen(wx.Pen(wx.BLACK, 1, wx.SOLID))
+        gc.SetBrush(wx.TRANSPARENT_BRUSH)
+        gc.DrawRectangle(0, 0, w - 1, h - 1)
+
+        gc.SetPen(wx.Pen(wx.BLACK, 1, wx.SOLID))
+        x = (self.value / 100.0) * w
+        gc.DrawLines([(x - 1, 0), (x - 1, h)])
+        gc.DrawLines([(x + 1, 0), (x + 1, h)])
+
+
+class Graph(wx.Panel):
+    def __init__(self, parent, grid_size=4, max_points=120, *args, **kwargs):
+        wx.Panel.__init__(self, parent, *args, **kwargs)
+        self.x_margins = (30, 10)
+        self.y_margins = (10, 20)
+        self.max_range = 0
+        self.grid_size = grid_size
+        self.config = []
+        self.data = []
+        self.font = self.GetFont()
+        self.font.SetPointSize(self.font.GetPointSize() - 1)
+        self.SetAxisLabels("", "")
+        self.SetMaxPoints(max_points)
+        self.SetBackgroundColour(wx.WHITE)
+        self.Bind(wx.EVT_PAINT, self.OnPaint)
+        self.Bind(wx.EVT_ERASE_BACKGROUND, self.OnEraseBackground)
+        self.Bind(wx.EVT_SIZE, self.OnSize)
+
+    def SetAxisLabels(self, x_label, y_label):
+        self.x_label = x_label
+        self.y_label = y_label
+
+    def SetMaxPoints(self, max_points):
+        self.max_points = max_points
+
+    def AddGraph(self, colour, data=[], label=""):
+        self.data.append(data)
+        self.data[-1] = self.data[-1][-self.max_points:]
+        self.config.append((colour, label))
+        self.max_range = max(self.max_range, max(self.data[-1]) if self.data[-1] else 0)
+        self.Refresh()
+
+    def SetData(self, graph_id, data):
+        self.data[graph_id] = data
+        self.data[graph_id] = self.data[graph_id][-self.max_points:]
+        self.max_range = max([max(column) for column in self.data if column])
+        self.Refresh()
+
+    def AppendData(self, graph_id, value):
+        self.data[graph_id].append(value)
+        
+        dropped_value = None
+        if len(self.data[graph_id]) > self.max_points:
+            dropped_value = self.data[graph_id][0]
+            self.data[graph_id] = self.data[graph_id][-self.max_points:]
+
+        if dropped_value != None and dropped_value == self.max_range:
+            self.max_range = max([max(column) for column in self.data if column])
+        else:
+            self.max_range = max(self.max_range, value)
+        self.Refresh()
+
+    def OnEraseBackground(self, event):
+        pass
+
+    def OnPaint(self, event):
+        _, _, width, height = self.GetClientRect()
+        dc = wx.BufferedPaintDC(self)
+        dc.SetBackground(wx.Brush(self.GetBackgroundColour()))
+        dc.Clear()
+        self.DrawAxis(dc, width, height)
+        self.DrawGrid(dc, width, height)
+        self.DrawText(dc, width, height)
+
+        gc = wx.GraphicsContext.Create(dc)
+        gc.SetBrush(wx.TRANSPARENT_BRUSH)
+        self.DrawGraphs(gc, width, height)
+        self.DrawLegend(gc, width, height)
+
+    def DrawAxis(self, dc, width, height):
+        dc.SetPen(wx.Pen((175, 175, 175), 1, wx.SOLID))
+        dc.DrawLine(self.x_margins[0], height - self.y_margins[1], self.x_margins[0], self.y_margins[0])
+        dc.DrawLine(self.x_margins[0], height - self.y_margins[1], width - self.x_margins[1], height - self.y_margins[1])
+
+    def DrawGrid(self, dc, width, height):
+        dashed_pen = wx.Pen((175, 175, 175), 1, wx.USER_DASH)
+        dashed_pen.SetDashes([4, 4])
+        dc.SetPen(dashed_pen)
+        grid_height = (height - self.y_margins[0] - self.y_margins[1]) / self.grid_size
+        for i in range(1, self.grid_size + 1):
+            dc.DrawLine(self.x_margins[0], height - self.y_margins[1] - i * grid_height, width - self.x_margins[1], height - self.y_margins[1] - i * grid_height)
+
+    def DrawText(self, dc, width, height):
+        dc.SetFont(self.font)
+        dc.SetTextForeground(wx.Colour(130, 130, 130))
+
+        # Draw labels along the x/y axis
+        x_width, _ = self.GetTextExtent(self.x_label)
+        _, y_height = self.GetTextExtent(self.y_label)
+        dc.DrawText(self.x_label, (width - self.x_margins[0] - self.x_margins[1] - x_width) / 2 + self.x_margins[0], height - self.y_margins[1])
+        dc.DrawRotatedText(self.y_label, self.x_margins[0] - y_height, (height - self.y_margins[0] - self.y_margins[1]) / 2 + self.y_margins[1], 90)
+
+        # Draw min/max values along the y axis
+        miny = "0"
+        maxy = str(int(self.max_range + 1))
+        miny_width, miny_height = self.GetTextExtent(miny)
+        maxy_width, maxy_height = self.GetTextExtent(maxy)
+        dc.DrawText(miny, max(0, self.x_margins[0] - miny_width), height - self.y_margins[1] - miny_height / 2)
+        dc.DrawText(maxy, max(0, self.x_margins[0] - maxy_width), self.y_margins[0] - maxy_height / 2)
+
+    def DrawGraphs(self, gc, width, height):
+        for graph_id, column in enumerate(self.data):
+            if column:
+                colour, _ = self.config[graph_id]
+                gc.SetPen(wx.Pen(colour, 1, wx.SOLID))
+                num_points = len(column)
+                x_coords = [self.x_margins[0] + (i / float(self.max_points)) * (width - self.x_margins[0] - self.x_margins[1]) for i in range(0, num_points)]
+                if self.max_range != 0:
+                    y_coords = [height - self.y_margins[1] - ((height - self.y_margins[0] - self.y_margins[1]) * column[i] / self.max_range) for i in range(0, num_points)]
+                else:
+                    y_coords = [height - self.y_margins[1] for i in range(0, num_points)]
+                y_coords = [min(height - self.y_margins[1] - 1, y_coord) for y_coord in y_coords]
+                gc.DrawLines(zip(x_coords, y_coords))
+
+    def DrawLegend(self, gc, width, height):
+        gc.SetFont(self.font)
+        gc.SetPen(wx.Pen(wx.Colour(240, 240, 240, 200)))
+        gc.SetBrush(wx.Brush(wx.Colour(245, 245, 245, 150)))
+
+        rect_width = max([self.GetTextExtent(label)[0] for _, label in self.config]) + 30
+        rect_height = sum([self.GetTextExtent(label)[1] for _, label in self.config]) + 10
+        gc.DrawRectangle(self.x_margins[0] + 5, self.x_margins[1] + 5, rect_width, rect_height)
+
+        next_y = self.y_margins[0] + 10
+        for colour, label in self.config:
+            label_width, label_height = self.GetTextExtent(label)
+            gc.SetPen(wx.Pen(colour, 1, wx.SOLID))
+            gc.DrawLines([(self.x_margins[0] + 10, next_y + label_height / 2), (self.x_margins[0] + 25, next_y + label_height / 2)])
+            gc.SetPen(wx.BLACK_PEN)
+            gc.DrawText(label, self.x_margins[0] + 30, next_y)
+            next_y += label_height
+
+    def OnSize(self, event):
+        self.Refresh()
+        event.Skip()