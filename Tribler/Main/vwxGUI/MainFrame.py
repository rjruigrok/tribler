--- conflicted
+++ resolved
@@ -530,14 +530,10 @@
 
                         else:
                             dscfg.set_selected_files(selectedFiles)
-<<<<<<< HEAD
-
-=======
-                    
+
                     # METADIRTODO: if swift and not .torrent call dscfg.set_swift_meta_dir() to dir with meta
                     #dscfg.set_swift_meta_dir("C:\\Users\\arno\\Desktop\\TriblerDownloads\meta")
-                    
->>>>>>> 13965dfa
+
                     print >>sys.stderr, 'MainFrame: startDownload: Starting in DL mode'
                     result = self.utility.session.start_download(cdef, dscfg, hidden=hidden)
 
