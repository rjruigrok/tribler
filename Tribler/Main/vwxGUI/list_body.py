# Written by Niels Zeilemaker
import wx
import wx.lib.scrolledpanel as scrolled

import sys
from threading import currentThread
from traceback import print_stack
from time import time
import re

from __init__ import *

DEBUG = False

class ListIcon:
    __single = None
    def __init__(self):
        if ListIcon.__single:
            raise RuntimeError, "ListIcon is singleton"
        ListIcon.__single = self
        self.icons = {}
        
    def getInstance(*args, **kw):
        if ListIcon.__single is None:
            ListIcon(*args, **kw)
        return ListIcon.__single
    getInstance = staticmethod(getInstance)
    
    def getBitmap(self, parent, type, background, state):
        icons = self.icons.setdefault(type, {}).setdefault(background, {})
        if state not in icons:
            icons[state] = self.__createBitmap(parent, background, type, state)
        
        return icons[state]
    
    def __createBitmap(self, parent, background, type, state):
        if state == 1:
            if type == 'tree':
                state = wx.CONTROL_EXPANDED
            else:
                state = wx.CONTROL_CHECKED
        
        #There are some strange bugs in RendererNative, the alignment is incorrect of the drawn images
        #Thus we create a larger bmp, allowing for borders
        bmp = wx.EmptyBitmap(24,24) 
        dc = wx.MemoryDC(bmp)
        dc.SetBackground(wx.Brush(background))
        dc.Clear()
        
        #max size is 16x16, using 4px as a border
        if type == 'checkbox':
            wx.RendererNative.Get().DrawCheckBox(parent, dc, (4, 4, 16, 16), state)
        elif type == 'tree':
            wx.RendererNative.Get().DrawTreeItemButton(parent, dc, (4, 4, 16, 16), state)
        dc.SelectObject(wx.NullBitmap)
        
        #determine actual size of drawn icon, and return this subbitmap
        bb = wx.RegionFromBitmapColour(bmp, background).GetBox()
        return bmp.GetSubBitmap(bb)

class ListItem(wx.Panel):
    def __init__(self, parent, parent_list, columns, data, original_data, leftSpacer = 0, rightSpacer = 0, showChange = False, list_selected = LIST_SELECTED):
        wx.Panel.__init__(self, parent)
         
        self.parent_list = parent_list
        self.columns = columns
        self.data = data
        self.original_data = original_data
         
        self.showChange = showChange
        self.list_deselected = LIST_DESELECTED
        self.list_selected = list_selected
        
        self.highlightTimer = None
        self.selected = False
        self.expanded = False
        self.expandedPanel = None
        self.SetBackgroundColour(self.list_deselected)
        self.SetForegroundColour(parent_list.GetForegroundColour())
        self.SetFont(parent_list.GetFont())
        
        self.vSizer = wx.BoxSizer(wx.VERTICAL)
        self.hSizer = wx.BoxSizer(wx.HORIZONTAL)
         
        self.AddComponents(leftSpacer, rightSpacer)
        
        self.vSizer.Add(self.hSizer, 0, wx.EXPAND)
        self.SetSizer(self.vSizer)
    
    def AddComponents(self, leftSpacer, rightSpacer):
        self.controls = []
        if leftSpacer > 0:
            self.hSizer.AddSpacer((leftSpacer, -1))
         
        for i in xrange(len(self.columns)):
            if self.columns[i].get('icon', False):
                if self.columns[i]['icon'] == 'checkbox' or self.columns[i]['icon'] == 'tree':
                    self.icontype = self.columns[i]['icon']
                    self.expandedState = wx.StaticBitmap(self, -1, self.GetIcon(LIST_DESELECTED, 0))
                    self.hSizer.Add(self.expandedState, 0, wx.ALIGN_CENTER_VERTICAL|wx.LEFT, 3)
                else:
                    icon = self.columns[i]['icon'](self)
                    if icon:
                        icon = wx.StaticBitmap(self, -1, icon)
                        self.hSizer.Add(icon, 0, wx.ALIGN_CENTER_VERTICAL|wx.LEFT, 3)
                        
            type = self.columns[i].get('type','label')
            if type == 'label':
                str_data = self.columns[i].get('fmt', unicode)(self.data[i])
            
                if self.columns[i]['width'] == wx.LIST_AUTOSIZE:
                    option = 1
                    size = wx.DefaultSize
                else:
                    option = 0
                    size = (self.columns[i]['width'],-1)
                
                label = wx.StaticText(self, -1, str_data, style=self.columns[i].get('style',0)|wx.ST_NO_AUTORESIZE|wx.ST_DOTS_END, size=size)
                self.controls.append(label)
                
                self.hSizer.Add(label, option, wx.RESERVE_SPACE_EVEN_IF_HIDDEN|wx.ALIGN_CENTER_VERTICAL|wx.ALL, 3)
                if self.columns[i]['width'] == wx.LIST_AUTOSIZE:
                    label.SetMinSize((1,-1))
                     
            elif type == 'method':
                control = self.columns[i]['method'](self, self)
                if control:
                    self.hSizer.Add(control, 0, wx.RESERVE_SPACE_EVEN_IF_HIDDEN|wx.ALIGN_CENTER_VERTICAL|wx.ALL, 3)
                    self.controls.append(control)
                    
                    if self.columns[i]['width'] == -1:
                        self.columns[i]['width'] = control.GetSize()[0]
                        self.parent_list.parent_list.header.ResizeColumn(i, self.columns[i]['width'])
                else:
                    if self.columns[i]['width'] != -1:
                        self.hSizer.Add((self.columns[i]['width'], -1), 0, wx.LEFT|wx.RIGHT, 3)
        
        if rightSpacer > 0:
            self.hSizer.AddSpacer((rightSpacer, -1))
        self.hSizer.Layout()
        
        self.AddEvents(self)
    
    def AddEvents(self, control):
        if not isinstance(control, wx.Button):
            control.Bind(wx.EVT_MOUSE_EVENTS, self.OnMouse)
        else:
            control.Bind(wx.EVT_ENTER_WINDOW, self.OnMouse)
            control.Bind(wx.EVT_LEAVE_WINDOW, self.OnMouse)
        control.SetCursor(wx.StockCursor(wx.CURSOR_HAND))
        
        func = getattr(control, 'GetChildren', False)
        if func:
            for child in func():
                self.AddEvents(child)
          
    def GetIcon(self, background, state):
        return ListIcon.getInstance().getBitmap(self, self.icontype, background, state)
        
    def RefreshData(self, data):
        if isinstance(data[2], dict): #update original_data
            for key in data[2].keys():
                self.original_data[key] = data[2][key]
        else:
            self.original_data = data[2]
        
        control_index = 0
        
        new_controls = False
        has_changed = False
        
        for i in xrange(len(self.columns)):
            type = self.columns[i].get('type','label')
            if type == 'label':
                str_data = self.columns[i].get('fmt', unicode)(data[1][i])
                
                if str_data != self.controls[control_index].GetLabel():
                    self.controls[control_index].SetLabel(str_data)
                    self.controls[control_index].Refresh()
                    
                    has_changed = True
                control_index += 1
            
            elif type == 'method':
                if self.data[i] != data[1][i]:
                    control = self.columns[i]['method'](self, self)
                    if control:
                        if isinstance(control, wx.Panel):
                            control.SetBackgroundColour(self.GetBackgroundColour())
                        
                        cur_sizeritem_index = 0
                        for child in self.hSizer.GetChildren():
                            if child.GetWindow() == self.controls[control_index]:
                                break
                            else:
                                cur_sizeritem_index += 1
                        self.hSizer.Insert(cur_sizeritem_index, control, 0, wx.RESERVE_SPACE_EVEN_IF_HIDDEN|wx.ALIGN_CENTER_VERTICAL|wx.ALL, 3)
                        
                        self.hSizer.Detach(self.controls[control_index])
                        self.controls[control_index].Hide()
                        self.controls[control_index].Destroy()
                        self.controls[control_index] = control
                        new_controls = True
                        has_changed = True
                        
                        self.AddEvents(control)
                control_index += 1
            
        if new_controls:
            self.hSizer.Layout()
        
        if self.showChange and has_changed:
            self.Highlight()
            
        elif new_controls:
            self.ShowSelected()
            
        self.data = data[1]
        
    def Highlight(self, timeout = 3.0):
        def removeHighlight():
            try:
                self.ShowSelected()
                self.highlightTimer = None
            except: #PyDeadError
                pass
        
        if self.IsShownOnScreen():
            if self.highlightTimer == None:
                self.highlightTimer = wx.CallLater(timeout * 1000, removeHighlight)
            else:
                self.highlightTimer.Restart(timeout * 1000)
            self.BackgroundColor(LIST_HIGHTLIGHT)
         
    def ShowSelected(self):
        def IsSelected(control):
            if getattr(control, 'GetWindow', False): #convert sizeritems
                control = control.GetWindow()
                
            if getattr(control, 'selected', False): 
                return True
        
            if getattr(control, 'GetChildren', False): 
                children = control.GetChildren()
                for child in children:
                    if IsSelected(child):
                        return True
            return False
                    
        selected = self.expanded or IsSelected(self)
        if selected:
            self.BackgroundColor(self.list_selected)
        else:
            self.BackgroundColor(self.list_deselected)
    
    def BackgroundColor(self, color):
        if self.GetBackgroundColour() != color:
            self.Freeze()
            
            self.SetBackgroundColour(color)
            for sizeritem in self.hSizer.GetChildren():
                if sizeritem.IsWindow():
                    child = sizeritem.GetWindow()
                    if isinstance(child, wx.Panel):
                        child.SetBackgroundColour(color)
            
            #If this item has a icon and it is not checked
            if getattr(self, 'expandedState', False) and not self.expanded:
                self.expandedState.SetBitmap(self.GetIcon(color, 0))
                self.expandedState.Refresh()
            
            self.Refresh()
            self.Thaw()
    
    def Deselect(self):
        dirty = False
        if self.selected:
            self.selected = False
            dirty = True
        
        if self.expanded:
            self.Collapse()
            dirty = False
        
        if dirty:
            self.ShowSelected()
    
    def GetColumn(self, column):
        return self.data[column]

    def OnMouse(self, event):
        if event.Entering():
            event.GetEventObject().selected = True
            self.selected = True
            self.ShowSelected()
            
        elif event.Leaving():
            event.GetEventObject().selected = False
            self.selected = False
            self.ShowSelected()
            
        elif event.LeftUp():
            self.OnClick(event)
            
        event.Skip() #Allow windows to paint button hover
        
    def OnClick(self, event):
        if not self.expanded:
            if self.parent_list.OnExpand(self):
                self.expanded = True
            
                if getattr(self, 'expandedState', False):
                    self.expandedState.SetBitmap(self.GetIcon(self.list_selected, 1))
        else:
            self.parent_list.OnCollapse(self)
            self.expanded = False
            
            if getattr(self, 'expandedState', False):
                self.expandedState.SetBitmap(self.GetIcon(self.list_selected, 0))
        
    def Expand(self, panel):
        self.expandedPanel = panel
        
        if getattr(panel, 'SetCursor', False):
            panel.SetCursor(wx.StockCursor(wx.CURSOR_DEFAULT))
            #panel.SetFont(panel.GetDefaultAttributes().font)
        
        panel.Show()
        self.vSizer.Add(panel, 0, wx.EXPAND|wx.LEFT|wx.RIGHT|wx.BOTTOM, 3)
        self.Layout()
        
    def GetExpandedPanel(self):
        return self.expandedPanel

    def Collapse(self):
        if self.expanded:
            self.expanded = False
            self.ShowSelected()
            
            if self.expandedPanel:
                self.expandedPanel.Hide()
                
                self.vSizer.Detach(self.expandedPanel)
                self.vSizer.Layout()
                return self.expandedPanel
        
class AbstractListBody():
    def __init__(self, parent_list, columns, leftSpacer = 0, rightSpacer = 0, singleExpanded = False, showChange = False):
        self.columns = columns
        self.leftSpacer = leftSpacer
        self.rightSpacer = rightSpacer
        self.parent_list = parent_list
        self.singleExpanded = singleExpanded
        self.showChange = showChange
        self.list_selected = LIST_SELECTED
        
        hSizer = wx.BoxSizer(wx.HORIZONTAL)
        
        self.listpanel = wx.Panel(self)
        
        #vertical sizer containing all items
        self.vSizer = wx.BoxSizer(wx.VERTICAL)
        self.listpanel.SetSizer(self.vSizer)
        hSizer.Add(self.listpanel, 1)
        self.SetSizer(hSizer)
        
    
        #messagePanel text
        self.messagePanel = wx.Panel(self.listpanel)
        self.messagePanel.SetBackgroundColour(wx.WHITE)
        self.messagePanel.Show(False)
        messageVSizer = wx.BoxSizer(wx.VERTICAL)
        
        self.messageText = wx.StaticText(self.messagePanel)
        self.loadNext = wx.Button(self.messagePanel)
        self.loadNext.Bind(wx.EVT_BUTTON, self.OnLoadMore)
        self.loadNext.Hide()
        
        messageVSizer.Add(self.messageText)
        messageVSizer.Add(self.loadNext, 0, wx.ALIGN_CENTER)
        
        messageSizer = wx.BoxSizer(wx.HORIZONTAL)
        messageSizer.AddStretchSpacer()
        messageSizer.Add(messageVSizer)
        messageSizer.AddStretchSpacer()
        self.messagePanel.SetSizer(messageSizer)
        
        #vertical scrollrate
        self.rate = None
        
        #states
        self.cur_expanded = None
        
        #quick filter
        self.filter = ''
        self.sizefiler = None
        self.filtercolumn = 0
        self.filtersizecolumn = -1
        for i in xrange(len(self.columns)):
            if self.columns[i].get('sizeCol', False):
                self.filtersizecolumn = i
                break
            
        #sorting
        self.sortcolumn = None
        
        #queue lists
        self.done = True
        self.lastData = 0
        self.dataTimer = None
        self.data = None
        self.raw_data = None
        self.items = {}
    
    def SetBackgroundColour(self, colour):
        wx.Panel.SetBackgroundColour(self, wx.WHITE)
        self.listpanel.SetBackgroundColour(colour)
    
    def SetStyle(self, font = None, foregroundcolour = None, list_selected = LIST_SELECTED):
        if font:
            self.SetFont(font)
        if foregroundcolour:
            self.SetForegroundColour(foregroundcolour)

        self.list_selected = list_selected
        
    def OnSort(self, column, reverse):
        self.Scroll(-1, 0)
        self.Freeze()
        
        self.sortcolumn = column
        self.sortreverse = reverse
        self.DoSort()
        
        self.vSizer.ShowItems(False)
        self.vSizer.Clear()
        self.CreateItems()
        
        self.Thaw()
        
    def DoSort(self):
        def sortby(b, a):
            if a[0] in self.items:
                a = self.items[a[0]].data[self.sortcolumn]
            else:
                a = a[1][self.sortcolumn]
                
            if b[0] in self.items:
                b = self.items[b[0]].data[self.sortcolumn]
            else:
                b = b[1][self.sortcolumn] 
            
            return cmp(a, b)
        
        if self.sortcolumn != None:
            self.data = sorted(self.data, cmp = sortby, reverse=self.sortreverse)
    
    def FilterItems(self, keyword, column = 0):
        if __debug__ and currentThread().getName() != "MainThread":
            print  >> sys.stderr,"ListBody: FilterItems thread",currentThread().getName(),"is NOT MainThread"
            print_stack()
        
        new_filter = keyword.lower().strip()
        if new_filter != self.filter or column != self.filtercolumn:
            self.sizefiler = None
            if self.filtersizecolumn > -1 and new_filter.find("size=") > -1:
                try:
                    minSize = 0
                    maxSize = sys.maxint
                    
                    start = new_filter.find("size=") + 5
                    end = new_filter.find(" ", start)
                    if end == -1:
                        end = len(new_filter)
                        
                    sizeStr = new_filter[start:end]
                    if sizeStr.find(":") > -1:
                        sizes = sizeStr.split(":")
                        if sizes[0] != '':
                            minSize = int(sizes[0])
                        if sizes[1] != '':
                            maxSize = int(sizes[1])
                    else:
                        minSize = maxSize = int(sizeStr)
                        
                    self.sizefiler = [minSize, maxSize]
                    new_filter = new_filter[:start - 5] + new_filter[end:]
                except:
                    pass
                
            self.filter = new_filter.strip()
            self.filtercolumn = column
            try:
                re.compile(self.filter)
            except: #regex incorrect
                self.filter = ''
                return False
            
            finally:
                self.Scroll(-1, 0)
                self.SetData()
        return True
        
    def MatchFilter(self, item):
        if self.sizefiler:
            size = int(item[1][self.filtersizecolumn]/1048576.0)
            if size < self.sizefiler[0] or size > self.sizefiler[1]:
                return False
        return re.search(self.filter, item[1][self.filtercolumn].lower())
    
    def __GetFilterMessage(self):
        if self.filter != '':
            message = 'Only showing items matching "%s"'%self.filter
        elif self.sizefiler:
            message = 'Only showing items'
        else:
            message = ''
            
        if self.sizefiler:
            if self.sizefiler[0] == self.sizefiler[1]:
                message += " equal to %d MB in size."%self.sizefiler[0]
            elif self.sizefiler[0] == 0:
                message += " smaller than %d MB in size."%self.sizefiler[1]
            elif self.sizefiler[1] == sys.maxint:
                message += " larger than %d MB in size"%self.sizefiler[0]
            else:
                message += " between %d and %d MB in size."%(self.sizefiler[0], self.sizefiler[1])
        return message
    
    def OnExpand(self, item, raise_event = False):
        self.Freeze()
        
        if self.singleExpanded:
            if self.cur_expanded:
                self.OnCollapse(self.cur_expanded, False)
        
        panel = self.parent_list.OnExpand(item)
        if panel and not isinstance(panel, bool):
            item.Expand(panel)
            self.OnChange()
            
        self.cur_expanded = item
        self.Thaw()
        return panel
    
    def OnCollapse(self, item, onchange = True):
        self.Freeze()
        
        panel = item.Collapse()
        self.parent_list.OnCollapse(item, panel)
        self.cur_expanded = None
        
        if onchange:
            self.OnChange()
        self.Thaw()
        
    def OnChange(self, scrollToTop = False):
        self.vSizer.Layout()
        self.Layout()
        
        #Determine scrollrate
        if not self.rate:
            rate_y = 20
            nritems = len(self.vSizer.GetChildren())
            if nritems > 0:
                height = self.vSizer.GetSize()[1]
                rate_y = height / nritems
                self.rate = rate_y
            self.SetupScrolling(scrollToTop = scrollToTop, rate_y = rate_y)
        else:
            self.SetupScrolling(scrollToTop = scrollToTop, rate_y = self.rate)
    
    def Reset(self):
        if DEBUG:
            print >> sys.stderr, "ListBody: reset"
            
        self.Freeze()
        
        self.filter = ''
        self.sizefiler = None
        self.filtercolumn = 0
        self.sortcolumn = None
        
        self.vSizer.ShowItems(False)
        self.vSizer.Clear()
        for key in self.items.keys():
            self.items[key].Destroy()
            
        self.items = {}
        self.data = None
        self.lastData = 0
        self.raw_data = None
        self.OnChange()
        self.Thaw()
    
    def IsEmpty(self):
        return len(self.items) == 0
    
    def InList(self, key):
        return key in self.items

    def ScrollToEnd(self, scroll_to_end):
        if scroll_to_end:
            self.Scroll(-1, self.vSizer.GetSize()[1])
        else:
            self.Scroll(-1, 0)
            
    def ScrollToId(self, id):
        if id in self.items:
            sy = self.items[id].GetPosition()[1] / self.GetScrollPixelsPerUnit()[1]
            self.Scroll(-1, sy)

    def ShowMessage(self, message):
        if not self.messagePanel.IsShown():
            self.Freeze()
            
            self.messageText.SetLabel(message)
            self.loadNext.Hide()
            self.vSizer.ShowItems(False)
            self.vSizer.Clear()
    
            self.vSizer.Add(self.messagePanel, 0, wx.EXPAND|wx.BOTTOM, 1)
            self.messagePanel.Layout()
            self.messagePanel.Show()
            
            self.OnChange()
            self.Thaw()
        else:
            self.messageText.SetLabel(message)
            self.messagePanel.Layout()
    
    def ShowLoading(self):
        self.ShowMessage('Loading, please wait.')
        #Try to yield, allows us to show loading text
        try:
            wx.Yield()
        except:
            pass
    
    def RefreshData(self, key, data):
        if key in self.items:
            if DEBUG:
                print >> sys.stderr, "ListBody: refresh item"
            self.items[key].RefreshData(data)
    
    def SetData(self, data = None):
        if DEBUG:
            print >> sys.stderr, "ListBody: new data", time()
        
        if data == None:
            data = self.raw_data
        else:
            self.raw_data = data
        
        def doSetData():
            self.lastData = time()
            self.dataTimer = None
            
            self.__SetData()
        
        diff = time() - (LIST_RATE_LIMIT + self.lastData)
        if diff >= 0:
            doSetData()
        else:
            call_in = -diff * 1000
            if self.dataTimer == None:
                self.dataTimer = wx.CallLater(call_in, doSetData) 
            else:
                self.dataTimer.Restart(call_in)
        
        if data:
            #apply quickfilter
            if self.filter != '' or self.sizefiler:
                data = filter(self.MatchFilter, data)
            
            #return filtered nr_items after quickfilter is applied
            return len(data)
        
    def __SetData(self):
        if DEBUG:
            print >> sys.stderr, "ListBody: set data", time()
        
        if __debug__ and currentThread().getName() != "MainThread":
            print  >> sys.stderr,"ListBody: __SetData thread",currentThread().getName(),"is NOT MAIN THREAD"
            print_stack()
        
        self.Freeze()
        
        message = ''
        
        #apply quickfilter
        if self.filter != '' or self.sizefiler:
            data = filter(self.MatchFilter, self.raw_data)
            self.parent_list.SetFilteredResults(len(data))

            if len(data) == 0:
                message = "0" + self.__GetFilterMessage()[12:]
        else:
            data = self.raw_data
            
        if not data:
            data = []
        
<<<<<<< HEAD
        if data:
            self.vSizer.ShowItems(False)
            self.vSizer.Clear()
            if len(self.items) == 0:
                #new data
                if len(data) > LIST_ITEM_BATCH_SIZE:
                    self.ShowMessage('Loading, please wait.')
                    
                    #Try to yield, allows us to show loading text
                    try:
                        wx.Yield()
                    except:
                        pass
                self.highlightSet = set()
            else:
                cur_keys = set([curdata[0] for curdata in self.data[:LIST_ITEM_MAX_SIZE]])
                self.highlightSet = set([curdata[0] for curdata in data[:LIST_ITEM_MAX_SIZE] if curdata[0] not in cur_keys])
=======
        self.vSizer.ShowItems(False)
        self.vSizer.Clear()
        if len(self.items) == 0:
            #new data
            if len(data) > LIST_ITEM_BATCH_SIZE:
                self.ShowLoading()
            self.highlightSet = set()
        else:
            cur_keys = set([key for key,_,_ in self.data[:LIST_ITEM_MAX_SIZE]])
            self.highlightSet = set([key for key,_,_ in data[:LIST_ITEM_MAX_SIZE] if key not in cur_keys])
>>>>>>> 16bedadc

        self.data = data
        self.DoSort()
        self.done = False
        
        if len(data) > 0:
            self.CreateItems(nr_items_to_create = 3 * LIST_ITEM_BATCH_SIZE)
            
            #Try to yield
            try:
                wx.Yield()
            except:
                pass
            
        elif message != '':
            self.ShowMessage(message)
        
        if self.done:
            self.Unbind(wx.EVT_IDLE) #unbinding unnecessary event handler seems to improve visual performance
        else:
            self.Bind(wx.EVT_IDLE, self.OnIdle)
        
        self.Thaw()
        
    def OnIdle(self, event):
        if not self.done and self.data:
            self.CreateItems()
            
            #idle event also paints search animation, use request more to show this update
            event.RequestMore(not self.done)
            if self.done:
                self.Unbind(wx.EVT_IDLE)

    def OnLoadMore(self, event):
        self.loadNext.Disable()
        self.CreateItems(nr_items_to_create=LIST_ITEM_MAX_SIZE, nr_items_to_add=sys.maxint)

    def CreateItems(self, nr_items_to_create = LIST_ITEM_BATCH_SIZE, nr_items_to_add = LIST_ITEM_MAX_SIZE):
        if DEBUG:
            print >> sys.stderr, "ListBody: Creating items"
        
        initial_nr_items_to_add = nr_items_to_add    
        done = True
        t1 = time()

        self.Freeze()
        
        #Check if we need to clear vSizer
        self.messagePanel.Show(False)
        self.loadNext.Show(False)
        self.vSizer.Remove(self.messagePanel)
        
        message = self.__GetFilterMessage()
        
        #Add created/cached items
<<<<<<< HEAD
        for curdata in self.data:
            if len(curdata) > 3:
                key, item_data, original_data, create_method = curdata
            else:
                key, item_data, original_data = curdata
                create_method = ListItem
            
            if nr_items_to_add > 0:
                if key in self.items:
                    item = self.items[key]
                    
                elif nr_items_to_create > 0:
                    item = create_method(self.listpanel, self, self.columns, item_data, original_data, self.leftSpacer, self.rightSpacer, showChange = self.showChange, list_selected=self.list_selected)
                    self.items[key] = item
                    
=======
        for key, item_data, original_data in self.data:
            if nr_items_to_add > 0 and nr_items_to_create > 0:
                if key not in self.items:
                    self.items[key] = ListItem(self.listpanel, self, self.columns, item_data, original_data, self.leftSpacer, self.rightSpacer, showChange = self.showChange, list_selected=self.list_selected)
>>>>>>> 16bedadc
                    nr_items_to_create -= 1
                
                item = self.items[key]
                sizer = self.vSizer.GetItem(item)
                if not sizer:
                    self.vSizer.Add(item, 0, wx.EXPAND|wx.BOTTOM, 1)
                    item.Show()
                    
                    if key in self.highlightSet:
                        item.Highlight(1)
                        self.highlightSet.remove(key)
                                            
                nr_items_to_add -= 1
            
            else:
                done = nr_items_to_add == 0 or initial_nr_items_to_add == sys.maxint

                if done:
                    if message != '':
                        message = 'Only showing the first %d of %d'%(len(self.vSizer.GetChildren()), len(self.data)) + message[12:] + '\nFurther specify keywords to reduce the number of items, or click the button below.'
                    else:
                        message = 'Only showing the first %d of %d items in this list.\nSearch within results to reduce the number of items, or click the button below.'%(len(self.vSizer.GetChildren()), len(self.data))
                        
                    remainingItems = min(LIST_ITEM_MAX_SIZE, len(self.data) - len(self.vSizer.GetChildren()))
                    self.loadNext.SetLabel("Show next %d items"%remainingItems)
                    self.loadNext.Enable()
                    self.loadNext.Show()
                break
       
        if message != '':
            self.messageText.SetLabel(message)
            
            self.vSizer.Add(self.messagePanel, 0, wx.EXPAND|wx.BOTTOM, 1)
            self.messagePanel.Layout()
            self.messagePanel.Show()
            
        self.OnChange()
        self.Thaw()
        
        self.done = done
        if DEBUG:
            print >> sys.stderr, "List created", len(self.vSizer.GetChildren()),"rows of", len(self.data),"took", time() - t1, "done:", self.done
        
    def GetItem(self, key):
        return self.items[key]
       
    def RemoveItem(self, remove):
        for key, item in self.items.iteritems():
            if item == remove:
                self.items.pop(key)
                
                self.vSizer.Detach(item)
                item.Destroy()
                
                self.OnChange()
                break
            
    def GetExpandedItem(self):
        return self.cur_expanded
    
    def GetExpandedItems(self):
        return [(key, item) for key, item in self.items.iteritems() if item.expanded]
    
    def Select(self, key, raise_event = True):
        self.DeselectAll()
        
        if key in self.items:
            if raise_event:
                self.items[key].OnClick(None)
            else:
                self.items[key].expanded = True
                self.cur_expanded = self.items[key]
                
            self.items[key].ShowSelected()
    
    def DeselectAll(self):
        for _, item in self.items.iteritems():
            item.Deselect()
 
class ListBody(AbstractListBody, scrolled.ScrolledPanel):
    def __init__(self, parent, parent_list, columns, leftSpacer = 0, rightSpacer = 0, singleExpanded = False, showChange = False):
        scrolled.ScrolledPanel.__init__(self, parent)
        AbstractListBody.__init__(self, parent_list, columns, leftSpacer, rightSpacer, singleExpanded, showChange)
        
        homeId = wx.NewId()
        endId = wx.NewId()
        self.Bind(wx.EVT_MENU, lambda event: self.ScrollToEnd(False), id = homeId)
        self.Bind(wx.EVT_MENU, lambda event: self.ScrollToEnd(True), id = endId)
        
        accelerators = [(wx.ACCEL_NORMAL, wx.WXK_HOME, homeId)]
        accelerators.append((wx.ACCEL_NORMAL, wx.WXK_END, endId))
        self.SetAcceleratorTable(wx.AcceleratorTable(accelerators))
        
        self.SetupScrolling()
                
    def OnChildFocus(self, event):
        event.Skip()
    
class FixedListBody(wx.Panel, AbstractListBody):
    def __init__(self, parent, parent_list, columns, leftSpacer = 0, rightSpacer = 0, singleExpanded = False, showChange = False):
        wx.Panel.__init__(self, parent)
        AbstractListBody.__init__(self, parent_list, columns, leftSpacer, rightSpacer, singleExpanded, showChange)
    
    def Scroll(self, x, y):
        pass
    def SetupScrolling(self, scroll_x=True, scroll_y=True, rate_x=20, rate_y=20, scrollToTop=True):
        pass
    def GetScrollPixelsPerUnit(self):
        return [0,0]
 
<|MERGE_RESOLUTION|>--- conflicted
+++ resolved
@@ -1,920 +1,888 @@
-# Written by Niels Zeilemaker
-import wx
-import wx.lib.scrolledpanel as scrolled
-
-import sys
-from threading import currentThread
-from traceback import print_stack
-from time import time
-import re
-
-from __init__ import *
-
-DEBUG = False
-
-class ListIcon:
-    __single = None
-    def __init__(self):
-        if ListIcon.__single:
-            raise RuntimeError, "ListIcon is singleton"
-        ListIcon.__single = self
-        self.icons = {}
-        
-    def getInstance(*args, **kw):
-        if ListIcon.__single is None:
-            ListIcon(*args, **kw)
-        return ListIcon.__single
-    getInstance = staticmethod(getInstance)
-    
-    def getBitmap(self, parent, type, background, state):
-        icons = self.icons.setdefault(type, {}).setdefault(background, {})
-        if state not in icons:
-            icons[state] = self.__createBitmap(parent, background, type, state)
-        
-        return icons[state]
-    
-    def __createBitmap(self, parent, background, type, state):
-        if state == 1:
-            if type == 'tree':
-                state = wx.CONTROL_EXPANDED
-            else:
-                state = wx.CONTROL_CHECKED
-        
-        #There are some strange bugs in RendererNative, the alignment is incorrect of the drawn images
-        #Thus we create a larger bmp, allowing for borders
-        bmp = wx.EmptyBitmap(24,24) 
-        dc = wx.MemoryDC(bmp)
-        dc.SetBackground(wx.Brush(background))
-        dc.Clear()
-        
-        #max size is 16x16, using 4px as a border
-        if type == 'checkbox':
-            wx.RendererNative.Get().DrawCheckBox(parent, dc, (4, 4, 16, 16), state)
-        elif type == 'tree':
-            wx.RendererNative.Get().DrawTreeItemButton(parent, dc, (4, 4, 16, 16), state)
-        dc.SelectObject(wx.NullBitmap)
-        
-        #determine actual size of drawn icon, and return this subbitmap
-        bb = wx.RegionFromBitmapColour(bmp, background).GetBox()
-        return bmp.GetSubBitmap(bb)
-
-class ListItem(wx.Panel):
-    def __init__(self, parent, parent_list, columns, data, original_data, leftSpacer = 0, rightSpacer = 0, showChange = False, list_selected = LIST_SELECTED):
-        wx.Panel.__init__(self, parent)
-         
-        self.parent_list = parent_list
-        self.columns = columns
-        self.data = data
-        self.original_data = original_data
-         
-        self.showChange = showChange
-        self.list_deselected = LIST_DESELECTED
-        self.list_selected = list_selected
-        
-        self.highlightTimer = None
-        self.selected = False
-        self.expanded = False
-        self.expandedPanel = None
-        self.SetBackgroundColour(self.list_deselected)
-        self.SetForegroundColour(parent_list.GetForegroundColour())
-        self.SetFont(parent_list.GetFont())
-        
-        self.vSizer = wx.BoxSizer(wx.VERTICAL)
-        self.hSizer = wx.BoxSizer(wx.HORIZONTAL)
-         
-        self.AddComponents(leftSpacer, rightSpacer)
-        
-        self.vSizer.Add(self.hSizer, 0, wx.EXPAND)
-        self.SetSizer(self.vSizer)
-    
-    def AddComponents(self, leftSpacer, rightSpacer):
-        self.controls = []
-        if leftSpacer > 0:
-            self.hSizer.AddSpacer((leftSpacer, -1))
-         
-        for i in xrange(len(self.columns)):
-            if self.columns[i].get('icon', False):
-                if self.columns[i]['icon'] == 'checkbox' or self.columns[i]['icon'] == 'tree':
-                    self.icontype = self.columns[i]['icon']
-                    self.expandedState = wx.StaticBitmap(self, -1, self.GetIcon(LIST_DESELECTED, 0))
-                    self.hSizer.Add(self.expandedState, 0, wx.ALIGN_CENTER_VERTICAL|wx.LEFT, 3)
-                else:
-                    icon = self.columns[i]['icon'](self)
-                    if icon:
-                        icon = wx.StaticBitmap(self, -1, icon)
-                        self.hSizer.Add(icon, 0, wx.ALIGN_CENTER_VERTICAL|wx.LEFT, 3)
-                        
-            type = self.columns[i].get('type','label')
-            if type == 'label':
-                str_data = self.columns[i].get('fmt', unicode)(self.data[i])
-            
-                if self.columns[i]['width'] == wx.LIST_AUTOSIZE:
-                    option = 1
-                    size = wx.DefaultSize
-                else:
-                    option = 0
-                    size = (self.columns[i]['width'],-1)
-                
-                label = wx.StaticText(self, -1, str_data, style=self.columns[i].get('style',0)|wx.ST_NO_AUTORESIZE|wx.ST_DOTS_END, size=size)
-                self.controls.append(label)
-                
-                self.hSizer.Add(label, option, wx.RESERVE_SPACE_EVEN_IF_HIDDEN|wx.ALIGN_CENTER_VERTICAL|wx.ALL, 3)
-                if self.columns[i]['width'] == wx.LIST_AUTOSIZE:
-                    label.SetMinSize((1,-1))
-                     
-            elif type == 'method':
-                control = self.columns[i]['method'](self, self)
-                if control:
-                    self.hSizer.Add(control, 0, wx.RESERVE_SPACE_EVEN_IF_HIDDEN|wx.ALIGN_CENTER_VERTICAL|wx.ALL, 3)
-                    self.controls.append(control)
-                    
-                    if self.columns[i]['width'] == -1:
-                        self.columns[i]['width'] = control.GetSize()[0]
-                        self.parent_list.parent_list.header.ResizeColumn(i, self.columns[i]['width'])
-                else:
-                    if self.columns[i]['width'] != -1:
-                        self.hSizer.Add((self.columns[i]['width'], -1), 0, wx.LEFT|wx.RIGHT, 3)
-        
-        if rightSpacer > 0:
-            self.hSizer.AddSpacer((rightSpacer, -1))
-        self.hSizer.Layout()
-        
-        self.AddEvents(self)
-    
-    def AddEvents(self, control):
-        if not isinstance(control, wx.Button):
-            control.Bind(wx.EVT_MOUSE_EVENTS, self.OnMouse)
-        else:
-            control.Bind(wx.EVT_ENTER_WINDOW, self.OnMouse)
-            control.Bind(wx.EVT_LEAVE_WINDOW, self.OnMouse)
-        control.SetCursor(wx.StockCursor(wx.CURSOR_HAND))
-        
-        func = getattr(control, 'GetChildren', False)
-        if func:
-            for child in func():
-                self.AddEvents(child)
-          
-    def GetIcon(self, background, state):
-        return ListIcon.getInstance().getBitmap(self, self.icontype, background, state)
-        
-    def RefreshData(self, data):
-        if isinstance(data[2], dict): #update original_data
-            for key in data[2].keys():
-                self.original_data[key] = data[2][key]
-        else:
-            self.original_data = data[2]
-        
-        control_index = 0
-        
-        new_controls = False
-        has_changed = False
-        
-        for i in xrange(len(self.columns)):
-            type = self.columns[i].get('type','label')
-            if type == 'label':
-                str_data = self.columns[i].get('fmt', unicode)(data[1][i])
-                
-                if str_data != self.controls[control_index].GetLabel():
-                    self.controls[control_index].SetLabel(str_data)
-                    self.controls[control_index].Refresh()
-                    
-                    has_changed = True
-                control_index += 1
-            
-            elif type == 'method':
-                if self.data[i] != data[1][i]:
-                    control = self.columns[i]['method'](self, self)
-                    if control:
-                        if isinstance(control, wx.Panel):
-                            control.SetBackgroundColour(self.GetBackgroundColour())
-                        
-                        cur_sizeritem_index = 0
-                        for child in self.hSizer.GetChildren():
-                            if child.GetWindow() == self.controls[control_index]:
-                                break
-                            else:
-                                cur_sizeritem_index += 1
-                        self.hSizer.Insert(cur_sizeritem_index, control, 0, wx.RESERVE_SPACE_EVEN_IF_HIDDEN|wx.ALIGN_CENTER_VERTICAL|wx.ALL, 3)
-                        
-                        self.hSizer.Detach(self.controls[control_index])
-                        self.controls[control_index].Hide()
-                        self.controls[control_index].Destroy()
-                        self.controls[control_index] = control
-                        new_controls = True
-                        has_changed = True
-                        
-                        self.AddEvents(control)
-                control_index += 1
-            
-        if new_controls:
-            self.hSizer.Layout()
-        
-        if self.showChange and has_changed:
-            self.Highlight()
-            
-        elif new_controls:
-            self.ShowSelected()
-            
-        self.data = data[1]
-        
-    def Highlight(self, timeout = 3.0):
-        def removeHighlight():
-            try:
-                self.ShowSelected()
-                self.highlightTimer = None
-            except: #PyDeadError
-                pass
-        
-        if self.IsShownOnScreen():
-            if self.highlightTimer == None:
-                self.highlightTimer = wx.CallLater(timeout * 1000, removeHighlight)
-            else:
-                self.highlightTimer.Restart(timeout * 1000)
-            self.BackgroundColor(LIST_HIGHTLIGHT)
-         
-    def ShowSelected(self):
-        def IsSelected(control):
-            if getattr(control, 'GetWindow', False): #convert sizeritems
-                control = control.GetWindow()
-                
-            if getattr(control, 'selected', False): 
-                return True
-        
-            if getattr(control, 'GetChildren', False): 
-                children = control.GetChildren()
-                for child in children:
-                    if IsSelected(child):
-                        return True
-            return False
-                    
-        selected = self.expanded or IsSelected(self)
-        if selected:
-            self.BackgroundColor(self.list_selected)
-        else:
-            self.BackgroundColor(self.list_deselected)
-    
-    def BackgroundColor(self, color):
-        if self.GetBackgroundColour() != color:
-            self.Freeze()
-            
-            self.SetBackgroundColour(color)
-            for sizeritem in self.hSizer.GetChildren():
-                if sizeritem.IsWindow():
-                    child = sizeritem.GetWindow()
-                    if isinstance(child, wx.Panel):
-                        child.SetBackgroundColour(color)
-            
-            #If this item has a icon and it is not checked
-            if getattr(self, 'expandedState', False) and not self.expanded:
-                self.expandedState.SetBitmap(self.GetIcon(color, 0))
-                self.expandedState.Refresh()
-            
-            self.Refresh()
-            self.Thaw()
-    
-    def Deselect(self):
-        dirty = False
-        if self.selected:
-            self.selected = False
-            dirty = True
-        
-        if self.expanded:
-            self.Collapse()
-            dirty = False
-        
-        if dirty:
-            self.ShowSelected()
-    
-    def GetColumn(self, column):
-        return self.data[column]
-
-    def OnMouse(self, event):
-        if event.Entering():
-            event.GetEventObject().selected = True
-            self.selected = True
-            self.ShowSelected()
-            
-        elif event.Leaving():
-            event.GetEventObject().selected = False
-            self.selected = False
-            self.ShowSelected()
-            
-        elif event.LeftUp():
-            self.OnClick(event)
-            
-        event.Skip() #Allow windows to paint button hover
-        
-    def OnClick(self, event):
-        if not self.expanded:
-            if self.parent_list.OnExpand(self):
-                self.expanded = True
-            
-                if getattr(self, 'expandedState', False):
-                    self.expandedState.SetBitmap(self.GetIcon(self.list_selected, 1))
-        else:
-            self.parent_list.OnCollapse(self)
-            self.expanded = False
-            
-            if getattr(self, 'expandedState', False):
-                self.expandedState.SetBitmap(self.GetIcon(self.list_selected, 0))
-        
-    def Expand(self, panel):
-        self.expandedPanel = panel
-        
-        if getattr(panel, 'SetCursor', False):
-            panel.SetCursor(wx.StockCursor(wx.CURSOR_DEFAULT))
-            #panel.SetFont(panel.GetDefaultAttributes().font)
-        
-        panel.Show()
-        self.vSizer.Add(panel, 0, wx.EXPAND|wx.LEFT|wx.RIGHT|wx.BOTTOM, 3)
-        self.Layout()
-        
-    def GetExpandedPanel(self):
-        return self.expandedPanel
-
-    def Collapse(self):
-        if self.expanded:
-            self.expanded = False
-            self.ShowSelected()
-            
-            if self.expandedPanel:
-                self.expandedPanel.Hide()
-                
-                self.vSizer.Detach(self.expandedPanel)
-                self.vSizer.Layout()
-                return self.expandedPanel
-        
-class AbstractListBody():
-    def __init__(self, parent_list, columns, leftSpacer = 0, rightSpacer = 0, singleExpanded = False, showChange = False):
-        self.columns = columns
-        self.leftSpacer = leftSpacer
-        self.rightSpacer = rightSpacer
-        self.parent_list = parent_list
-        self.singleExpanded = singleExpanded
-        self.showChange = showChange
-        self.list_selected = LIST_SELECTED
-        
-        hSizer = wx.BoxSizer(wx.HORIZONTAL)
-        
-        self.listpanel = wx.Panel(self)
-        
-        #vertical sizer containing all items
-        self.vSizer = wx.BoxSizer(wx.VERTICAL)
-        self.listpanel.SetSizer(self.vSizer)
-        hSizer.Add(self.listpanel, 1)
-        self.SetSizer(hSizer)
-        
-    
-        #messagePanel text
-        self.messagePanel = wx.Panel(self.listpanel)
-        self.messagePanel.SetBackgroundColour(wx.WHITE)
-        self.messagePanel.Show(False)
-        messageVSizer = wx.BoxSizer(wx.VERTICAL)
-        
-        self.messageText = wx.StaticText(self.messagePanel)
-        self.loadNext = wx.Button(self.messagePanel)
-        self.loadNext.Bind(wx.EVT_BUTTON, self.OnLoadMore)
-        self.loadNext.Hide()
-        
-        messageVSizer.Add(self.messageText)
-        messageVSizer.Add(self.loadNext, 0, wx.ALIGN_CENTER)
-        
-        messageSizer = wx.BoxSizer(wx.HORIZONTAL)
-        messageSizer.AddStretchSpacer()
-        messageSizer.Add(messageVSizer)
-        messageSizer.AddStretchSpacer()
-        self.messagePanel.SetSizer(messageSizer)
-        
-        #vertical scrollrate
-        self.rate = None
-        
-        #states
-        self.cur_expanded = None
-        
-        #quick filter
-        self.filter = ''
-        self.sizefiler = None
-        self.filtercolumn = 0
-        self.filtersizecolumn = -1
-        for i in xrange(len(self.columns)):
-            if self.columns[i].get('sizeCol', False):
-                self.filtersizecolumn = i
-                break
-            
-        #sorting
-        self.sortcolumn = None
-        
-        #queue lists
-        self.done = True
-        self.lastData = 0
-        self.dataTimer = None
-        self.data = None
-        self.raw_data = None
-        self.items = {}
-    
-    def SetBackgroundColour(self, colour):
-        wx.Panel.SetBackgroundColour(self, wx.WHITE)
-        self.listpanel.SetBackgroundColour(colour)
-    
-    def SetStyle(self, font = None, foregroundcolour = None, list_selected = LIST_SELECTED):
-        if font:
-            self.SetFont(font)
-        if foregroundcolour:
-            self.SetForegroundColour(foregroundcolour)
-
-        self.list_selected = list_selected
-        
-    def OnSort(self, column, reverse):
-        self.Scroll(-1, 0)
-        self.Freeze()
-        
-        self.sortcolumn = column
-        self.sortreverse = reverse
-        self.DoSort()
-        
-        self.vSizer.ShowItems(False)
-        self.vSizer.Clear()
-        self.CreateItems()
-        
-        self.Thaw()
-        
-    def DoSort(self):
-        def sortby(b, a):
-            if a[0] in self.items:
-                a = self.items[a[0]].data[self.sortcolumn]
-            else:
-                a = a[1][self.sortcolumn]
-                
-            if b[0] in self.items:
-                b = self.items[b[0]].data[self.sortcolumn]
-            else:
-                b = b[1][self.sortcolumn] 
-            
-            return cmp(a, b)
-        
-        if self.sortcolumn != None:
-            self.data = sorted(self.data, cmp = sortby, reverse=self.sortreverse)
-    
-    def FilterItems(self, keyword, column = 0):
-        if __debug__ and currentThread().getName() != "MainThread":
-            print  >> sys.stderr,"ListBody: FilterItems thread",currentThread().getName(),"is NOT MainThread"
-            print_stack()
-        
-        new_filter = keyword.lower().strip()
-        if new_filter != self.filter or column != self.filtercolumn:
-            self.sizefiler = None
-            if self.filtersizecolumn > -1 and new_filter.find("size=") > -1:
-                try:
-                    minSize = 0
-                    maxSize = sys.maxint
-                    
-                    start = new_filter.find("size=") + 5
-                    end = new_filter.find(" ", start)
-                    if end == -1:
-                        end = len(new_filter)
-                        
-                    sizeStr = new_filter[start:end]
-                    if sizeStr.find(":") > -1:
-                        sizes = sizeStr.split(":")
-                        if sizes[0] != '':
-                            minSize = int(sizes[0])
-                        if sizes[1] != '':
-                            maxSize = int(sizes[1])
-                    else:
-                        minSize = maxSize = int(sizeStr)
-                        
-                    self.sizefiler = [minSize, maxSize]
-                    new_filter = new_filter[:start - 5] + new_filter[end:]
-                except:
-                    pass
-                
-            self.filter = new_filter.strip()
-            self.filtercolumn = column
-            try:
-                re.compile(self.filter)
-            except: #regex incorrect
-                self.filter = ''
-                return False
-            
-            finally:
-                self.Scroll(-1, 0)
-                self.SetData()
-        return True
-        
-    def MatchFilter(self, item):
-        if self.sizefiler:
-            size = int(item[1][self.filtersizecolumn]/1048576.0)
-            if size < self.sizefiler[0] or size > self.sizefiler[1]:
-                return False
-        return re.search(self.filter, item[1][self.filtercolumn].lower())
-    
-    def __GetFilterMessage(self):
-        if self.filter != '':
-            message = 'Only showing items matching "%s"'%self.filter
-        elif self.sizefiler:
-            message = 'Only showing items'
-        else:
-            message = ''
-            
-        if self.sizefiler:
-            if self.sizefiler[0] == self.sizefiler[1]:
-                message += " equal to %d MB in size."%self.sizefiler[0]
-            elif self.sizefiler[0] == 0:
-                message += " smaller than %d MB in size."%self.sizefiler[1]
-            elif self.sizefiler[1] == sys.maxint:
-                message += " larger than %d MB in size"%self.sizefiler[0]
-            else:
-                message += " between %d and %d MB in size."%(self.sizefiler[0], self.sizefiler[1])
-        return message
-    
-    def OnExpand(self, item, raise_event = False):
-        self.Freeze()
-        
-        if self.singleExpanded:
-            if self.cur_expanded:
-                self.OnCollapse(self.cur_expanded, False)
-        
-        panel = self.parent_list.OnExpand(item)
-        if panel and not isinstance(panel, bool):
-            item.Expand(panel)
-            self.OnChange()
-            
-        self.cur_expanded = item
-        self.Thaw()
-        return panel
-    
-    def OnCollapse(self, item, onchange = True):
-        self.Freeze()
-        
-        panel = item.Collapse()
-        self.parent_list.OnCollapse(item, panel)
-        self.cur_expanded = None
-        
-        if onchange:
-            self.OnChange()
-        self.Thaw()
-        
-    def OnChange(self, scrollToTop = False):
-        self.vSizer.Layout()
-        self.Layout()
-        
-        #Determine scrollrate
-        if not self.rate:
-            rate_y = 20
-            nritems = len(self.vSizer.GetChildren())
-            if nritems > 0:
-                height = self.vSizer.GetSize()[1]
-                rate_y = height / nritems
-                self.rate = rate_y
-            self.SetupScrolling(scrollToTop = scrollToTop, rate_y = rate_y)
-        else:
-            self.SetupScrolling(scrollToTop = scrollToTop, rate_y = self.rate)
-    
-    def Reset(self):
-        if DEBUG:
-            print >> sys.stderr, "ListBody: reset"
-            
-        self.Freeze()
-        
-        self.filter = ''
-        self.sizefiler = None
-        self.filtercolumn = 0
-        self.sortcolumn = None
-        
-        self.vSizer.ShowItems(False)
-        self.vSizer.Clear()
-        for key in self.items.keys():
-            self.items[key].Destroy()
-            
-        self.items = {}
-        self.data = None
-        self.lastData = 0
-        self.raw_data = None
-        self.OnChange()
-        self.Thaw()
-    
-    def IsEmpty(self):
-        return len(self.items) == 0
-    
-    def InList(self, key):
-        return key in self.items
-
-    def ScrollToEnd(self, scroll_to_end):
-        if scroll_to_end:
-            self.Scroll(-1, self.vSizer.GetSize()[1])
-        else:
-            self.Scroll(-1, 0)
-            
-    def ScrollToId(self, id):
-        if id in self.items:
-            sy = self.items[id].GetPosition()[1] / self.GetScrollPixelsPerUnit()[1]
-            self.Scroll(-1, sy)
-
-    def ShowMessage(self, message):
-        if not self.messagePanel.IsShown():
-            self.Freeze()
-            
-            self.messageText.SetLabel(message)
-            self.loadNext.Hide()
-            self.vSizer.ShowItems(False)
-            self.vSizer.Clear()
-    
-            self.vSizer.Add(self.messagePanel, 0, wx.EXPAND|wx.BOTTOM, 1)
-            self.messagePanel.Layout()
-            self.messagePanel.Show()
-            
-            self.OnChange()
-            self.Thaw()
-        else:
-            self.messageText.SetLabel(message)
-            self.messagePanel.Layout()
-    
-    def ShowLoading(self):
-        self.ShowMessage('Loading, please wait.')
-        #Try to yield, allows us to show loading text
-        try:
-            wx.Yield()
-        except:
-            pass
-    
-    def RefreshData(self, key, data):
-        if key in self.items:
-            if DEBUG:
-                print >> sys.stderr, "ListBody: refresh item"
-            self.items[key].RefreshData(data)
-    
-    def SetData(self, data = None):
-        if DEBUG:
-            print >> sys.stderr, "ListBody: new data", time()
-        
-        if data == None:
-            data = self.raw_data
-        else:
-            self.raw_data = data
-        
-        def doSetData():
-            self.lastData = time()
-            self.dataTimer = None
-            
-            self.__SetData()
-        
-        diff = time() - (LIST_RATE_LIMIT + self.lastData)
-        if diff >= 0:
-            doSetData()
-        else:
-            call_in = -diff * 1000
-            if self.dataTimer == None:
-                self.dataTimer = wx.CallLater(call_in, doSetData) 
-            else:
-                self.dataTimer.Restart(call_in)
-        
-        if data:
-            #apply quickfilter
-            if self.filter != '' or self.sizefiler:
-                data = filter(self.MatchFilter, data)
-            
-            #return filtered nr_items after quickfilter is applied
-            return len(data)
-        
-    def __SetData(self):
-        if DEBUG:
-            print >> sys.stderr, "ListBody: set data", time()
-        
-        if __debug__ and currentThread().getName() != "MainThread":
-            print  >> sys.stderr,"ListBody: __SetData thread",currentThread().getName(),"is NOT MAIN THREAD"
-            print_stack()
-        
-        self.Freeze()
-        
-        message = ''
-        
-        #apply quickfilter
-        if self.filter != '' or self.sizefiler:
-            data = filter(self.MatchFilter, self.raw_data)
-            self.parent_list.SetFilteredResults(len(data))
-
-            if len(data) == 0:
-                message = "0" + self.__GetFilterMessage()[12:]
-        else:
-            data = self.raw_data
-            
-        if not data:
-            data = []
-        
-<<<<<<< HEAD
-        if data:
-            self.vSizer.ShowItems(False)
-            self.vSizer.Clear()
-            if len(self.items) == 0:
-                #new data
-                if len(data) > LIST_ITEM_BATCH_SIZE:
-                    self.ShowMessage('Loading, please wait.')
-                    
-                    #Try to yield, allows us to show loading text
-                    try:
-                        wx.Yield()
-                    except:
-                        pass
-                self.highlightSet = set()
-            else:
-                cur_keys = set([curdata[0] for curdata in self.data[:LIST_ITEM_MAX_SIZE]])
-                self.highlightSet = set([curdata[0] for curdata in data[:LIST_ITEM_MAX_SIZE] if curdata[0] not in cur_keys])
-=======
-        self.vSizer.ShowItems(False)
-        self.vSizer.Clear()
-        if len(self.items) == 0:
-            #new data
-            if len(data) > LIST_ITEM_BATCH_SIZE:
-                self.ShowLoading()
-            self.highlightSet = set()
-        else:
-            cur_keys = set([key for key,_,_ in self.data[:LIST_ITEM_MAX_SIZE]])
-            self.highlightSet = set([key for key,_,_ in data[:LIST_ITEM_MAX_SIZE] if key not in cur_keys])
->>>>>>> 16bedadc
-
-        self.data = data
-        self.DoSort()
-        self.done = False
-        
-        if len(data) > 0:
-            self.CreateItems(nr_items_to_create = 3 * LIST_ITEM_BATCH_SIZE)
-            
-            #Try to yield
-            try:
-                wx.Yield()
-            except:
-                pass
-            
-        elif message != '':
-            self.ShowMessage(message)
-        
-        if self.done:
-            self.Unbind(wx.EVT_IDLE) #unbinding unnecessary event handler seems to improve visual performance
-        else:
-            self.Bind(wx.EVT_IDLE, self.OnIdle)
-        
-        self.Thaw()
-        
-    def OnIdle(self, event):
-        if not self.done and self.data:
-            self.CreateItems()
-            
-            #idle event also paints search animation, use request more to show this update
-            event.RequestMore(not self.done)
-            if self.done:
-                self.Unbind(wx.EVT_IDLE)
-
-    def OnLoadMore(self, event):
-        self.loadNext.Disable()
-        self.CreateItems(nr_items_to_create=LIST_ITEM_MAX_SIZE, nr_items_to_add=sys.maxint)
-
-    def CreateItems(self, nr_items_to_create = LIST_ITEM_BATCH_SIZE, nr_items_to_add = LIST_ITEM_MAX_SIZE):
-        if DEBUG:
-            print >> sys.stderr, "ListBody: Creating items"
-        
-        initial_nr_items_to_add = nr_items_to_add    
-        done = True
-        t1 = time()
-
-        self.Freeze()
-        
-        #Check if we need to clear vSizer
-        self.messagePanel.Show(False)
-        self.loadNext.Show(False)
-        self.vSizer.Remove(self.messagePanel)
-        
-        message = self.__GetFilterMessage()
-        
-        #Add created/cached items
-<<<<<<< HEAD
-        for curdata in self.data:
-            if len(curdata) > 3:
-                key, item_data, original_data, create_method = curdata
-            else:
-                key, item_data, original_data = curdata
-                create_method = ListItem
-            
-            if nr_items_to_add > 0:
-                if key in self.items:
-                    item = self.items[key]
-                    
-                elif nr_items_to_create > 0:
-                    item = create_method(self.listpanel, self, self.columns, item_data, original_data, self.leftSpacer, self.rightSpacer, showChange = self.showChange, list_selected=self.list_selected)
-                    self.items[key] = item
-                    
-=======
-        for key, item_data, original_data in self.data:
-            if nr_items_to_add > 0 and nr_items_to_create > 0:
-                if key not in self.items:
-                    self.items[key] = ListItem(self.listpanel, self, self.columns, item_data, original_data, self.leftSpacer, self.rightSpacer, showChange = self.showChange, list_selected=self.list_selected)
->>>>>>> 16bedadc
-                    nr_items_to_create -= 1
-                
-                item = self.items[key]
-                sizer = self.vSizer.GetItem(item)
-                if not sizer:
-                    self.vSizer.Add(item, 0, wx.EXPAND|wx.BOTTOM, 1)
-                    item.Show()
-                    
-                    if key in self.highlightSet:
-                        item.Highlight(1)
-                        self.highlightSet.remove(key)
-                                            
-                nr_items_to_add -= 1
-            
-            else:
-                done = nr_items_to_add == 0 or initial_nr_items_to_add == sys.maxint
-
-                if done:
-                    if message != '':
-                        message = 'Only showing the first %d of %d'%(len(self.vSizer.GetChildren()), len(self.data)) + message[12:] + '\nFurther specify keywords to reduce the number of items, or click the button below.'
-                    else:
-                        message = 'Only showing the first %d of %d items in this list.\nSearch within results to reduce the number of items, or click the button below.'%(len(self.vSizer.GetChildren()), len(self.data))
-                        
-                    remainingItems = min(LIST_ITEM_MAX_SIZE, len(self.data) - len(self.vSizer.GetChildren()))
-                    self.loadNext.SetLabel("Show next %d items"%remainingItems)
-                    self.loadNext.Enable()
-                    self.loadNext.Show()
-                break
-       
-        if message != '':
-            self.messageText.SetLabel(message)
-            
-            self.vSizer.Add(self.messagePanel, 0, wx.EXPAND|wx.BOTTOM, 1)
-            self.messagePanel.Layout()
-            self.messagePanel.Show()
-            
-        self.OnChange()
-        self.Thaw()
-        
-        self.done = done
-        if DEBUG:
-            print >> sys.stderr, "List created", len(self.vSizer.GetChildren()),"rows of", len(self.data),"took", time() - t1, "done:", self.done
-        
-    def GetItem(self, key):
-        return self.items[key]
-       
-    def RemoveItem(self, remove):
-        for key, item in self.items.iteritems():
-            if item == remove:
-                self.items.pop(key)
-                
-                self.vSizer.Detach(item)
-                item.Destroy()
-                
-                self.OnChange()
-                break
-            
-    def GetExpandedItem(self):
-        return self.cur_expanded
-    
-    def GetExpandedItems(self):
-        return [(key, item) for key, item in self.items.iteritems() if item.expanded]
-    
-    def Select(self, key, raise_event = True):
-        self.DeselectAll()
-        
-        if key in self.items:
-            if raise_event:
-                self.items[key].OnClick(None)
-            else:
-                self.items[key].expanded = True
-                self.cur_expanded = self.items[key]
-                
-            self.items[key].ShowSelected()
-    
-    def DeselectAll(self):
-        for _, item in self.items.iteritems():
-            item.Deselect()
- 
-class ListBody(AbstractListBody, scrolled.ScrolledPanel):
-    def __init__(self, parent, parent_list, columns, leftSpacer = 0, rightSpacer = 0, singleExpanded = False, showChange = False):
-        scrolled.ScrolledPanel.__init__(self, parent)
-        AbstractListBody.__init__(self, parent_list, columns, leftSpacer, rightSpacer, singleExpanded, showChange)
-        
-        homeId = wx.NewId()
-        endId = wx.NewId()
-        self.Bind(wx.EVT_MENU, lambda event: self.ScrollToEnd(False), id = homeId)
-        self.Bind(wx.EVT_MENU, lambda event: self.ScrollToEnd(True), id = endId)
-        
-        accelerators = [(wx.ACCEL_NORMAL, wx.WXK_HOME, homeId)]
-        accelerators.append((wx.ACCEL_NORMAL, wx.WXK_END, endId))
-        self.SetAcceleratorTable(wx.AcceleratorTable(accelerators))
-        
-        self.SetupScrolling()
-                
-    def OnChildFocus(self, event):
-        event.Skip()
-    
-class FixedListBody(wx.Panel, AbstractListBody):
-    def __init__(self, parent, parent_list, columns, leftSpacer = 0, rightSpacer = 0, singleExpanded = False, showChange = False):
-        wx.Panel.__init__(self, parent)
-        AbstractListBody.__init__(self, parent_list, columns, leftSpacer, rightSpacer, singleExpanded, showChange)
-    
-    def Scroll(self, x, y):
-        pass
-    def SetupScrolling(self, scroll_x=True, scroll_y=True, rate_x=20, rate_y=20, scrollToTop=True):
-        pass
-    def GetScrollPixelsPerUnit(self):
-        return [0,0]
- 
+# Written by Niels Zeilemaker
+import wx
+import wx.lib.scrolledpanel as scrolled
+
+import sys
+from threading import currentThread
+from traceback import print_stack
+from time import time
+import re
+
+from __init__ import *
+
+DEBUG = False
+
+class ListIcon:
+    __single = None
+    def __init__(self):
+        if ListIcon.__single:
+            raise RuntimeError, "ListIcon is singleton"
+        ListIcon.__single = self
+        self.icons = {}
+        
+    def getInstance(*args, **kw):
+        if ListIcon.__single is None:
+            ListIcon(*args, **kw)
+        return ListIcon.__single
+    getInstance = staticmethod(getInstance)
+    
+    def getBitmap(self, parent, type, background, state):
+        icons = self.icons.setdefault(type, {}).setdefault(background, {})
+        if state not in icons:
+            icons[state] = self.__createBitmap(parent, background, type, state)
+        
+        return icons[state]
+    
+    def __createBitmap(self, parent, background, type, state):
+        if state == 1:
+            if type == 'tree':
+                state = wx.CONTROL_EXPANDED
+            else:
+                state = wx.CONTROL_CHECKED
+        
+        #There are some strange bugs in RendererNative, the alignment is incorrect of the drawn images
+        #Thus we create a larger bmp, allowing for borders
+        bmp = wx.EmptyBitmap(24,24) 
+        dc = wx.MemoryDC(bmp)
+        dc.SetBackground(wx.Brush(background))
+        dc.Clear()
+        
+        #max size is 16x16, using 4px as a border
+        if type == 'checkbox':
+            wx.RendererNative.Get().DrawCheckBox(parent, dc, (4, 4, 16, 16), state)
+        elif type == 'tree':
+            wx.RendererNative.Get().DrawTreeItemButton(parent, dc, (4, 4, 16, 16), state)
+        dc.SelectObject(wx.NullBitmap)
+        
+        #determine actual size of drawn icon, and return this subbitmap
+        bb = wx.RegionFromBitmapColour(bmp, background).GetBox()
+        return bmp.GetSubBitmap(bb)
+
+class ListItem(wx.Panel):
+    def __init__(self, parent, parent_list, columns, data, original_data, leftSpacer = 0, rightSpacer = 0, showChange = False, list_selected = LIST_SELECTED):
+        wx.Panel.__init__(self, parent)
+         
+        self.parent_list = parent_list
+        self.columns = columns
+        self.data = data
+        self.original_data = original_data
+         
+        self.showChange = showChange
+        self.list_deselected = LIST_DESELECTED
+        self.list_selected = list_selected
+        
+        self.highlightTimer = None
+        self.selected = False
+        self.expanded = False
+        self.expandedPanel = None
+        self.SetBackgroundColour(self.list_deselected)
+        self.SetForegroundColour(parent_list.GetForegroundColour())
+        self.SetFont(parent_list.GetFont())
+        
+        self.vSizer = wx.BoxSizer(wx.VERTICAL)
+        self.hSizer = wx.BoxSizer(wx.HORIZONTAL)
+         
+        self.AddComponents(leftSpacer, rightSpacer)
+        
+        self.vSizer.Add(self.hSizer, 0, wx.EXPAND)
+        self.SetSizer(self.vSizer)
+    
+    def AddComponents(self, leftSpacer, rightSpacer):
+        self.controls = []
+        if leftSpacer > 0:
+            self.hSizer.AddSpacer((leftSpacer, -1))
+         
+        for i in xrange(len(self.columns)):
+            if self.columns[i].get('icon', False):
+                if self.columns[i]['icon'] == 'checkbox' or self.columns[i]['icon'] == 'tree':
+                    self.icontype = self.columns[i]['icon']
+                    self.expandedState = wx.StaticBitmap(self, -1, self.GetIcon(LIST_DESELECTED, 0))
+                    self.hSizer.Add(self.expandedState, 0, wx.ALIGN_CENTER_VERTICAL|wx.LEFT, 3)
+                else:
+                    icon = self.columns[i]['icon'](self)
+                    if icon:
+                        icon = wx.StaticBitmap(self, -1, icon)
+                        self.hSizer.Add(icon, 0, wx.ALIGN_CENTER_VERTICAL|wx.LEFT, 3)
+                        
+            type = self.columns[i].get('type','label')
+            if type == 'label':
+                str_data = self.columns[i].get('fmt', unicode)(self.data[i])
+            
+                if self.columns[i]['width'] == wx.LIST_AUTOSIZE:
+                    option = 1
+                    size = wx.DefaultSize
+                else:
+                    option = 0
+                    size = (self.columns[i]['width'],-1)
+                
+                label = wx.StaticText(self, -1, str_data, style=self.columns[i].get('style',0)|wx.ST_NO_AUTORESIZE|wx.ST_DOTS_END, size=size)
+                self.controls.append(label)
+                
+                self.hSizer.Add(label, option, wx.RESERVE_SPACE_EVEN_IF_HIDDEN|wx.ALIGN_CENTER_VERTICAL|wx.ALL, 3)
+                if self.columns[i]['width'] == wx.LIST_AUTOSIZE:
+                    label.SetMinSize((1,-1))
+                     
+            elif type == 'method':
+                control = self.columns[i]['method'](self, self)
+                if control:
+                    self.hSizer.Add(control, 0, wx.RESERVE_SPACE_EVEN_IF_HIDDEN|wx.ALIGN_CENTER_VERTICAL|wx.ALL, 3)
+                    self.controls.append(control)
+                    
+                    if self.columns[i]['width'] == -1:
+                        self.columns[i]['width'] = control.GetSize()[0]
+                        self.parent_list.parent_list.header.ResizeColumn(i, self.columns[i]['width'])
+                else:
+                    if self.columns[i]['width'] != -1:
+                        self.hSizer.Add((self.columns[i]['width'], -1), 0, wx.LEFT|wx.RIGHT, 3)
+        
+        if rightSpacer > 0:
+            self.hSizer.AddSpacer((rightSpacer, -1))
+        self.hSizer.Layout()
+        
+        self.AddEvents(self)
+    
+    def AddEvents(self, control):
+        if not isinstance(control, wx.Button):
+            control.Bind(wx.EVT_MOUSE_EVENTS, self.OnMouse)
+        else:
+            control.Bind(wx.EVT_ENTER_WINDOW, self.OnMouse)
+            control.Bind(wx.EVT_LEAVE_WINDOW, self.OnMouse)
+        control.SetCursor(wx.StockCursor(wx.CURSOR_HAND))
+        
+        func = getattr(control, 'GetChildren', False)
+        if func:
+            for child in func():
+                self.AddEvents(child)
+          
+    def GetIcon(self, background, state):
+        return ListIcon.getInstance().getBitmap(self, self.icontype, background, state)
+        
+    def RefreshData(self, data):
+        if isinstance(data[2], dict): #update original_data
+            for key in data[2].keys():
+                self.original_data[key] = data[2][key]
+        else:
+            self.original_data = data[2]
+        
+        control_index = 0
+        
+        new_controls = False
+        has_changed = False
+        
+        for i in xrange(len(self.columns)):
+            type = self.columns[i].get('type','label')
+            if type == 'label':
+                str_data = self.columns[i].get('fmt', unicode)(data[1][i])
+                
+                if str_data != self.controls[control_index].GetLabel():
+                    self.controls[control_index].SetLabel(str_data)
+                    self.controls[control_index].Refresh()
+                    
+                    has_changed = True
+                control_index += 1
+            
+            elif type == 'method':
+                if self.data[i] != data[1][i]:
+                    control = self.columns[i]['method'](self, self)
+                    if control:
+                        if isinstance(control, wx.Panel):
+                            control.SetBackgroundColour(self.GetBackgroundColour())
+                        
+                        cur_sizeritem_index = 0
+                        for child in self.hSizer.GetChildren():
+                            if child.GetWindow() == self.controls[control_index]:
+                                break
+                            else:
+                                cur_sizeritem_index += 1
+                        self.hSizer.Insert(cur_sizeritem_index, control, 0, wx.RESERVE_SPACE_EVEN_IF_HIDDEN|wx.ALIGN_CENTER_VERTICAL|wx.ALL, 3)
+                        
+                        self.hSizer.Detach(self.controls[control_index])
+                        self.controls[control_index].Hide()
+                        self.controls[control_index].Destroy()
+                        self.controls[control_index] = control
+                        new_controls = True
+                        has_changed = True
+                        
+                        self.AddEvents(control)
+                control_index += 1
+            
+        if new_controls:
+            self.hSizer.Layout()
+        
+        if self.showChange and has_changed:
+            self.Highlight()
+            
+        elif new_controls:
+            self.ShowSelected()
+            
+        self.data = data[1]
+        
+    def Highlight(self, timeout = 3.0):
+        def removeHighlight():
+            try:
+                self.ShowSelected()
+                self.highlightTimer = None
+            except: #PyDeadError
+                pass
+        
+        if self.IsShownOnScreen():
+            if self.highlightTimer == None:
+                self.highlightTimer = wx.CallLater(timeout * 1000, removeHighlight)
+            else:
+                self.highlightTimer.Restart(timeout * 1000)
+            self.BackgroundColor(LIST_HIGHTLIGHT)
+         
+    def ShowSelected(self):
+        def IsSelected(control):
+            if getattr(control, 'GetWindow', False): #convert sizeritems
+                control = control.GetWindow()
+                
+            if getattr(control, 'selected', False): 
+                return True
+        
+            if getattr(control, 'GetChildren', False): 
+                children = control.GetChildren()
+                for child in children:
+                    if IsSelected(child):
+                        return True
+            return False
+                    
+        selected = self.expanded or IsSelected(self)
+        if selected:
+            self.BackgroundColor(self.list_selected)
+        else:
+            self.BackgroundColor(self.list_deselected)
+    
+    def BackgroundColor(self, color):
+        if self.GetBackgroundColour() != color:
+            self.Freeze()
+            
+            self.SetBackgroundColour(color)
+            for sizeritem in self.hSizer.GetChildren():
+                if sizeritem.IsWindow():
+                    child = sizeritem.GetWindow()
+                    if isinstance(child, wx.Panel):
+                        child.SetBackgroundColour(color)
+            
+            #If this item has a icon and it is not checked
+            if getattr(self, 'expandedState', False) and not self.expanded:
+                self.expandedState.SetBitmap(self.GetIcon(color, 0))
+                self.expandedState.Refresh()
+            
+            self.Refresh()
+            self.Thaw()
+    
+    def Deselect(self):
+        dirty = False
+        if self.selected:
+            self.selected = False
+            dirty = True
+        
+        if self.expanded:
+            self.Collapse()
+            dirty = False
+        
+        if dirty:
+            self.ShowSelected()
+    
+    def GetColumn(self, column):
+        return self.data[column]
+
+    def OnMouse(self, event):
+        if event.Entering():
+            event.GetEventObject().selected = True
+            self.selected = True
+            self.ShowSelected()
+            
+        elif event.Leaving():
+            event.GetEventObject().selected = False
+            self.selected = False
+            self.ShowSelected()
+            
+        elif event.LeftUp():
+            self.OnClick(event)
+            
+        event.Skip() #Allow windows to paint button hover
+        
+    def OnClick(self, event):
+        if not self.expanded:
+            if self.parent_list.OnExpand(self):
+                self.expanded = True
+            
+                if getattr(self, 'expandedState', False):
+                    self.expandedState.SetBitmap(self.GetIcon(self.list_selected, 1))
+        else:
+            self.parent_list.OnCollapse(self)
+            self.expanded = False
+            
+            if getattr(self, 'expandedState', False):
+                self.expandedState.SetBitmap(self.GetIcon(self.list_selected, 0))
+        
+    def Expand(self, panel):
+        self.expandedPanel = panel
+        
+        if getattr(panel, 'SetCursor', False):
+            panel.SetCursor(wx.StockCursor(wx.CURSOR_DEFAULT))
+            #panel.SetFont(panel.GetDefaultAttributes().font)
+        
+        panel.Show()
+        self.vSizer.Add(panel, 0, wx.EXPAND|wx.LEFT|wx.RIGHT|wx.BOTTOM, 3)
+        self.Layout()
+        
+    def GetExpandedPanel(self):
+        return self.expandedPanel
+
+    def Collapse(self):
+        if self.expanded:
+            self.expanded = False
+            self.ShowSelected()
+            
+            if self.expandedPanel:
+                self.expandedPanel.Hide()
+                
+                self.vSizer.Detach(self.expandedPanel)
+                self.vSizer.Layout()
+                return self.expandedPanel
+        
+class AbstractListBody():
+    def __init__(self, parent_list, columns, leftSpacer = 0, rightSpacer = 0, singleExpanded = False, showChange = False):
+        self.columns = columns
+        self.leftSpacer = leftSpacer
+        self.rightSpacer = rightSpacer
+        self.parent_list = parent_list
+        self.singleExpanded = singleExpanded
+        self.showChange = showChange
+        self.list_selected = LIST_SELECTED
+        
+        hSizer = wx.BoxSizer(wx.HORIZONTAL)
+        
+        self.listpanel = wx.Panel(self)
+        
+        #vertical sizer containing all items
+        self.vSizer = wx.BoxSizer(wx.VERTICAL)
+        self.listpanel.SetSizer(self.vSizer)
+        hSizer.Add(self.listpanel, 1)
+        self.SetSizer(hSizer)
+        
+    
+        #messagePanel text
+        self.messagePanel = wx.Panel(self.listpanel)
+        self.messagePanel.SetBackgroundColour(wx.WHITE)
+        self.messagePanel.Show(False)
+        messageVSizer = wx.BoxSizer(wx.VERTICAL)
+        
+        self.messageText = wx.StaticText(self.messagePanel)
+        self.loadNext = wx.Button(self.messagePanel)
+        self.loadNext.Bind(wx.EVT_BUTTON, self.OnLoadMore)
+        self.loadNext.Hide()
+        
+        messageVSizer.Add(self.messageText)
+        messageVSizer.Add(self.loadNext, 0, wx.ALIGN_CENTER)
+        
+        messageSizer = wx.BoxSizer(wx.HORIZONTAL)
+        messageSizer.AddStretchSpacer()
+        messageSizer.Add(messageVSizer)
+        messageSizer.AddStretchSpacer()
+        self.messagePanel.SetSizer(messageSizer)
+        
+        #vertical scrollrate
+        self.rate = None
+        
+        #states
+        self.cur_expanded = None
+        
+        #quick filter
+        self.filter = ''
+        self.sizefiler = None
+        self.filtercolumn = 0
+        self.filtersizecolumn = -1
+        for i in xrange(len(self.columns)):
+            if self.columns[i].get('sizeCol', False):
+                self.filtersizecolumn = i
+                break
+            
+        #sorting
+        self.sortcolumn = None
+        
+        #queue lists
+        self.done = True
+        self.lastData = 0
+        self.dataTimer = None
+        self.data = None
+        self.raw_data = None
+        self.items = {}
+    
+    def SetBackgroundColour(self, colour):
+        wx.Panel.SetBackgroundColour(self, wx.WHITE)
+        self.listpanel.SetBackgroundColour(colour)
+    
+    def SetStyle(self, font = None, foregroundcolour = None, list_selected = LIST_SELECTED):
+        if font:
+            self.SetFont(font)
+        if foregroundcolour:
+            self.SetForegroundColour(foregroundcolour)
+
+        self.list_selected = list_selected
+        
+    def OnSort(self, column, reverse):
+        self.Scroll(-1, 0)
+        self.Freeze()
+        
+        self.sortcolumn = column
+        self.sortreverse = reverse
+        self.DoSort()
+        
+        self.vSizer.ShowItems(False)
+        self.vSizer.Clear()
+        self.CreateItems()
+        
+        self.Thaw()
+        
+    def DoSort(self):
+        def sortby(b, a):
+            if a[0] in self.items:
+                a = self.items[a[0]].data[self.sortcolumn]
+            else:
+                a = a[1][self.sortcolumn]
+                
+            if b[0] in self.items:
+                b = self.items[b[0]].data[self.sortcolumn]
+            else:
+                b = b[1][self.sortcolumn] 
+            
+            return cmp(a, b)
+        
+        if self.sortcolumn != None:
+            self.data = sorted(self.data, cmp = sortby, reverse=self.sortreverse)
+    
+    def FilterItems(self, keyword, column = 0):
+        if __debug__ and currentThread().getName() != "MainThread":
+            print  >> sys.stderr,"ListBody: FilterItems thread",currentThread().getName(),"is NOT MainThread"
+            print_stack()
+        
+        new_filter = keyword.lower().strip()
+        if new_filter != self.filter or column != self.filtercolumn:
+            self.sizefiler = None
+            if self.filtersizecolumn > -1 and new_filter.find("size=") > -1:
+                try:
+                    minSize = 0
+                    maxSize = sys.maxint
+                    
+                    start = new_filter.find("size=") + 5
+                    end = new_filter.find(" ", start)
+                    if end == -1:
+                        end = len(new_filter)
+                        
+                    sizeStr = new_filter[start:end]
+                    if sizeStr.find(":") > -1:
+                        sizes = sizeStr.split(":")
+                        if sizes[0] != '':
+                            minSize = int(sizes[0])
+                        if sizes[1] != '':
+                            maxSize = int(sizes[1])
+                    else:
+                        minSize = maxSize = int(sizeStr)
+                        
+                    self.sizefiler = [minSize, maxSize]
+                    new_filter = new_filter[:start - 5] + new_filter[end:]
+                except:
+                    pass
+                
+            self.filter = new_filter.strip()
+            self.filtercolumn = column
+            try:
+                re.compile(self.filter)
+            except: #regex incorrect
+                self.filter = ''
+                return False
+            
+            finally:
+                self.Scroll(-1, 0)
+                self.SetData()
+        return True
+        
+    def MatchFilter(self, item):
+        if self.sizefiler:
+            size = int(item[1][self.filtersizecolumn]/1048576.0)
+            if size < self.sizefiler[0] or size > self.sizefiler[1]:
+                return False
+        return re.search(self.filter, item[1][self.filtercolumn].lower())
+    
+    def __GetFilterMessage(self):
+        if self.filter != '':
+            message = 'Only showing items matching "%s"'%self.filter
+        elif self.sizefiler:
+            message = 'Only showing items'
+        else:
+            message = ''
+            
+        if self.sizefiler:
+            if self.sizefiler[0] == self.sizefiler[1]:
+                message += " equal to %d MB in size."%self.sizefiler[0]
+            elif self.sizefiler[0] == 0:
+                message += " smaller than %d MB in size."%self.sizefiler[1]
+            elif self.sizefiler[1] == sys.maxint:
+                message += " larger than %d MB in size"%self.sizefiler[0]
+            else:
+                message += " between %d and %d MB in size."%(self.sizefiler[0], self.sizefiler[1])
+        return message
+    
+    def OnExpand(self, item, raise_event = False):
+        self.Freeze()
+        
+        if self.singleExpanded:
+            if self.cur_expanded:
+                self.OnCollapse(self.cur_expanded, False)
+        
+        panel = self.parent_list.OnExpand(item)
+        if panel and not isinstance(panel, bool):
+            item.Expand(panel)
+            self.OnChange()
+            
+        self.cur_expanded = item
+        self.Thaw()
+        return panel
+    
+    def OnCollapse(self, item, onchange = True):
+        self.Freeze()
+        
+        panel = item.Collapse()
+        self.parent_list.OnCollapse(item, panel)
+        self.cur_expanded = None
+        
+        if onchange:
+            self.OnChange()
+        self.Thaw()
+        
+    def OnChange(self, scrollToTop = False):
+        self.vSizer.Layout()
+        self.Layout()
+        
+        #Determine scrollrate
+        if not self.rate:
+            rate_y = 20
+            nritems = len(self.vSizer.GetChildren())
+            if nritems > 0:
+                height = self.vSizer.GetSize()[1]
+                rate_y = height / nritems
+                self.rate = rate_y
+            self.SetupScrolling(scrollToTop = scrollToTop, rate_y = rate_y)
+        else:
+            self.SetupScrolling(scrollToTop = scrollToTop, rate_y = self.rate)
+    
+    def Reset(self):
+        if DEBUG:
+            print >> sys.stderr, "ListBody: reset"
+            
+        self.Freeze()
+        
+        self.filter = ''
+        self.sizefiler = None
+        self.filtercolumn = 0
+        self.sortcolumn = None
+        
+        self.vSizer.ShowItems(False)
+        self.vSizer.Clear()
+        for key in self.items.keys():
+            self.items[key].Destroy()
+            
+        self.items = {}
+        self.data = None
+        self.lastData = 0
+        self.raw_data = None
+        self.OnChange()
+        self.Thaw()
+    
+    def IsEmpty(self):
+        return len(self.items) == 0
+    
+    def InList(self, key):
+        return key in self.items
+
+    def ScrollToEnd(self, scroll_to_end):
+        if scroll_to_end:
+            self.Scroll(-1, self.vSizer.GetSize()[1])
+        else:
+            self.Scroll(-1, 0)
+            
+    def ScrollToId(self, id):
+        if id in self.items:
+            sy = self.items[id].GetPosition()[1] / self.GetScrollPixelsPerUnit()[1]
+            self.Scroll(-1, sy)
+
+    def ShowMessage(self, message):
+        if not self.messagePanel.IsShown():
+            self.Freeze()
+            
+            self.messageText.SetLabel(message)
+            self.loadNext.Hide()
+            self.vSizer.ShowItems(False)
+            self.vSizer.Clear()
+    
+            self.vSizer.Add(self.messagePanel, 0, wx.EXPAND|wx.BOTTOM, 1)
+            self.messagePanel.Layout()
+            self.messagePanel.Show()
+            
+            self.OnChange()
+            self.Thaw()
+        else:
+            self.messageText.SetLabel(message)
+            self.messagePanel.Layout()
+    
+    def ShowLoading(self):
+        self.ShowMessage('Loading, please wait.')
+        #Try to yield, allows us to show loading text
+        try:
+            wx.Yield()
+        except:
+            pass
+    
+    def RefreshData(self, key, data):
+        if key in self.items:
+            if DEBUG:
+                print >> sys.stderr, "ListBody: refresh item"
+            self.items[key].RefreshData(data)
+    
+    def SetData(self, data = None):
+        if DEBUG:
+            print >> sys.stderr, "ListBody: new data", time()
+        
+        if data == None:
+            data = self.raw_data
+        else:
+            self.raw_data = data
+        
+        def doSetData():
+            self.lastData = time()
+            self.dataTimer = None
+            
+            self.__SetData()
+        
+        diff = time() - (LIST_RATE_LIMIT + self.lastData)
+        if diff >= 0:
+            doSetData()
+        else:
+            call_in = -diff * 1000
+            if self.dataTimer == None:
+                self.dataTimer = wx.CallLater(call_in, doSetData) 
+            else:
+                self.dataTimer.Restart(call_in)
+        
+        if data:
+            #apply quickfilter
+            if self.filter != '' or self.sizefiler:
+                data = filter(self.MatchFilter, data)
+            
+            #return filtered nr_items after quickfilter is applied
+            return len(data)
+        
+    def __SetData(self):
+        if DEBUG:
+            print >> sys.stderr, "ListBody: set data", time()
+        
+        if __debug__ and currentThread().getName() != "MainThread":
+            print  >> sys.stderr,"ListBody: __SetData thread",currentThread().getName(),"is NOT MAIN THREAD"
+            print_stack()
+        
+        self.Freeze()
+        
+        message = ''
+        
+        #apply quickfilter
+        if self.filter != '' or self.sizefiler:
+            data = filter(self.MatchFilter, self.raw_data)
+            self.parent_list.SetFilteredResults(len(data))
+
+            if len(data) == 0:
+                message = "0" + self.__GetFilterMessage()[12:]
+        else:
+            data = self.raw_data
+            
+        if not data:
+            data = []
+        
+        self.vSizer.ShowItems(False)
+        self.vSizer.Clear()
+        if len(self.items) == 0:
+            #new data
+            if len(data) > LIST_ITEM_BATCH_SIZE:
+                self.ShowLoading()
+            self.highlightSet = set()
+        else:
+            cur_keys = set([key for key,_,_ in self.data[:LIST_ITEM_MAX_SIZE]])
+            self.highlightSet = set([key for key,_,_ in data[:LIST_ITEM_MAX_SIZE] if key not in cur_keys])
+
+        self.data = data
+        self.DoSort()
+        self.done = False
+        
+        if len(data) > 0:
+            self.CreateItems(nr_items_to_create = 3 * LIST_ITEM_BATCH_SIZE)
+            
+            #Try to yield
+            try:
+                wx.Yield()
+            except:
+                pass
+            
+        elif message != '':
+            self.ShowMessage(message)
+        
+        if self.done:
+            self.Unbind(wx.EVT_IDLE) #unbinding unnecessary event handler seems to improve visual performance
+        else:
+            self.Bind(wx.EVT_IDLE, self.OnIdle)
+        
+        self.Thaw()
+        
+    def OnIdle(self, event):
+        if not self.done and self.data:
+            self.CreateItems()
+            
+            #idle event also paints search animation, use request more to show this update
+            event.RequestMore(not self.done)
+            if self.done:
+                self.Unbind(wx.EVT_IDLE)
+
+    def OnLoadMore(self, event):
+        self.loadNext.Disable()
+        self.CreateItems(nr_items_to_create=LIST_ITEM_MAX_SIZE, nr_items_to_add=sys.maxint)
+
+    def CreateItems(self, nr_items_to_create = LIST_ITEM_BATCH_SIZE, nr_items_to_add = LIST_ITEM_MAX_SIZE):
+        if DEBUG:
+            print >> sys.stderr, "ListBody: Creating items"
+        
+        initial_nr_items_to_add = nr_items_to_add    
+        done = True
+        t1 = time()
+
+        self.Freeze()
+        
+        #Check if we need to clear vSizer
+        self.messagePanel.Show(False)
+        self.loadNext.Show(False)
+        self.vSizer.Remove(self.messagePanel)
+        
+        message = self.__GetFilterMessage()
+        
+        #Add created/cached items
+        for curdata in self.data:
+            if len(curdata) > 3:
+                key, item_data, original_data, create_method = curdata
+            else:
+                key, item_data, original_data = curdata
+                create_method = ListItem
+            
+            if nr_items_to_add > 0 and nr_items_to_create > 0:
+                if key not in self.items:
+                    self.items[key] = create_method(self.listpanel, self, self.columns, item_data, original_data, self.leftSpacer, self.rightSpacer, showChange = self.showChange, list_selected=self.list_selected)
+                    nr_items_to_create -= 1
+                
+                item = self.items[key]
+                sizer = self.vSizer.GetItem(item)
+                if not sizer:
+                    self.vSizer.Add(item, 0, wx.EXPAND|wx.BOTTOM, 1)
+                    item.Show()
+                    
+                    if key in self.highlightSet:
+                        item.Highlight(1)
+                        self.highlightSet.remove(key)
+                                            
+                nr_items_to_add -= 1
+            
+            else:
+                done = nr_items_to_add == 0 or initial_nr_items_to_add == sys.maxint
+
+                if done:
+                    if message != '':
+                        message = 'Only showing the first %d of %d'%(len(self.vSizer.GetChildren()), len(self.data)) + message[12:] + '\nFurther specify keywords to reduce the number of items, or click the button below.'
+                    else:
+                        message = 'Only showing the first %d of %d items in this list.\nSearch within results to reduce the number of items, or click the button below.'%(len(self.vSizer.GetChildren()), len(self.data))
+                        
+                    remainingItems = min(LIST_ITEM_MAX_SIZE, len(self.data) - len(self.vSizer.GetChildren()))
+                    self.loadNext.SetLabel("Show next %d items"%remainingItems)
+                    self.loadNext.Enable()
+                    self.loadNext.Show()
+                break
+       
+        if message != '':
+            self.messageText.SetLabel(message)
+            
+            self.vSizer.Add(self.messagePanel, 0, wx.EXPAND|wx.BOTTOM, 1)
+            self.messagePanel.Layout()
+            self.messagePanel.Show()
+            
+        self.OnChange()
+        self.Thaw()
+        
+        self.done = done
+        if DEBUG:
+            print >> sys.stderr, "List created", len(self.vSizer.GetChildren()),"rows of", len(self.data),"took", time() - t1, "done:", self.done
+        
+    def GetItem(self, key):
+        return self.items[key]
+       
+    def RemoveItem(self, remove):
+        for key, item in self.items.iteritems():
+            if item == remove:
+                self.items.pop(key)
+                
+                self.vSizer.Detach(item)
+                item.Destroy()
+                
+                self.OnChange()
+                break
+            
+    def GetExpandedItem(self):
+        return self.cur_expanded
+    
+    def GetExpandedItems(self):
+        return [(key, item) for key, item in self.items.iteritems() if item.expanded]
+    
+    def Select(self, key, raise_event = True):
+        self.DeselectAll()
+        
+        if key in self.items:
+            if raise_event:
+                self.items[key].OnClick(None)
+            else:
+                self.items[key].expanded = True
+                self.cur_expanded = self.items[key]
+                
+            self.items[key].ShowSelected()
+    
+    def DeselectAll(self):
+        for _, item in self.items.iteritems():
+            item.Deselect()
+ 
+class ListBody(AbstractListBody, scrolled.ScrolledPanel):
+    def __init__(self, parent, parent_list, columns, leftSpacer = 0, rightSpacer = 0, singleExpanded = False, showChange = False):
+        scrolled.ScrolledPanel.__init__(self, parent)
+        AbstractListBody.__init__(self, parent_list, columns, leftSpacer, rightSpacer, singleExpanded, showChange)
+        
+        homeId = wx.NewId()
+        endId = wx.NewId()
+        self.Bind(wx.EVT_MENU, lambda event: self.ScrollToEnd(False), id = homeId)
+        self.Bind(wx.EVT_MENU, lambda event: self.ScrollToEnd(True), id = endId)
+        
+        accelerators = [(wx.ACCEL_NORMAL, wx.WXK_HOME, homeId)]
+        accelerators.append((wx.ACCEL_NORMAL, wx.WXK_END, endId))
+        self.SetAcceleratorTable(wx.AcceleratorTable(accelerators))
+        
+        self.SetupScrolling()
+                
+    def OnChildFocus(self, event):
+        event.Skip()
+    
+class FixedListBody(wx.Panel, AbstractListBody):
+    def __init__(self, parent, parent_list, columns, leftSpacer = 0, rightSpacer = 0, singleExpanded = False, showChange = False):
+        wx.Panel.__init__(self, parent)
+        AbstractListBody.__init__(self, parent_list, columns, leftSpacer, rightSpacer, singleExpanded, showChange)
+    
+    def Scroll(self, x, y):
+        pass
+    def SetupScrolling(self, scroll_x=True, scroll_y=True, rate_x=20, rate_y=20, scrollToTop=True):
+        pass
+    def GetScrollPixelsPerUnit(self):
+        return [0,0]
+ 