--- conflicted
+++ resolved
@@ -1,875 +1,3 @@
-<<<<<<< HEAD
-# Written by Niels Zeilemaker
-import wx
-import sys
-import os
-import random
-from time import strftime
-
-from Tribler.__init__ import LIBRARYNAME
-from Tribler.Main.vwxGUI.list_header import *
-from Tribler.Main.vwxGUI.list_footer import *
-from Tribler.Main.vwxGUI.list import XRCPanel
-
-from Tribler.Main.vwxGUI.GuiUtility import GUIUtility, forceWxThread
-from Tribler.Main.Dialogs.GUITaskQueue import GUITaskQueue
-from Tribler.Main.vwxGUI.tribler_topButton import BetterListCtrl, SelectableListCtrl,\
-    TextCtrlAutoComplete, BetterText as StaticText, _set_font
-from Tribler.Category.Category import Category
-from Tribler.Core.SocialNetwork.RemoteTorrentHandler import RemoteTorrentHandler
-from Tribler.Core.SocialNetwork.RemoteQueryMsgHandler import RemoteQueryMsgHandler
-
-from __init__ import LIST_GREY, LIST_BLUE
-
-from Tribler.Core.CacheDB.SqliteCacheDBHandler import NetworkBuzzDBHandler, UserEventLogDBHandler, TorrentDBHandler, BarterCastDBHandler, PeerDBHandler, ChannelCastDBHandler
-from Tribler.Core.Session import Session
-from Tribler.Core.simpledefs import NTFY_TORRENTS, NTFY_INSERT, NTFY_PROXYDISCOVERY
-from Tribler.Core.Utilities.utilities import show_permid_short
-from Tribler.Main.Utility.GuiDBHandler import startWorker
-from Tribler.Core.dispersy.dispersy import Dispersy
-from traceback import print_exc
-
-# ProxyService 90s Test_
-#from Tribler.Core.simpledefs import *
-# _ProxyService 90s Test
-
-class Home(XRCPanel):
-
-    def _PostInit(self):
-        self.guiutility = GUIUtility.getInstance()
-        
-        self.SetBackgroundColour(wx.WHITE)
-        vSizer = wx.BoxSizer(wx.VERTICAL)
-        
-        vSizer.AddStretchSpacer()
-        
-        text = StaticText(self, -1, self.guiutility.utility.lang.get('title'))
-        font = text.GetFont()
-        font.SetPointSize(font.GetPointSize() * 3)
-        font.SetWeight(wx.FONTWEIGHT_BOLD)
-        text.SetForegroundColour((255, 51, 0))
-        text.SetFont(font)
-        
-        textSizer = wx.FlexGridSizer(2, 2, 3, 7)
-        if sys.platform == 'darwin': # mac
-            self.searchBox = wx.TextCtrl(self, style=wx.TE_PROCESS_ENTER)
-        else:
-            self.searchBox = TextCtrlAutoComplete(self, entrycallback = self.parent.top_bg.complete, selectcallback = self.parent.top_bg.OnAutoComplete)
-            
-        font = self.searchBox.GetFont()
-        font.SetPointSize(font.GetPointSize() * 2)
-        self.searchBox.SetFont(font)
-        self.searchBox.Bind(wx.EVT_TEXT_ENTER, self.OnSearchKeyDown)
-        
-        if sys.platform == 'darwin': # mac
-            self.searchBox.SetMinSize((450, self.searchBox.GetTextExtent('T')[1] + 5))
-        else:
-            self.searchBox.SetMinSize((450, -1))
-        self.searchBox.SetFocus()
-        
-        textSizer.Add(text, 0, wx.EXPAND|wx.RIGHT, 7)
-        scalingSizer = wx.BoxSizer(wx.HORIZONTAL)
-        scalingSizer.Add(self.searchBox)
-        
-        if sys.platform == 'darwin': # mac
-            searchButton = wx.Button(self, -1, '\n')
-            searchButton.SetLabel('Search')
-        else:
-            searchButton = wx.Button(self, -1, 'Search')
-        searchButton.Bind(wx.EVT_BUTTON, self.OnClick)
-        
-        scalingSizer.Add(searchButton, 0, wx.EXPAND|wx.ALIGN_CENTER_VERTICAL|wx.LEFT, 3)
-        
-        textSizer.Add(scalingSizer, 0, wx.ALIGN_CENTER_VERTICAL)
-        textSizer.AddSpacer((1,1))
-        
-        hSizer = wx.BoxSizer(wx.HORIZONTAL)
-        hSizer.Add(StaticText(self, -1, "Take me to "))
-        channelLink = LinkStaticText(self, "channels", icon = None)
-        
-        channelLink.Bind(wx.EVT_LEFT_UP, self.OnChannels)
-        hSizer.Add(channelLink)
-        hSizer.Add(StaticText(self, -1, " to see what others are sharing"))
-        textSizer.Add(hSizer)
-        
-        vSizer.Add(textSizer, 0, wx.ALIGN_CENTER)
-        vSizer.AddStretchSpacer()
-        
-        buzzpanel = BuzzPanel(self)
-        vSizer.Add(buzzpanel, 0, wx.EXPAND)
-        
-        self.SetSizer(vSizer)
-        self.Layout()
-        
-        self.SearchFocus()
-        
-    def OnClick(self, event):
-        term = self.searchBox.GetValue()
-        self.guiutility.dosearch(term)
-        
-    def OnSearchKeyDown(self, event):
-        self.OnClick(event)
-    
-    def OnChannels(self, event):
-        self.guiutility.showChannels()
-    
-    def ResetSearchBox(self):
-        self.searchBox.Clear()
-            
-    def SearchFocus(self):
-        if self.isReady:
-            self.searchBox.SetFocus()
-            self.searchBox.SelectAll()
-            
-class Stats(XRCPanel):
-    def __init__(self, parent = None):
-        XRCPanel.__init__(self, parent)
-        self.isReady = False
-        
-    def _DoInit(self):
-        try:
-            disp = DispersyPanel(self)
-        except:
-            self.SetBackgroundColour(wx.RED)
-            print_exc()
-            return
-        
-        self.SetBackgroundColour(wx.WHITE)
-        vSizer = wx.BoxSizer(wx.VERTICAL)
-        vSizer.AddStretchSpacer()
-        vSizer.Add(disp, 0, wx.EXPAND|wx.BOTTOM, 10)
-        
-        hSizer = wx.BoxSizer(wx.HORIZONTAL)
-        hSizer.Add(NetworkPanel(self), 1, wx.EXPAND|wx.BOTTOM|wx.RIGHT, 10)
-        self.activity = ActivityPanel(self)
-        hSizer.Add(self.activity, 1, wx.EXPAND|wx.BOTTOM, 10)
-        vSizer.Add(hSizer, 0, wx.EXPAND)
-
-        # ProxyService 90s Test_
-        #
-#        hSizer = wx.BoxSizer(wx.HORIZONTAL)
-#        hSizer.Add(NetworkTestPanel(self), 1, wx.EXPAND|wx.BOTTOM|wx.RIGHT, 10)
-#        hSizer.Add(ProxyDiscoveryPanel(self), 1, wx.EXPAND|wx.BOTTOM, 10)
-#        vSizer.Add(hSizer, 0, wx.EXPAND)
-        #
-        # _ProxyService 90s Test
-        
-        hSizer = wx.BoxSizer(wx.HORIZONTAL)
-        hSizer.Add(NewTorrentPanel(self), 1, wx.EXPAND|wx.RIGHT, 10)
-        hSizer.Add(PopularTorrentPanel(self), 1, wx.EXPAND|wx.RIGHT, 10)
-        hSizer.Add(TopContributorsPanel(self), 1, wx.EXPAND)
-        vSizer.Add(hSizer, 0, wx.EXPAND)
-        
-        self.SetSizer(vSizer)
-        self.Layout()
-        
-        self.Bind(wx.EVT_KEY_UP, self.onKey)
-        if sys.platform.startswith('win'):
-            # on Windows, the panel doesn't respond to keypresses
-            self.Bind(wx.EVT_MOUSE_EVENTS, self.onMouse)
-        
-        self.isReady = True
-     
-    def onActivity(self, msg):
-        if self.isReady:
-            self.activity.onActivity(msg)
-        
-    def onKey(self, event):
-        if event.ControlDown() and event.GetKeyCode() == 73: #ctrl + i
-            self._showInspectionTool()
-        else:
-            event.Skip()
-    
-    def onMouse(self, event):
-        if all([event.RightUp(), event.ControlDown(), event.AltDown(), event.ShiftDown()]): 
-            self._showInspectionTool()
-        else:
-            event.Skip()
-    
-    def _showInspectionTool(self):
-        import wx.lib.inspection
-        itool = wx.lib.inspection.InspectionTool()
-        itool.Show()
-        try:
-            frame = itool._frame
-            
-            import Tribler
-            frame.locals['Tribler'] = Tribler
-            
-            from Tribler.Core.Overlay.SecureOverlay import SecureOverlay
-            overlay = SecureOverlay.getInstance()
-            frame.locals['overlay'] = overlay
-            
-            session = Session.get_instance()
-            frame.locals['session'] = session
-            
-            from Tribler.Core.BuddyCast.buddycast import BuddyCastFactory
-            channelcast = BuddyCastFactory.getInstance().channelcast_core
-            frame.locals['channelcast'] = channelcast
-            
-            frame.locals['dispersy'] = Dispersy.get_instance()
-            
-        except Exception:
-            import traceback
-            traceback.print_exc()
-            
-    def Show(self, show = True):
-        if show:
-            if not self.isReady:
-                self._DoInit()
-                
-        XRCPanel.Show(self, show)
-
-class HomePanel(wx.Panel):
-    def __init__(self, parent, title, background):
-        wx.Panel.__init__(self, parent)
-        
-        self.guiutility = GUIUtility.getInstance()
-        self.utility = self.guiutility.utility
-        self.guiserver = GUITaskQueue.getInstance()
-        self.SetBackgroundColour(background)
-     
-        vSizer = wx.BoxSizer(wx.VERTICAL)
-
-        self.header = self.CreateHeader()
-        self.header.SetTitle(title)
-        self.header.SetBackgroundColour(background)
-        vSizer.Add(self.header, 0, wx.EXPAND)
-        
-        self.panel = self.CreatePanel()
-        if self.panel:
-            vSizer.Add(self.panel, 1, wx.EXPAND|wx.LEFT|wx.RIGHT, 1)
-        
-        self.footer = self.CreateFooter()
-        self.footer.SetBackgroundColour(background)
-        vSizer.Add(self.footer, 0, wx.EXPAND)
-        
-        self.SetSizer(vSizer)
-        self.Layout()
-        
-    def CreateHeader(self):
-        return TitleHeader(self, self, [])
-    def CreatePanel(self):
-        pass
-    def CreateFooter(self):
-        return ListFooter(self)
-    
-    def DoLayout(self):
-        self.Freeze()
-        self.Layout()
-        self.GetParent().Layout()
-        self.Thaw()
-
-class NetworkPanel(HomePanel):
-    def __init__(self, parent):
-        HomePanel.__init__(self, parent, 'Network info' , LIST_BLUE)
-        
-        self.torrentdb = TorrentDBHandler.getInstance()
-        self.channelcastdb = ChannelCastDBHandler.getInstance()
-        self.remotetorrenthandler = RemoteTorrentHandler.getInstance()
-        self.remotequerymsghandler = RemoteQueryMsgHandler.getInstance()
-
-        self.timer = None
-        
-        session = Session.get_instance()
-        session.add_observer(self.OnNotify, NTFY_TORRENTS, [NTFY_INSERT])
-        self.UpdateStats()
-        
-    def CreatePanel(self):
-        panel = wx.Panel(self)
-        panel.SetBackgroundColour(wx.WHITE)
-        vSizer = wx.BoxSizer(wx.VERTICAL)
-        
-        self.nrTorrents = StaticText(panel)
-        self.nrFiles = StaticText(panel)
-        self.totalSize = StaticText(panel)
-        self.queueSize = StaticText(panel)
-        self.nrChannels = StaticText(panel)
-        self.nrConnected = StaticText(panel)
-        
-        self.freeMem = None
-        try:
-            if wx.GetFreeMemory() != -1:
-                self.freeMem = StaticText(panel)
-        except:
-            pass
-        
-        gridSizer = wx.FlexGridSizer(0, 2, 3, 10)
-        gridSizer.AddGrowableCol(1)
-        
-        gridSizer.Add(StaticText(panel, -1, 'Number files'))
-        gridSizer.Add(self.nrFiles, 0, wx.EXPAND)
-        gridSizer.Add(StaticText(panel, -1, 'Total size'))
-        gridSizer.Add(self.totalSize, 0, wx.EXPAND)
-        gridSizer.Add(StaticText(panel, -1, 'Torrents collected'))
-        gridSizer.Add(self.nrTorrents, 0, wx.EXPAND)
-        gridSizer.Add(StaticText(panel, -1, 'Torrents in queue'))
-        gridSizer.Add(self.queueSize, 0, wx.EXPAND)
-        gridSizer.Add(StaticText(panel, -1, 'Channels found'))
-        gridSizer.Add(self.nrChannels, 0, wx.EXPAND)
-        gridSizer.Add(StaticText(panel, -1, 'Connected peers'))
-        gridSizer.Add(self.nrConnected, 0, wx.EXPAND)
-        if self.freeMem:
-            gridSizer.Add(StaticText(panel, -1, 'WX:Free memory'))
-            gridSizer.Add(self.freeMem, 0, wx.EXPAND)
-        
-        vSizer.Add(gridSizer, 0, wx.EXPAND|wx.LEFT, 10)
-        panel.SetSizer(vSizer)
-        return panel
-    
-    def OnNotify(self, subject, type, infohash):
-        try:
-            if self.IsShownOnScreen():
-                self.UpdateStats()
-        except wx.PyDeadObjectError:
-            pass
-             
-    def UpdateStats(self):
-        def db_callback():
-            stats = self.torrentdb.getTorrentsStats()
-            nr_channels = self.channelcastdb.getNrChannels()
-            self._UpdateStats(stats, nr_channels)
-
-        startWorker(None, db_callback, uId ="NetworkPanel_UpdateStats")
-    
-    @forceWxThread
-    def _UpdateStats(self, stats, nr_channels):
-        self.nrTorrents.SetLabel(str(stats[0]))
-        if stats[1] is None:
-            self.totalSize.SetLabel(str(stats[1]))
-        else:
-            self.totalSize.SetLabel(self.guiutility.utility.size_format(stats[1]))
-        self.nrFiles.SetLabel(str(stats[2]))
-        self.queueSize.SetLabel('%d (%d sources)'%self.remotetorrenthandler.getQueueSize())
-        self.nrChannels.SetLabel(str(nr_channels))
-        self.nrConnected.SetLabel('%d peers'%len(self.remotequerymsghandler.get_connected_peers()))
-        if self.freeMem:
-            self.freeMem.SetLabel(self.guiutility.utility.size_format(wx.GetFreeMemory()))
-        
-        if self.timer:
-            self.timer.Restart(10000)
-        else:
-            self.timer = wx.CallLater(10000, self.UpdateStats)
-            
-class DispersyPanel(HomePanel):
-    def __init__(self, parent):
-        self.buildColumns = False
-        self.dispersy = Dispersy.get_instance()
-        HomePanel.__init__(self, parent, 'Dispersy info' , LIST_BLUE)
-        
-        self.SetMinSize((-1, 200))
-        
-        self.timer = wx.Timer(self)
-        self.Bind(wx.EVT_TIMER, self._onTimer, self.timer)
-        self.timer.Start(30000, False)
-        self.UpdateStats()
-        
-    def CreatePanel(self):
-        panel = wx.Panel(self)
-        panel.SetBackgroundColour(wx.WHITE)
-        vSizer = wx.BoxSizer(wx.HORIZONTAL)
-        
-        self.gridSizer = wx.FlexGridSizer(0, 2, 3, 10)
-        self.gridSizer.AddGrowableCol(1)
-        
-        vSizer.Add(self.gridSizer, 0, wx.EXPAND|wx.LEFT, 10)
-               
-        self.tree = wx.TreeCtrl(panel, style = wx.TR_DEFAULT_STYLE|wx.TR_HIDE_ROOT|wx.NO_BORDER)
-        vSizer.Add(self.tree, 1, wx.EXPAND|wx.LEFT, 10)
-        
-        panel.SetSizer(vSizer)
-        return panel
-    
-    def CreateColumns(self, info):
-        self.textdict = {}
-        def addColumn(key):
-            strkey = key.replace("_", " ").capitalize()
-            header = StaticText(self.panel, -1, strkey)
-            _set_font(header, fontweight=wx.FONTWEIGHT_BOLD)
-            self.gridSizer.Add(header)
-            self.textdict[key] = StaticText(self.panel, -1, '')
-            self.gridSizer.Add(self.textdict[key])
-        
-        for key, value in info.iteritems():
-            if key not in ['communities']:
-                if key == 'statistics':
-                    if 'total_up' in value:
-                        addColumn('total_up')
-                    if 'total_down' in value:
-                        addColumn('total_down')
-                    if 'runtime' in value:
-                        addColumn('runtime')
-                    if 'busy_time' in value:
-                        addColumn('busy_time')
-                else:
-                    addColumn(key)
-                    
-        self.buildColumns = True
-    
-    def _onTimer(self, event):
-        if self.IsShownOnScreen():
-            self.UpdateStats()
-    
-    def UpdateStats(self):
-        def db_callback():
-            info = self.dispersy.info()
-            self._UpdateStats(info)
-
-        startWorker(None, db_callback, uId ="DispersyPanel_UpdateStats")
-    
-    @forceWxThread
-    def _UpdateStats(self, info):
-        if not self.buildColumns:
-            self.CreateColumns(info)
-        
-        def addValue(parentNode, value):
-            if isinstance(value, dict):
-                addDict(parentNode, value)
-            elif isinstance(value, list):
-                addList(parentNode, value)
-            else:
-                self.tree.AppendItem(parentNode, str(value))
-        
-        def addList(parentNode, nodelist):
-            for key, value in enumerate(nodelist):
-                keyNode = self.tree.AppendItem(parentNode, str(key))
-                addValue(keyNode, value)
-        
-        def addDict(parentNode, nodedict):
-            for key, value in nodedict.iteritems():
-                keyNode = self.tree.AppendItem(parentNode, str(key))
-                addValue(keyNode, value)
-        
-        def updateColumn(key, value):
-            if key.find('address') != -1:
-                value = "%s:%d"%value
-            self.textdict[key].SetLabel(str(value))
-        
-        self.tree.DeleteAllItems()
-        fakeRoot = self.tree.AddRoot('fake')
-        for key, value in info.iteritems():
-            if key in self.textdict:
-                updateColumn(key, value)
-            else:
-                if key == 'statistics':
-                    updateColumn('total_down', self.utility.size_format(value['total_down']))
-                    updateColumn('total_up', self.utility.size_format(value['total_up']))
-                    updateColumn('runtime', self.utility.eta_value(value['runtime']))
-                    updateColumn('busy_time', self.utility.eta_value(value['busy_time']))
-                    
-                parentNode = self.tree.AppendItem(fakeRoot, key)
-                addValue(parentNode, value)
-                
-        self.panel.Layout()
-
-class NewTorrentPanel(HomePanel):
-    def __init__(self, parent):
-        HomePanel.__init__(self, parent, 'Newest Torrents' , LIST_BLUE)
-        self.Layout()
-        
-        self.torrentdb = TorrentDBHandler.getInstance()
-        session = Session.get_instance()
-        session.add_observer(self.OnNotify, NTFY_TORRENTS, [NTFY_INSERT])
-    
-    def CreatePanel(self):
-        self.list = SelectableListCtrl(self)
-        self.list.InsertColumn(0, 'Torrent')
-        self.list.setResizeColumn(0)
-        self.list.Bind(wx.EVT_LEFT_DCLICK, self.OnDoubleClick)
-        self.list.SetMinSize((1, 80))
-        return self.list
-    
-    def OnNotify(self, subject, type, infohash):
-        try:
-            if self.IsShownOnScreen():
-                self.UpdateStats(infohash)
-        except wx.PyDeadObjectError:
-            pass
-
-    def UpdateStats(self, infohash):
-        def db_callback():
-            torrent = self.torrentdb.getTorrent(infohash, include_mypref=False)
-            if torrent:
-                self._UpdateStats(torrent)
-        
-        startWorker(None, db_callback, uId ="NewTorrentPanel_UpdateStats")
-    
-    @forceWxThread
-    def _UpdateStats(self, torrent):
-        self.list.InsertStringItem(0, torrent['name'])
-        size = self.list.GetItemCount()
-        if size > 10:
-            self.list.DeleteItem(size-1)
-    
-    def OnDoubleClick(self, event):
-        selected = self.list.GetFirstSelected()
-        if selected != -1:
-            selected_file = self.list.GetItemText(selected)
-            self.guiutility.dosearch(selected_file)
-
-class PopularTorrentPanel(NewTorrentPanel):
-    def __init__(self, parent):
-        HomePanel.__init__(self, parent, 'Popular Torrents' , LIST_BLUE)
-        self.Layout()
-        
-        self.torrentdb = TorrentDBHandler.getInstance()
-        
-        self.timer = wx.Timer(self)
-        self.Bind(wx.EVT_TIMER, self._onTimer, self.timer)
-        self.timer.Start(10000, False)
-        self.RefreshList()
-    
-    def _onTimer(self, event):
-        if self.IsShownOnScreen():
-            self.RefreshList()
-            
-    def RefreshList(self):
-        def db_callback():
-            familyfilter_sql = Category.getInstance().get_family_filter_sql(self.torrentdb._getCategoryID)
-            if familyfilter_sql:
-                familyfilter_sql = familyfilter_sql[4:]
-            
-            topTen = self.torrentdb._db.getAll("CollectedTorrent", ("infohash", "name", "(num_seeders+num_leechers) as popularity"), where = familyfilter_sql , order_by = "(num_seeders+num_leechers) DESC", limit= 10)
-            self._RefreshList(topTen)
-        
-        startWorker(None, db_callback, uId ="PopularTorrentPanel_RefreshList")
-    
-    @forceWxThread
-    def _RefreshList(self, topTen):
-        self.list.Freeze()
-        self.list.DeleteAllItems()
-        for item in topTen:
-            if item[2] > 0:
-                self.list.InsertStringItem(sys.maxint, item[1])
-        self.list.Thaw()
-
-class TopContributorsPanel(HomePanel):             
-    def __init__(self, parent):
-        HomePanel.__init__(self, parent, 'Top Contributors' , LIST_BLUE)
-        self.Layout()
-        
-        self.peerdb = PeerDBHandler.getInstance()
-        self.barterdb = BarterCastDBHandler.getInstance()
-        
-        self.timer = wx.Timer(self)
-        self.Bind(wx.EVT_TIMER, self._onTimer, self.timer)
-        self.timer.Start(10000, False)
-        self.RefreshList()
-    
-    def CreatePanel(self):
-        self.list = BetterListCtrl(self)
-        self.list.InsertColumn(0, 'Name')
-        self.list.InsertColumn(1, 'Up', wx.LIST_FORMAT_RIGHT)
-        self.list.setResizeColumn(0)
-        
-        return self.list
-
-    def _onTimer(self, event):
-        if self.IsShownOnScreen():
-            self.RefreshList()
-    
-    def RefreshList(self):
-        def db_callback():
-            topTen = self.barterdb.getTopNPeers(10)
-            self._RefreshList(topTen)
-            
-        startWorker(None, db_callback, uId ="TopContributorsPanel_RefreshList")
-    
-    @forceWxThread
-    def _RefreshList(self, topTen):
-        self.list.Freeze()
-        self.list.DeleteAllItems()
-        for item in topTen['top']:
-            name = self.peerdb.getPeer(item[0], 'name')
-            if name:
-                pos = self.list.InsertStringItem(sys.maxint, name)
-                self.list.SetStringItem(pos, 1, self.guiutility.utility.size_format(item[1], 1))
-        
-        self.list.SetColumnWidth(1, wx.LIST_AUTOSIZE)
-        self.list.Layout()
-        self.list.Thaw()
-        
-    def OnDoubleClick(self, event):
-        pass
-
-class ActivityPanel(NewTorrentPanel):
-    def __init__(self, parent):
-        HomePanel.__init__(self, parent, 'Recent Activity' , LIST_BLUE)
-
-    @forceWxThread
-    def onActivity(self, msg):
-        msg = strftime("%H:%M:%S ") + msg
-        self.list.InsertStringItem(0, msg)
-        size = self.list.GetItemCount()
-        if size > 50:
-            self.list.DeleteItem(size-1)
-                
-class BuzzPanel(HomePanel):
-    INACTIVE_COLOR = (255, 51, 0)
-    ACTIVE_COLOR = (0, 105, 156)
-    
-    TERM_BORDERS = [15, 8, 8]
-    DISPLAY_SIZES = [3,5,5]
-    REFRESH_EVERY = 5
-    
-    def __init__(self, parent):
-        self.nbdb = NetworkBuzzDBHandler.getInstance()
-        self.xxx_filter = Category.getInstance().xxx_filter
-        
-        HomePanel.__init__(self, parent, "Click below to explore what's hot", LIST_GREY)
-         
-        self.tags = []
-        self.buzz_cache = [[],[],[]]
-        self.last_shown_buzz = None
-        
-        row1_font = self.GetFont()
-        row1_font.SetPointSize(row1_font.GetPointSize() + 10)
-        row1_font.SetWeight(wx.FONTWEIGHT_BOLD)
-        
-        row2_font = self.GetFont()
-        row2_font.SetPointSize(row2_font.GetPointSize() + 4)
-        row2_font.SetWeight(wx.FONTWEIGHT_BOLD)
-        
-        row3_font = self.GetFont()
-        row3_font.SetWeight(wx.FONTWEIGHT_BOLD)
-        self.TERM_FONTS = [row1_font, row2_font, row3_font]
-
-        self.header.Bind(wx.EVT_ENTER_WINDOW, lambda event: self.OnLeaveWindow())
-        self.footer.Bind(wx.EVT_ENTER_WINDOW, lambda event: self.OnLeaveWindow())
-        self.panel.Bind(wx.EVT_ENTER_WINDOW, self.OnEnterWindow)
-        self.panel.Bind(wx.EVT_LEAVE_WINDOW, self.OnLeaveWindow)
-
-        self.vSizer.Add(self.getStaticText('...collecting buzz information...'), 0, wx.ALIGN_CENTER)
-        
-        self.GetBuzzFromDB()  
-        self.refresh = 5
-        self.OnRefreshTimer(force = True)
-        
-        self.timer = wx.Timer(self)
-        self.Bind(wx.EVT_TIMER, self.OnRefreshTimer, self.timer)
-        self.timer.Start(1000, False)
-    
-    def CreateHeader(self):
-        header = FamilyFilterHeader(self, self, [])
-        header.SetFF(self.guiutility.getFamilyFilter())
-        return header
-
-    def CreateFooter(self):
-        return TitleFooter(self)
-
-    def CreatePanel(self):
-        panel = wx.Panel(self)
-        panel.SetBackgroundColour(wx.WHITE)
-        
-        self.vSizer = wx.BoxSizer(wx.VERTICAL)
-        panel.SetSizer(self.vSizer)
-        
-        return panel
-    
-    def toggleFamilyFilter(self):
-        self.guiutility.toggleFamilyFilter()
-        self.header.SetFF(self.guiutility.getFamilyFilter())
-        self.ForceUpdate()
-    
-    def ForceUpdate(self):
-        self.GetBuzzFromDB()
-        self.refresh = 1
-        
-    def GetBuzzFromDB(self):
-        # needs fine-tuning:
-        # (especially for cold-start/fresh Tribler install?)
-        samplesize = NetworkBuzzDBHandler.DEFAULT_SAMPLE_SIZE
-        
-        self.buzz_cache = [[],[],[]]
-        buzz = self.nbdb.getBuzz(samplesize, with_freq=True, flat=True)
-        for i in range(len(buzz)):
-            random.shuffle(buzz[i])
-            self.buzz_cache[i] = buzz[i]
-    
-    def OnRefreshTimer(self, event = None, force = False):
-        self.refresh -= 1
-        if self.refresh <= 0 or force:
-            if (self.IsShownOnScreen() and self.guiutility.ShouldGuiUpdate()) or force:
-                # simple caching
-                # (does not check for possible duplicates within display_size-window!)
-                if any(len(row) < 10 for row in self.buzz_cache):
-                    self.guiserver.add_task(self.GetBuzzFromDB, id = "BuzzPanel_GetBuzzFromDB")
-                
-                if self.guiutility.getFamilyFilter():
-                    xxx_filter = self.xxx_filter.isXXX
-                    self.header.SetFF(True)
-                else:
-                    xxx_filter = lambda *args, **kwargs: False
-                    self.header.SetFF(False)
-                
-                # consume cache
-                # Note: if a term is fetched from two different row caches, it is shown in the
-                # higher-frequency row, regardless of which information is fresher.
-                filtered_buzz = [[],[],[]]
-                empty = True
-                added_terms = set()
-                for i in range(len(filtered_buzz)):
-                    while len(filtered_buzz[i]) < BuzzPanel.DISPLAY_SIZES[i] and len(self.buzz_cache[i]):
-                        term, freq = self.buzz_cache[i].pop(0)
-                        if term not in added_terms and not xxx_filter(term, isFilename=False):
-                            filtered_buzz[i].append((term, freq))
-                            added_terms.add(term)
-                            empty = False
-                
-                if empty:
-                    filtered_buzz = None
-                self.DisplayTerms(filtered_buzz)
-                self.last_shown_buzz = filtered_buzz
-            self.refresh = BuzzPanel.REFRESH_EVERY
-            
-        self.footer.SetTitle('Update in %d...'%self.refresh)
-    
-    def getStaticText(self, term, font = None):
-        if len(self.tags) > 0:
-            text = self.tags.pop()
-            text.SetLabel(term)
-            text.SetFonts([font, font])
-            text.Reset()
-            
-        else:
-            text = LinkText(self.panel, term, fonts=[font, font], colours = [BuzzPanel.INACTIVE_COLOR, BuzzPanel.ACTIVE_COLOR])
-            text.SetBackgroundColour(wx.WHITE)
-            text.Bind(wx.EVT_LEFT_UP, self.OnClick)
-        text.SetToolTipString("Click to search for '%s'"%term)
-        return text
-    
-    def DisplayTerms(self, rows):
-        if rows:
-            self.Freeze()
-            self.vSizer.ShowItems(False)
-            self.vSizer.Clear()
-            
-            cur_tags = []
-            for i in range(len(rows)):
-                row = rows[i]
-                if len(row) == 0:
-                    # don't bother adding an empty hsizer
-                    continue
-                hSizer = wx.BoxSizer(wx.HORIZONTAL)
-                hSizer.AddStretchSpacer(2)
-                
-                for term, freq in row:
-                    text = self.getStaticText(term, self.TERM_FONTS[i])
-                    cur_tags.append(text)
-                    
-                    hSizer.Add(text, 0, wx.BOTTOM, self.TERM_BORDERS[i])
-                    hSizer.AddStretchSpacer()
-                hSizer.AddStretchSpacer()                    
-                self.vSizer.Add(hSizer, 0, wx.EXPAND)
-        
-            self.vSizer.ShowItems(True)
-            self.vSizer.Layout()
-        
-            # destroy all unnecessary statictexts
-            for text in self.tags:
-                text.Destroy()
-            self.tags = cur_tags
-        
-            self.DoLayout()
-            self.Thaw()
-    
-    def DoPauseResume(self):
-        def IsEnter(control):
-            if getattr(control, 'GetWindow', False):
-                control = control.GetWindow()
-                
-            if getattr(control, 'enter', False): 
-                return True
-        
-            if getattr(control, 'GetChildren', False): 
-                children = control.GetChildren()
-                for child in children:
-                    if IsEnter(child):
-                        return True
-            return False
-        
-        enter = getattr(self.panel, 'enter', False) or IsEnter(self)
-        timerstop = not enter #stop timer if one control has enter==true
-        
-        if timerstop != self.timer.IsRunning():
-            if enter:
-                self.timer.Stop()
-                self.footer.SetTitle('Update has paused')
-            else:
-                self.timer.Start(1000, False)
-                self.footer.SetTitle('Resuming update')
-    
-    def OnMouse(self, event):
-        if event.Entering() or event.Moving():
-            self.OnEnterWindow(event)
-        elif event.Leaving():
-            self.OnLeaveWindow(event)
-
-        event.Skip()
-    
-    def OnEnterWindow(self, event):
-        evtobj = event.GetEventObject()
-        evtobj.enter = True
-        self.DoPauseResume()
-        
-    def OnLeaveWindow(self, event = None):
-        if event:
-            evtobj = event.GetEventObject()
-            evtobj.enter = False
-        
-        self.DoPauseResume()
-
-    def OnClick(self, event):
-        evtobj = event.GetEventObject()
-        term = evtobj.GetLabel()
-        if term <> '...collecting buzz information...':
-            self.guiutility.dosearch(term)
-            self.DoPauseResume()
-
-            # 29/06/11 boudewijn: do not perform database inserts on the GUI thread
-            def db_callback():
-                uelog = UserEventLogDBHandler.getInstance()
-                uelog.addEvent(message=repr((term, last_shown_buzz)))
-            last_shown_buzz = self.last_shown_buzz
-            self.guiserver.add_task(db_callback)
-
-# ProxyService 90s Test_
-#
-#class NetworkTestPanel(HomePanel):
-#    def __init__(self, parent):
-#        HomePanel.__init__(self, parent, 'Network Test' , LIST_BLUE)
-#        
-#        self.timer = None
-#        
-#        self.UpdateStats()
-#        
-#    def CreatePanel(self):     
-#        panel = wx.Panel(self)
-#        panel.SetBackgroundColour(wx.WHITE)
-#        vSizer = wx.BoxSizer(wx.VERTICAL)
-#        
-#        self.eligibleCandidate = wx.StaticText(panel)
-#        self.activeCandidate = wx.StaticText(panel)
-#        self.testProgress = wx.StaticText(panel)
-#        self.testDuration = wx.StaticText(panel)
-#        self.nrPeers = wx.StaticText(panel)
-##        self.smallestChunk = wx.StaticText(panel)
-#        
-#        gridSizer = wx.FlexGridSizer(0, 2, 3, 3)
-#        gridSizer.AddGrowableCol(1)
-#        
-#        gridSizer.Add(wx.StaticText(panel, -1, 'Eligible Candidate'), 0, wx.LEFT, 10)
-#        gridSizer.Add(self.eligibleCandidate, 0, wx.EXPAND|wx.LEFT, 10)
-#        gridSizer.Add(wx.StaticText(panel, -1, 'Active Candidate'), 0, wx.LEFT, 10)
-#        gridSizer.Add(self.activeCandidate, 0, wx.EXPAND|wx.LEFT, 10)
-#        gridSizer.Add(wx.StaticText(panel, -1, 'Test status'), 0, wx.LEFT, 10)
-#        gridSizer.Add(self.testProgress, 0, wx.EXPAND|wx.LEFT, 10)
-#        gridSizer.Add(wx.StaticText(panel, -1, 'Test duration'), 0, wx.LEFT, 10)
-#        gridSizer.Add(self.testDuration, 0, wx.EXPAND|wx.LEFT, 10)
-#        gridSizer.Add(wx.StaticText(panel, -1, '# of peers used'), 0, wx.LEFT, 10)
-#        gridSizer.Add(self.nrPeers, 0, wx.EXPAND|wx.LEFT, 10)
-##        gridSizer.Add(wx.StaticText(panel, -1, 'Smallest chunk (MB)'), 0, wx.LEFT, 10)
-=======
 # Written by Niels Zeilemaker
 import wx
 import sys
@@ -1802,7 +930,6 @@
 #        gridSizer.Add(wx.StaticText(panel, -1, '# of peers used'), 0, wx.LEFT, 10)
 #        gridSizer.Add(self.nrPeers, 0, wx.EXPAND|wx.LEFT, 10)
 ##        gridSizer.Add(wx.StaticText(panel, -1, 'Smallest chunk (MB)'), 0, wx.LEFT, 10)
->>>>>>> f2ad90d2
 ##        gridSizer.Add(self.smallestChunk, 0, wx.EXPAND|wx.LEFT, 10)
 #
 #        vSizer.Add(gridSizer, 0, wx.EXPAND)
