#!/usr/bin/python

#########################################################################
#
# Author : Choopan RATTANAPOKA, Jie Yang, Arno Bakker
#
# Description : Main ABC [Yet Another Bittorrent Client] python script.
#               you can run from source code by using
#               >python abc.py
#               need Python, WxPython in order to run from source code.
#
# see LICENSE.txt for license information
#########################################################################

import logging.config
logging.config.fileConfig("logger.conf")#, disable_existing_loggers = False)
logger = logging.getLogger(__name__)

# Arno: M2Crypto overrides the method for https:// in the
# standard Python libraries. This causes msnlib to fail and makes Tribler
# freakout when "http://www.tribler.org/version" is redirected to
# "https://www.tribler.org/version/" (which happened during our website
# changeover) Until M2Crypto 0.16 is patched I'll restore the method to the
# original, as follows.
#
# This must be done in the first python file that is started.
#
import urllib
from Tribler.Core.CacheDB.sqlitecachedb import SQLiteCacheDB
from Tribler.TrackerChecking.TorrentChecking import TorrentChecking
import shutil
original_open_https = urllib.URLopener.open_https
import M2Crypto  # Not a useless import! See above.
urllib.URLopener.open_https = original_open_https

# modify the sys.stderr and sys.stdout for safe output
import Tribler.Debug.console

import os, sys
from Tribler.Core.CacheDB.SqliteCacheDBHandler import ChannelCastDBHandler
from Tribler.Main.Utility.GuiDBHandler import startWorker, GUIDBProducer
from Tribler.dispersy.dispersy import Dispersy
from Tribler.dispersy.decorator import attach_profiler
from Tribler.dispersy.community import HardKilledCommunity
# from Tribler.community.effort.community import MASTER_MEMBER_PUBLIC_KEY_DIGEST as EFFORT_MASTER_MEMBER_PUBLIC_KEY_DIGEST
from Tribler.Core.CacheDB.Notifier import Notifier
import traceback
from random import randint
from threading import current_thread, currentThread
try:
    prctlimported = True
    import prctl
except ImportError, e:
    prctlimported = False

# Arno, 2008-03-21: see what happens when we disable this locale thing. Gives
# errors on Vista in "Regional and Language Settings Options" different from
# "English[United Kingdom]"
# import locale

# 20/10/09 Boudewijn: on systems that install multiple wx versions we
# would prefer 2.8.
try:
    import wxversion
    wxversion.select('2.8')
except:
    pass

import wx
from wx import xrc
from Tribler.Main.vwxGUI.gaugesplash import GaugeSplash
from Tribler.Main.vwxGUI.MainFrame import FileDropTarget
from Tribler.Main.Dialogs.FeedbackWindow import FeedbackWindow
# import hotshot

from traceback import print_exc
import urllib2
import tempfile
import thread

from Tribler.Main.vwxGUI.MainFrame import MainFrame  # py2exe needs this import
from Tribler.Main.vwxGUI.GuiUtility import GUIUtility, forceWxThread
from Tribler.Main.vwxGUI.MainVideoFrame import VideoDummyFrame, VideoMacFrame
# # from Tribler.Main.vwxGUI.FriendsItemPanel import fs2text
from Tribler.Main.Dialogs.GUITaskQueue import GUITaskQueue
from Tribler.Main.notification import init as notification_init
from Tribler.Main.globals import DefaultDownloadStartupConfig, get_default_dscfg_filename

from Tribler.Main.Utility.utility import Utility
from Tribler.Main.Utility.constants import *
from Tribler.Main.Utility.Feeds.rssparser import RssParser

from Tribler.Category.Category import Category
from Tribler.Policies.RateManager import UserDefinedMaxAlwaysOtherwiseDividedOverActiveSwarmsRateManager
from Tribler.Policies.SeedingManager import GlobalSeedingManager
from Tribler.Utilities.Instance2Instance import *
from Tribler.Utilities.LinuxSingleInstanceChecker import *

from Tribler.Core.API import *
from Tribler.Core.simpledefs import NTFY_MODIFIED
from Tribler.Core.Utilities.utilities import show_permid_short
from Tribler.Core.Statistics.Status.Status import get_status_holder, \
    delete_status_holders
from Tribler.Core.Statistics.Status.NullReporter import NullReporter

from Tribler.Video.defs import *
from Tribler.Video.VideoPlayer import VideoPlayer, return_feasible_playback_modes, PLAYBACKMODE_INTERNAL
from Tribler.Video.VideoServer import SimpleServer

# Arno, 2012-06-20: h4x0t DHT import for py2...
import Tribler.Core.DecentralizedTracking.pymdht.core
import Tribler.Core.DecentralizedTracking.pymdht.core.identifier
import Tribler.Core.DecentralizedTracking.pymdht.core.message
import Tribler.Core.DecentralizedTracking.pymdht.core.node
import Tribler.Core.DecentralizedTracking.pymdht.core.ptime
import Tribler.Core.DecentralizedTracking.pymdht.core.routing_table
import Tribler.Core.DecentralizedTracking.pymdht.core.bootstrap


# Boudewijn: keep this import BELOW the imports from Tribler.xxx.* as
# one of those modules imports time as a module.
from time import time, sleep

I2I_LISTENPORT = 57891
VIDEOHTTP_LISTENPORT = 6875
SESSION_CHECKPOINT_INTERVAL = 900.0  # 15 minutes
CHANNELMODE_REFRESH_INTERVAL = 5.0

DEBUG = False
DEBUG_DOWNLOADS = False
ALLOW_MULTIPLE = False

##############################################################
#
# Class : ABCApp
#
# Main ABC application class that contains ABCFrame Object
#
##############################################################
class ABCApp():
    def __init__(self, params, single_instance_checker, installdir):
        self.params = params
        self.single_instance_checker = single_instance_checker
        self.installdir = self.configure_install_dir(installdir)
        
        self.state_dir = None
        self.error = None
        self.last_update = 0
        self.ready = False
        self.done = False
        self.frame = None

        self.guiserver = GUITaskQueue.getInstance()
        self.said_start_playback = False
        self.decodeprogress = 0

        self.old_reputation = 0

        # DISPERSY will be set when available
        self.dispersy = None
        # # EFFORT_COMMUNITY will be set when both Dispersy and the EffortCommunity are available
        # self.effort_community = None

        self.seedingmanager = None
        self.i2is = None
        self.torrentfeed = None
        self.webUI = None
        self.utility = None
        self.videoplayer = None

        try:
            bm = wx.Bitmap(os.path.join(self.installdir, 'Tribler', 'Images', 'splash.png'), wx.BITMAP_TYPE_ANY)
            self.splash = GaugeSplash(bm)
            self.splash.setTicks(10)
            self.splash.Show()
            
            print >> sys.stderr, 'Client Starting Up.'
            print >> sys.stderr, "Tribler is using", self.installdir, "as working directory"

            self.splash.tick('Starting API')
            s = self.startAPI(self.splash.tick)
            
            self.dispersy = s.lm.dispersy
            
            self.utility = Utility(self.installdir, s.get_state_dir())
            self.utility.app = self
            self.utility.session = s
            self.guiUtility = GUIUtility.getInstance(self.utility, self.params, self)

            print >> sys.stderr, 'Tribler Version:',self.utility.lang.get('version'),' Build:',self.utility.lang.get('build')

            self.splash.tick('Loading userdownloadchoice')
            from Tribler.Main.vwxGUI.UserDownloadChoice import UserDownloadChoice
            UserDownloadChoice.get_singleton().set_session_dir(s.get_state_dir())
            
            self.splash.tick('Initializing Family Filter')
            cat = Category.getInstance()
            
            state = self.utility.config.Read('family_filter')
            if state in ('1', '0'):
                cat.set_family_filter(state == '1')
            else:
                self.utility.config.Write('family_filter', '1')
                self.utility.config.Flush()
                
                cat.set_family_filter(True)
            
            # Create global rate limiter
            self.splash.tick('Setting up ratelimiters')
            self.ratelimiter = UserDefinedMaxAlwaysOtherwiseDividedOverActiveSwarmsRateManager()

            # Counter to suppress some event from occurring
            self.ratestatecallbackcount = 0

            # So we know if we asked for peer details last cycle
            self.lastwantpeers = False

            # boudewijn 01/04/2010: hack to fix the seedupload speed that
            # was never used and defaulted to 0 (unlimited upload)
            maxup = self.utility.config.Read('maxuploadrate', "int")
            if maxup == -1:  # no upload
                self.ratelimiter.set_global_max_speed(UPLOAD, 0.00001)
                self.ratelimiter.set_global_max_seedupload_speed(0.00001)
            else:
                self.ratelimiter.set_global_max_speed(UPLOAD, maxup)
                self.ratelimiter.set_global_max_seedupload_speed(maxup)

            maxdown = self.utility.config.Read('maxdownloadrate', "int")
            self.ratelimiter.set_global_max_speed(DOWNLOAD, maxdown)
    
            self.seedingmanager = GlobalSeedingManager(self.utility.config.Read)
    
            # Only allow updates to come in after we defined ratelimiter
            self.prevActiveDownloads = []
            s.set_download_states_callback(self.sesscb_states_callback)
    
            # Schedule task for checkpointing Session, to avoid hash checks after
            # crashes.
            self.guiserver.add_task(self.guiservthread_checkpoint_timer, SESSION_CHECKPOINT_INTERVAL)

            self.utility.postAppInit(os.path.join(self.installdir, 'Tribler', 'Images', 'tribler.ico'))

            # Put it here so an error is shown in the startup-error popup
            # Start server for instance2instance communication
            self.i2iconnhandler = InstanceConnectionHandler(self.i2ithread_readlinecallback)
            self.i2is = Instance2InstanceServer(I2I_LISTENPORT, self.i2iconnhandler)
            self.i2is.start()

            # Arno, 2010-01-15: VLC's reading behaviour of doing open-ended
            # Range: GETs causes performance problems in our code. Disable for now.
            # Arno, 2010-01-22: With the addition of a CachingStream the problem
            # is less severe (see VideoPlayer), so keep GET Range enabled.
            #
            # SimpleServer.RANGE_REQUESTS_ENABLED = False

            # Fire up the VideoPlayer, it abstracts away whether we're using
            # an internal or external video player.
            playbackmode = self.utility.config.Read('videoplaybackmode', "int")
            self.videoplayer = VideoPlayer.getInstance(httpport=VIDEOHTTP_LISTENPORT)
            self.videoplayer.register(self.utility, preferredplaybackmode=playbackmode)

            notification_init(self.utility)
            self.guiUtility.register()

            channel_only = os.path.exists(os.path.join(self.installdir, 'joinchannel'))
            if channel_only:
                f = open(os.path.join(self.installdir, 'joinchannel'), 'rb')
                channel_only = f.readline()
                f.close()

            self.frame = MainFrame(None, channel_only, PLAYBACKMODE_INTERNAL in return_feasible_playback_modes(self.utility.getPath()), self.splash.tick)

            # Arno, 2011-06-15: VLC 1.1.10 pops up separate win, don't have two.
            self.frame.videoframe = None
            if PLAYBACKMODE_INTERNAL in return_feasible_playback_modes(self.utility.getPath()):
                vlcwrap = self.videoplayer.get_vlcwrap()

                self.frame.videoframe = VideoDummyFrame(self.frame.videoparentpanel, self.utility, vlcwrap)
                self.videoplayer.set_videoframe(self.frame.videoframe)

            if sys.platform == 'win32':
                wx.CallAfter(self.frame.top_bg.Refresh)
                wx.CallAfter(self.frame.top_bg.Layout)
            else:
                self.frame.top_bg.Layout()

            # Arno, 2007-05-03: wxWidgets 2.8.3.0 and earlier have the MIME-type for .bmp
            # files set to 'image/x-bmp' whereas 'image/bmp' is the official one.
            try:
                bmphand = None
                hands = wx.Image.GetHandlers()
                for hand in hands:
                    # print "Handler",hand.GetExtension(),hand.GetType(),hand.GetMimeType()
                    if hand.GetMimeType() == 'image/x-bmp':
                        bmphand = hand
                        break
                # wx.Image.AddHandler()
                if bmphand is not None:
                    bmphand.SetMimeType('image/bmp')
            except:
                # wx < 2.7 don't like wx.Image.GetHandlers()
                print_exc()

            self.splash.Destroy()
            self.frame.Show(True)

            self.torrentfeed = RssParser.getInstance()

            self.webUI = None
            if self.utility.config.Read('use_webui', "boolean"):
                try:
                    from Tribler.Main.webUI.webUI import WebUI
                    self.webUI = WebUI.getInstance(self.guiUtility.library_manager, self.guiUtility.torrentsearch_manager, self.utility.config.Read('webui_port', "int"))
                    self.webUI.start()
                except Exception:
                    print_exc()

            wx.CallAfter(self.PostInit2)

            # 08/02/10 Boudewijn: Working from home though console
            # doesn't allow me to press close.  The statement below
            # gracefully closes Tribler after 120 seconds.
            # wx.CallLater(120*1000, wx.GetApp().Exit)

            status = get_status_holder("LivingLab")
            status.add_reporter(NullReporter("Periodically remove all events", 0))
#            status.add_reporter(LivingLabPeriodicReporter("Living lab CS reporter", 300, "Tribler client")) # Report every 5 minutes
#            status.add_reporter(LivingLabPeriodicReporter("Living lab CS reporter", 30, "Tribler client")) # Report every 30 seconds - ONLY FOR TESTING

            # report client version
            status.create_and_add_event("client-startup-version", [self.utility.lang.get("version")])
            status.create_and_add_event("client-startup-build", [self.utility.lang.get("build")])
            status.create_and_add_event("client-startup-build-date", [self.utility.lang.get("build_date")])

            self.ready = True

        except Exception, e:
            self.onError(e)
            return False
        
    def PostInit2(self):
        self.frame.Raise()
        self.startWithRightView()
        self.set_reputation()

        s = self.utility.session
        s.add_observer(self.sesscb_ntfy_reachable, NTFY_REACHABLE, [NTFY_INSERT])
        s.add_observer(self.sesscb_ntfy_activities, NTFY_ACTIVITIES, [NTFY_INSERT], cache=10)
        s.add_observer(self.sesscb_ntfy_channelupdates, NTFY_CHANNELCAST, [NTFY_INSERT, NTFY_UPDATE, NTFY_CREATE, NTFY_STATE, NTFY_MODIFIED], cache=10)
        s.add_observer(self.sesscb_ntfy_channelupdates, NTFY_VOTECAST, [NTFY_UPDATE], cache=10)
        s.add_observer(self.sesscb_ntfy_myprefupdates, NTFY_MYPREFERENCES, [NTFY_INSERT, NTFY_UPDATE])
        s.add_observer(self.sesscb_ntfy_torrentupdates, NTFY_TORRENTS, [NTFY_UPDATE, NTFY_INSERT], cache=10)
        s.add_observer(self.sesscb_ntfy_playlistupdates, NTFY_PLAYLISTS, [NTFY_INSERT, NTFY_UPDATE])
        s.add_observer(self.sesscb_ntfy_commentupdates, NTFY_COMMENTS, [NTFY_INSERT, NTFY_DELETE])
        s.add_observer(self.sesscb_ntfy_modificationupdates, NTFY_MODIFICATIONS, [NTFY_INSERT])
        s.add_observer(self.sesscb_ntfy_moderationupdats, NTFY_MODERATIONS, [NTFY_INSERT])
        s.add_observer(self.sesscb_ntfy_markingupdates, NTFY_MARKINGS, [NTFY_INSERT])
        s.add_observer(self.sesscb_ntfy_torrentfinished, NTFY_TORRENTS, [NTFY_FINISHED])
        s.add_observer(self.sesscb_ntfy_magnet, NTFY_TORRENTS, [NTFY_MAGNET_GOT_PEERS, NTFY_MAGNET_PROGRESS, NTFY_MAGNET_STARTED, NTFY_MAGNET_CLOSE])

        if self.dispersy:
            self.sesscb_ntfy_dispersy()
        else:
            s.add_observer(self.sesscb_ntfy_dispersy, NTFY_DISPERSY, [NTFY_STARTED])

        # initialize the torrent feed thread
        channelcast = ChannelCastDBHandler.getInstance()
        def db_thread():
            return channelcast.getMyChannelId()

        def wx_thread(delayedResult):
            my_channel = delayedResult.get()
            if my_channel:
                self.torrentfeed.register(self.utility.session, my_channel)
                self.torrentfeed.addCallback(my_channel, self.guiUtility.channelsearch_manager.createTorrentFromDef)

        startWorker(wx_thread, db_thread, delay=5.0)

    def startAPI(self, progress):
        # Start Tribler Session
        defaultConfig = SessionStartupConfig()
        state_dir = defaultConfig.get_state_dir()
        if not state_dir:
            state_dir = Session.get_default_state_dir()
        cfgfilename = Session.get_default_config_filename(state_dir)

        progress('Loading sessionconfig')
        if DEBUG:
            print >> sys.stderr, "main: Session config", cfgfilename
        try:
            self.sconfig = SessionStartupConfig.load(cfgfilename)
        except:
            self.sconfig = SessionStartupConfig()
            self.sconfig.set_state_dir(state_dir)
        
        # Arno, 2010-03-31: Hard upgrade to 50000 torrents collected
        self.sconfig.set_torrent_collecting_max_torrents(50000)

        # Arno, 2012-05-04: swift
        if not self.sconfig.get_swift_tunnel_listen_port():
            self.sconfig.set_swift_tunnel_listen_port(7758)
        if not self.sconfig.get_swift_tunnel_httpgw_listen_port():
            self.sconfig.set_swift_tunnel_httpgw_listen_port(17758)
        if not self.sconfig.get_swift_tunnel_cmdgw_listen_port():
            self.sconfig.set_swift_tunnel_cmdgw_listen_port(27758)
        
        # Arno, 2012-05-21: Swift part II
        swiftbinpath = os.path.join(self.sconfig.get_install_dir(), "swift")
        if sys.platform == "darwin":
            if not os.path.exists(swiftbinpath):
                swiftbinpath = os.path.join(os.getcwdu(), "..", "MacOS", "swift")
        self.sconfig.set_swift_path(swiftbinpath)
        print >> sys.stderr, "Tribler is expecting swift in", swiftbinpath
        
        dlcfgfilename = get_default_dscfg_filename(self.sconfig.get_state_dir())    
        progress('Loading downloadconfig')
        if DEBUG:
            print >> sys.stderr, "main: Download config", dlcfgfilename
        try:
            defaultDLConfig = DefaultDownloadStartupConfig.load(dlcfgfilename)
        except:
            defaultDLConfig = DefaultDownloadStartupConfig.getInstance()
            
        if not defaultDLConfig.get_dest_dir():
            defaultDLConfig.set_dest_dir(get_default_dest_dir())

        if not os.path.isdir(defaultDLConfig.get_dest_dir()):
            os.makedirs(defaultDLConfig.get_dest_dir())
            
        # 15/05/12 niels: fixing swift port
        defaultDLConfig.set_swift_listen_port(7758)
        
        # Setting torrent collection dir based on default download dir
        if not self.sconfig.get_torrent_collecting_dir():
            torrcolldir = os.path.join(defaultDLConfig.get_dest_dir(), STATEDIR_TORRENTCOLL_DIR)
            self.sconfig.set_torrent_collecting_dir(torrcolldir)
            
        self.sconfig.set_install_dir(self.installdir)

        progress('Creating session/Checking database (may take a minute)')
        s = Session(self.sconfig)
        s.start()
        return s
    
    def configure_install_dir(self, installdir):
        # Niels, 2011-03-03: Working dir sometimes set to a browsers working dir
        # only seen on windows

        # apply trick to obtain the executable location
        # see http://www.py2exe.org/index.cgi/WhereAmI
        # Niels, 2012-01-31: py2exe should only apply to windows
        if sys.platform == 'win32':
            def we_are_frozen():
                """Returns whether we are frozen via py2exe.
                This will affect how we find out where we are located."""
                return hasattr(sys, "frozen")

            def module_path():
                """ This will get us the program's directory,
                even if we are frozen using py2exe"""
                if we_are_frozen():
                    return os.path.dirname(unicode(sys.executable, sys.getfilesystemencoding()))

                filedir = os.path.dirname(unicode(__file__, sys.getfilesystemencoding()))
                return os.path.abspath(os.path.join(filedir, '..', '..'))

<<<<<<< HEAD
            return module_path()
        return installdir
=======
            self.sconfig.set_install_dir(module_path())

        else:
            self.sconfig.set_install_dir(self.installdir)

        print >> sys.stderr, "Tribler is using", self.sconfig.get_install_dir(), "as working directory"

        # Arno, 2012-05-21: Swift part II
        swiftbinpath = os.path.join(self.sconfig.get_install_dir(), "swift")
        if sys.platform == "darwin":
            if not os.path.exists(swiftbinpath):
                swiftbinpath = os.path.join(os.getcwdu(), "..", "MacOS", "swift")
        self.sconfig.set_swift_path(swiftbinpath)
        print >> sys.stderr, "Tribler is expecting swift in", swiftbinpath

        progress('Creating session/Checking database (may take a minute)')
        s = Session(self.sconfig)
        self.utility.session = s
        self.dispersy = s.lm.dispersy

        progress('Loading userdownloadchoice')
        from Tribler.Main.vwxGUI.UserDownloadChoice import UserDownloadChoice
        UserDownloadChoice.get_singleton().set_session_dir(self.utility.session.get_state_dir())

        # set port number in GuiUtility
        if DEBUG:
            print >> sys.stderr, 'LISTEN PORT :' , s.get_listen_port()
        port = s.get_listen_port()
        self.guiUtility.set_port_number(port)

        progress('Loading downloadconfig')
        # Load the default DownloadStartupConfig
        dlcfgfilename = get_default_dscfg_filename(s)
        try:
            defaultDLConfig = DefaultDownloadStartupConfig.load(dlcfgfilename)
        except:
            defaultDLConfig = DefaultDownloadStartupConfig.getInstance()
            # print_exc()
            defaultdestdir = os.path.join(get_default_dest_dir())
            defaultDLConfig.set_dest_dir(defaultdestdir)

        defaultDLConfig.set_swift_meta_dir(os.path.join(defaultDLConfig.get_dest_dir(), STATEDIR_SWIFTRESEED_DIR))

        # 29/08/08 boudewijn: convert abc.conf to DefaultDownloadStartupConfig
        self.utility.convert__postsession_4_1__4_2(s, defaultDLConfig)

        # 15/05/12 niels: fixing swift port + disabling overlay
        defaultDLConfig.set_swift_listen_port(7758)
        defaultDLConfig.dlconfig['overlay'] = False

        s.set_proxy_default_dlcfg(defaultDLConfig)

        # Create global rate limiter
        progress('Setting up ratelimiters')
        self.ratelimiter = UserDefinedMaxAlwaysOtherwiseDividedOverActiveSwarmsRateManager()

        # Counter to suppress some event from occurring
        self.ratestatecallbackcount = 0

        # So we know if we asked for peer details last cycle
        self.lastwantpeers = False

        # boudewijn 01/04/2010: hack to fix the seedupload speed that
        # was never used and defaulted to 0 (unlimited upload)
        maxup = self.utility.config.Read('maxuploadrate', "int")
        if maxup == -1:  # no upload
            self.ratelimiter.set_global_max_speed(UPLOAD, 0.00001)
            self.ratelimiter.set_global_max_seedupload_speed(0.00001)
        else:
            self.ratelimiter.set_global_max_speed(UPLOAD, maxup)
            self.ratelimiter.set_global_max_seedupload_speed(maxup)


        maxdown = self.utility.config.Read('maxdownloadrate', "int")
        self.ratelimiter.set_global_max_speed(DOWNLOAD, maxdown)

#        maxupseed = self.utility.config.Read('maxseeduploadrate', "int")
#        self.ratelimiter.set_global_max_seedupload_speed(maxupseed)
        self.utility.ratelimiter = self.ratelimiter

        ltmgr = LibtorrentMgr.getInstance(s, self.utility)
        ltmgr.set_upload_rate_limit(maxup * 1024)
        ltmgr.set_download_rate_limit(maxdown * 1024)

# SelectiveSeeding _
        self.seedingmanager = GlobalSeedingManager(self.utility.config.Read)
        # self.seedingcount = 0
# _SelectiveSeeding

        # seeding stats crawling
        self.seeding_snapshot_count = 0
        seedstatsdb = s.open_dbhandler(NTFY_SEEDINGSTATSSETTINGS)
        if seedstatsdb is None:
            self.seedingstats_enabled = 0
        else:
            self.seedingstats_settings = seedstatsdb.loadCrawlingSettings()
            self.seedingstats_enabled = self.seedingstats_settings[0][2]
            self.seedingstats_interval = self.seedingstats_settings[0][1]


        # Only allow updates to come in after we defined ratelimiter
        self.prevActiveDownloads = []
        s.set_download_states_callback(self.sesscb_states_callback)

        # Schedule task for checkpointing Session, to avoid hash checks after
        # crashes.
        self.guiserver.add_task(self.guiservthread_checkpoint_timer, SESSION_CHECKPOINT_INTERVAL)
>>>>>>> b853b15c

    @forceWxThread
    def sesscb_ntfy_myprefupdates(self, subject, changeType, objectID, *args):
        if self.ready and self.frame.ready:
            if changeType == NTFY_INSERT:
                if self.frame.searchlist:
                    manager = self.frame.searchlist.GetManager()
                    manager.downloadStarted(objectID)

                manager = self.frame.selectedchannellist.GetManager()
                manager.downloadStarted(objectID)

            manager = self.frame.librarylist.GetManager()
            manager.downloadStarted(objectID)

    def set_reputation(self):
        def do_db():
            nr_connections = 0
            if self.dispersy:
                for community in self.dispersy.get_communities():
                    from Tribler.community.search.community import SearchCommunity
                    if isinstance(community, SearchCommunity):
                        nr_connections = community.get_nr_connections()

            return nr_connections

        def do_wx(delayedResult):
            nr_connections = delayedResult.get()

            # self.frame.SRstatusbar.set_reputation(myRep, total_down, total_up)

            # bitmap is 16px wide, -> but first and last pixel do not add anything.
            percentage = min(1.0, (nr_connections + 1) / 16.0)
            self.frame.SRstatusbar.SetConnections(percentage, nr_connections)

        """ set the reputation in the GUI"""
        if self.ready and self.frame.ready:
            startWorker(do_wx, do_db, uId=u"tribler.set_reputation")
        startWorker(None, self.set_reputation, delay=5.0, workerType="guiTaskQueue")

    # def _dispersy_get_effort_community(self):
    #     try:
    #         return self.dispersy.get_community(EFFORT_MASTER_MEMBER_PUBLIC_KEY_DIGEST, load=True)
    #     except KeyError:
    #         return None

    def sesscb_states_callback(self, dslist):
        if not self.ready:
            return (5.0, [])

        wantpeers = []
        self.ratestatecallbackcount += 1
        if DEBUG:
            torrentdb = self.utility.session.open_dbhandler(NTFY_TORRENTS)
            peerdb = self.utility.session.open_dbhandler(NTFY_PEERS)
            print >> sys.stderr, "main: Stats: Total torrents found", torrentdb.size(), "peers", peerdb.size()

        try:
            # Print stats on Console
            if DEBUG:
                if self.ratestatecallbackcount % 5 == 0:
                    for ds in dslist:
                        safename = `ds.get_download().get_def().get_name()`
                        if DEBUG:
                            print >> sys.stderr, "%s %s %.1f%% dl %.1f ul %.1f n %d" % (safename, dlstatus_strings[ds.get_status()], 100.0 * ds.get_progress(), ds.get_current_speed(DOWNLOAD), ds.get_current_speed(UPLOAD), ds.get_num_peers())
                        # print >>sys.stderr,"main: Infohash:",`ds.get_download().get_def().get_infohash()`
                        if ds.get_status() == DLSTATUS_STOPPED_ON_ERROR:
                            print >> sys.stderr, "main: Error:", `ds.get_error()`

            # Pass DownloadStates to libaryView
            no_collected_list = []
            try:
                coldir = os.path.basename(os.path.abspath(self.utility.session.get_torrent_collecting_dir()))
                for ds in dslist:
                    destdir = os.path.basename(ds.get_download().get_dest_dir())
                    if destdir != coldir:
                        no_collected_list.append(ds)
                # Arno, 2012-07-17: Retrieving peerlist for the DownloadStates takes CPU
                # so only do it when needed for display.
                wantpeers = self.guiUtility.library_manager.download_state_callback(no_collected_list)
            except:
                print_exc()

            # if not self.effort_community:
            #     self.effort_community = self.dispersy.callback.call(self._dispersy_get_effort_community)

            # if self.effort_community and not isinstance(self.effort_community, HardKilledCommunity):
            #     if self.effort_community.has_been_killed:
            #         # set EFFORT_COMMUNITY to None.  next state callback we will again get the
            #         # effort community resulting in the HardKilledCommunity instead
            #         self.effort_community = None
            #     else:
            #         if self.lastwantpeers:
            #             self.dispersy.callback.register(self.effort_community.download_state_callback, (dslist,))

            #         # only request peer info every 120 intervals
            #         if self.ratestatecallbackcount % 120 == 0:
            #             wantpeers.append(True)


            # Find State of currently playing video
            playds = None
            d = self.videoplayer.get_vod_download()
            for ds in dslist:
                if ds.get_download() == d:
                    playds = ds

            # Apply status displaying from SwarmPlayer
            if playds:
                def do_video():
                    videoplayer_mediastate = self.videoplayer.get_state()

                    totalhelping = 0
                    totalspeed = {UPLOAD:0.0, DOWNLOAD:0.0}
                    for ds in dslist:
                        totalspeed[UPLOAD] += ds.get_current_speed(UPLOAD)
                        totalspeed[DOWNLOAD] += ds.get_current_speed(DOWNLOAD)
                        totalhelping += ds.get_num_peers()

                    [topmsg, msg, self.said_start_playback, self.decodeprogress] = get_status_msgs(playds, videoplayer_mediastate, "Tribler", self.said_start_playback, self.decodeprogress, totalhelping, totalspeed)
                    # Update status msg and progress bar
                    if topmsg != '':

                        if videoplayer_mediastate == MEDIASTATE_PLAYING or (videoplayer_mediastate == MEDIASTATE_STOPPED and self.said_start_playback):
                            # In SwarmPlayer we would display "Decoding: N secs"
                            # when VLC was playing but the video was not yet
                            # being displayed (because VLC was looking for an
                            # I-frame). We would display it in the area where
                            # VLC would paint if it was ready to display.
                            # Hence, our text would be overwritten when the
                            # video was ready. We write the status text to
                            # its own area here, so trick doesn't work.
                            # For now: just hide.
                            text = msg
                        else:
                            text = topmsg
                    else:
                        text = msg

                    # print >>sys.stderr,"main: Messages",topmsg,msg,`playds.get_download().get_def().get_name()`
                    playds.vod_status_msg = text
                    self.videoplayer.set_player_status_and_progress(text, playds.get_pieces_complete())
                wx.CallAfter(do_video)

            # Check to see if a download has finished
            newActiveDownloads = []
            doCheckpoint = False
            for ds in dslist:
                state = ds.get_status()
                safename = ds.get_download().get_def().get_name()

                if state == DLSTATUS_DOWNLOADING:
                    newActiveDownloads.append(safename)

                elif state == DLSTATUS_SEEDING:
                    if safename in self.prevActiveDownloads:
                        download = ds.get_download()
                        cdef = download.get_def()

                        coldir = os.path.basename(os.path.abspath(self.utility.session.get_torrent_collecting_dir()))
                        destdir = os.path.basename(download.get_dest_dir())
                        if destdir != coldir:
                            hash = cdef.get_id()

                            notifier = Notifier.getInstance()
                            notifier.notify(NTFY_TORRENTS, NTFY_FINISHED, hash, safename)

                            # Arno, 2012-05-04: Swift reseeding
                            if self.utility.config.Read('swiftreseed') == 1 and cdef.get_def_type() == 'torrent' and not download.get_selected_files():
                                self.sesscb_reseed_via_swift(download)

                            doCheckpoint = True

            self.prevActiveDownloads = newActiveDownloads
            if doCheckpoint:
                self.utility.session.checkpoint()

            self.seedingmanager.apply_seeding_policy(no_collected_list)

            # The VideoPlayer instance manages both pausing and
            # restarting of torrents before and after VOD playback
            # occurs.
            self.videoplayer.restart_other_downloads(no_collected_list)

            # Adjust speeds once every 4 seconds
            adjustspeeds = False
            if self.ratestatecallbackcount % 4 == 0:
                adjustspeeds = True

            if adjustspeeds:
                swift_dslist = [ds for ds in no_collected_list if ds.get_download().get_def().get_def_type() == 'swift']
                self.ratelimiter.add_downloadstatelist(swift_dslist)
                self.ratelimiter.adjust_speeds()

                if DEBUG_DOWNLOADS:
                    for ds in dslist:
                        cdef = ds.get_download().get_def()
                        state = ds.get_status()
                        if cdef.get_def_type() == 'swift':
                            safename = cdef.get_name()
                            print >> sys.stderr, "tribler: SW", dlstatus_strings[state], safename, ds.get_current_speed(UPLOAD)
                        else:
                            print >> sys.stderr, "tribler: BT", dlstatus_strings[state], cdef.get_name(), ds.get_current_speed(UPLOAD)

        except:
            print_exc()

        self.lastwantpeers = wantpeers
        return (1.0, wantpeers)

    def loadSessionCheckpoint(self):
        # Niels: first remove all "swift" torrent collect checkpoints
        dir = self.utility.session.get_downloads_pstate_dir()
        coldir = os.path.basename(os.path.abspath(self.utility.session.get_torrent_collecting_dir()))

        filelist = os.listdir(dir)
        filelist = [os.path.join(dir, filename) for filename in filelist if filename.endswith('.pickle')]

        for file in filelist:
            try:
                pstate = self.utility.session.lm.load_download_pstate(file)
                dlconfig = pstate['dlconfig']

                if dlconfig.get('saveas', ''):
                    destdir = os.path.basename(dlconfig['saveas'])
                    if destdir == coldir:
                        os.remove(file)
            except:
                pass

        from Tribler.Main.vwxGUI.UserDownloadChoice import UserDownloadChoice
        user_download_choice = UserDownloadChoice.get_singleton()
        initialdlstatus_dict = {}
        for id, state in user_download_choice.get_download_states().iteritems():
            if state == 'stop':
                initialdlstatus_dict[id] = DLSTATUS_STOPPED

        self.utility.session.load_checkpoint(initialdlstatus_dict=initialdlstatus_dict)

    def guiservthread_checkpoint_timer(self):
        """ Periodically checkpoint Session """
        if self.done:
            return
        try:
            print >> sys.stderr, "main: Checkpointing Session"
            self.utility.session.checkpoint()

            self.guiserver.add_task(self.guiservthread_checkpoint_timer, SESSION_CHECKPOINT_INTERVAL)
        except:
            print_exc()

    @forceWxThread
    def sesscb_ntfy_activities(self, events):
        if self.ready and self.frame.ready:
            for args in events:
                objectID = args[2]
                args = args[3:]

                self.frame.setActivity(objectID, *args)

    @forceWxThread
    def sesscb_ntfy_reachable(self, subject, changeType, objectID, msg):
        if self.ready and self.frame.ready:
            self.frame.SRstatusbar.onReachable()

    @forceWxThread
    def sesscb_ntfy_channelupdates(self, events):
        if self.ready and self.frame.ready:
            for args in events:
                subject = args[0]
                changeType = args[1]
                objectID = args[2]

                if self.frame.channellist:
                    if len(args) > 3:
                        myvote = args[3]
                    else:
                        myvote = False

                    manager = self.frame.channellist.GetManager()
                    manager.channelUpdated(objectID, subject == NTFY_VOTECAST, myvote=myvote)

                manager = self.frame.selectedchannellist.GetManager()
                manager.channelUpdated(objectID, stateChanged=changeType == NTFY_STATE, modified=changeType == NTFY_MODIFIED)

                if changeType == NTFY_CREATE:
                    if self.frame.channellist:
                        self.frame.channellist.SetMyChannelId(objectID)

                    self.torrentfeed.register(self.utility.session, objectID)
                    self.torrentfeed.addCallback(objectID, self.guiUtility.channelsearch_manager.createTorrentFromDef)

                self.frame.managechannel.channelUpdated(objectID, created=changeType == NTFY_CREATE, modified=changeType == NTFY_MODIFIED)

    @forceWxThread
    def sesscb_ntfy_torrentupdates(self, events):
        if self.ready and self.frame.ready:
            infohashes = [args[2] for args in events]

            if self.frame.searchlist:
                manager = self.frame.searchlist.GetManager()
                manager.torrentsUpdated(infohashes)

                manager = self.frame.selectedchannellist.GetManager()
                manager.torrentsUpdated(infohashes)

                manager = self.frame.playlist.GetManager()
                manager.torrentsUpdated(infohashes)

                manager = self.frame.librarylist.GetManager()
                manager.torrentsUpdated(infohashes)

    def sesscb_ntfy_torrentfinished(self, subject, changeType, objectID, *args):
        self.guiUtility.Notify("Download Completed", "Torrent '%s' has finished downloading. Now seeding." % args[0], icon='seed')

        if self.ready and self.frame.ready:
            self.guiUtility.torrentstate_manager.torrentFinished(objectID)

    def sesscb_ntfy_magnet(self, subject, changetype, objectID, *args):
        if changetype == NTFY_MAGNET_STARTED:
            self.guiUtility.library_manager.magnet_started(objectID)
        elif changetype == NTFY_MAGNET_GOT_PEERS:
            self.guiUtility.library_manager.magnet_got_peers(objectID, args[0])
        elif changetype == NTFY_MAGNET_PROGRESS:
            self.guiUtility.library_manager.magnet_got_piece(objectID, args[0])
        elif changetype == NTFY_MAGNET_CLOSE:
            self.guiUtility.library_manager.magnet_close(objectID)

    @forceWxThread
    def sesscb_ntfy_playlistupdates(self, subject, changeType, objectID, *args):
        if self.ready and self.frame.ready:
            if changeType == NTFY_INSERT:
                self.frame.managechannel.playlistCreated(objectID)

                manager = self.frame.selectedchannellist.GetManager()
                manager.playlistCreated(objectID)

            else:
                self.frame.managechannel.playlistUpdated(objectID, modified=changeType == NTFY_MODIFIED)

                if len(args) > 0:
                    infohash = args[0]
                else:
                    infohash = False
                manager = self.frame.selectedchannellist.GetManager()
                manager.playlistUpdated(objectID, infohash, modified=changeType == NTFY_MODIFIED)

                manager = self.frame.playlist.GetManager()
                manager.playlistUpdated(objectID, modified=changeType == NTFY_MODIFIED)

    @forceWxThread
    def sesscb_ntfy_commentupdates(self, subject, changeType, objectID, *args):
        if self.ready and self.frame.ready:
            self.frame.selectedchannellist.OnCommentCreated(objectID)
            self.frame.playlist.OnCommentCreated(objectID)

    @forceWxThread
    def sesscb_ntfy_modificationupdates(self, subject, changeType, objectID, *args):
        if self.ready and self.frame.ready:
            self.frame.selectedchannellist.OnModificationCreated(objectID)
            self.frame.playlist.OnModificationCreated(objectID)

    @forceWxThread
    def sesscb_ntfy_moderationupdats(self, subject, changeType, objectID, *args):
        if self.ready and self.frame.ready:
            self.frame.selectedchannellist.OnModerationCreated(objectID)
            self.frame.playlist.OnModerationCreated(objectID)

    @forceWxThread
    def sesscb_ntfy_markingupdates(self, subject, changeType, objectID, *args):
        if self.ready and self.frame.ready:
            self.frame.selectedchannellist.OnMarkingCreated(objectID)
            self.frame.playlist.OnModerationCreated(objectID)

    @forceWxThread
    def sesscb_ntfy_dispersy(self, subject=None, changeType=None, objectID=None, *args):
        assert self.utility.session.lm.dispersy
        disp = self.utility.session.lm.dispersy
        disp.attach_progress_handler(self.frame.progressHandler)
        disp._callback.attach_exception_handler(self.frame.exceptionHandler)

        startWorker(None, self.loadSessionCheckpoint, delay=5.0, workerType="guiTaskQueue")

    @forceWxThread
    def onError(self, e):
        print_exc()
        type, value, stack = sys.exc_info()
        backtrace = traceback.format_exception(type, value, stack)

        win = FeedbackWindow("Unfortunately, Tribler ran into an internal error")
        win.CreateOutputWindow('')
        for line in backtrace:
            win.write(line)

        win.ShowModal()

    def MacOpenFile(self, filename):
        print >> sys.stderr, filename
        target = FileDropTarget(self.frame)
        target.OnDropFiles(None, None, [filename])

    def OnExit(self):
        print >> sys.stderr, "main: ONEXIT"
        self.ready = False
        self.done = True

        # write all persistent data to disk
        if self.i2is:
            self.i2is.shutdown()
        if self.torrentfeed:
            self.torrentfeed.shutdown()
        if self.webUI:
            self.webUI.stop()
        if self.guiserver:
            self.guiserver.shutdown(True)
            self.guiserver.delInstance()
        if self.videoplayer:
            self.videoplayer.shutdown()
            self.videoplayer.delInstance()

        delete_status_holders()

        if self.frame:
            del self.frame

        # Don't checkpoint, interferes with current way of saving Preferences,
        # see Tribler/Main/Dialogs/abcoption.py
        if self.utility:
            # Niels: lets add a max waiting time for this session shutdown.
            session_shutdown_start = time()

            self.utility.session.shutdown(hacksessconfcheckpoint=False)

            # Arno, 2012-07-12: Shutdown should be quick
            # Niels, 2013-03-21: However, setting it too low will prevent checkpoints from being written to disk
            waittime = 60
            while not self.utility.session.has_shutdown():
                diff = time() - session_shutdown_start
                if diff > waittime:
                    print >> sys.stderr, "main: ONEXIT NOT Waiting for Session to shutdown, took too long"
                    break

                print >> sys.stderr, "main: ONEXIT Waiting for Session to shutdown, will wait for an additional %d seconds" % (waittime - diff)
                sleep(3)
            print >> sys.stderr, "main: ONEXIT Session is shutdown"

            try:
                print >> sys.stderr, "main: ONEXIT cleaning database"
                peerdb = self.utility.session.open_dbhandler(NTFY_PEERS)
                peerdb._db.clean_db(randint(0, 24) == 0, exiting=True)
            except:
                print_exc()

            print >> sys.stderr, "main: ONEXIT deleting instances"

        Session.del_instance()
        GUIUtility.delInstance()
        GUIDBProducer.delInstance()
        
        if SQLiteCacheDB.hasInstance():
            SQLiteCacheDB.getInstance().close_all()
            SQLiteCacheDB.delInstance()

        if not ALLOW_MULTIPLE:
            del self.single_instance_checker
        return 0

    def db_exception_handler(self, e):
        if DEBUG:
            print >> sys.stderr, "main: Database Exception handler called", e, "value", e.args, "#"
        try:
            if e.args[1] == "DB object has been closed":
                return  # We caused this non-fatal error, don't show.
            if self.error is not None and self.error.args[1] == e.args[1]:
                return  # don't repeat same error
        except:
            print >> sys.stderr, "main: db_exception_handler error", e, type(e)
            print_exc()
            # print_stack()

        self.onError(e)

    def getConfigPath(self):
        return self.utility.getConfigPath()

    def startWithRightView(self):
        if self.params[0] != "":
            self.guiUtility.ShowPage('my_files')

    def i2ithread_readlinecallback(self, ic, cmd):
        """ Called by Instance2Instance thread """

        print >> sys.stderr, "main: Another instance called us with cmd", cmd
        ic.close()

        if cmd.startswith('START '):
            param = cmd[len('START '):].strip()
            torrentfilename = None
            if param.startswith('http:'):
                # Retrieve from web
                f = tempfile.NamedTemporaryFile()
                n = urllib2.urlopen(param)
                data = n.read()
                f.write(data)
                f.close()
                n.close()
                torrentfilename = f.name
            else:
                torrentfilename = param

            # Switch to GUI thread
            # New for 5.0: Start in VOD mode
            def start_asked_download():
                if torrentfilename.startswith("magnet:"):
                    self.frame.startDownloadFromMagnet(torrentfilename)
                elif torrentfilename.startswith("tswift://") or torrentfilename.startswith("ppsp://"):
                    self.frame.startDownloadFromSwift(torrentfilename)
                else:
                    self.frame.startDownload(torrentfilename)
                self.guiUtility.ShowPage('my_files')

            wx.CallAfter(start_asked_download)

    def sesscb_reseed_via_swift(self, td, callback=None):
        # Arno, 2012-05-07: root hash calculation may take long time, halting
        # SessionCallbackThread meaning download statuses won't be updated.
        # Offload to diff thread.
        #
        t = Thread(target=self.workerthread_reseed_via_swift_run, args=(td, callback), name="SwiftRootHashCalculator")
        t.start()
        # apparently daemon by default

    def workerthread_reseed_via_swift_run(self, td, callback=None):
        # Open issues:
        # * how to display these "parallel" downloads in GUI?
        # * make swift reseed user configurable (see 'swiftreseed' in utility.py
        # * roothash calc on separate thread?
        # * Update pymDHT to one with swift interface.
        # * Save (infohash,roothash) pair such that when BT download is removed
        #   the other is (kept/deleted/...) too.
        #
        try:
            if prctlimported:
                prctl.set_name(currentThread().getName())

            # 1. Get torrent info
            tdef = td.get_def()
            destdir = td.get_dest_dir()

            # renaming swarmname for now not supported in swift
            if td.correctedinfoname != fix_filebasename(tdef.get_name_as_unicode()):
                return

            # 2. Convert to swift def
            sdef = SwiftDef()
            # RESEEDTODO: set to swift inf of pymDHT
            sdef.set_tracker("127.0.0.1:9999")
            iotuples = td.get_dest_files()
            for i, o in iotuples:
                # print >>sys.stderr,"python: add_content",i,o
                if len(iotuples) == 1:
                    sdef.add_content(o)  # single file .torrent
                else:
                    xi = os.path.join(tdef.get_name_as_unicode(), i)
                    if sys.platform == "win32":
                        xi = xi.replace("\\", "/")
                    si = xi.encode("UTF-8")  # spec format
                    sdef.add_content(o, si)  # multi-file .torrent

            specpn = sdef.finalize(self.sconfig.get_swift_path(), destdir=destdir)

            # 3. Save swift files to metadata dir
            defaultDLConfig = DefaultDownloadStartupConfig.getInstance()
            metadir = os.path.join(defaultDLConfig.get_dest_dir(), STATEDIR_SWIFTRESEED_DIR)
            if not os.path.exists(metadir):
                os.makedirs(metadir)

            if len(iotuples) == 1:
                storagepath = iotuples[0][1]  # Point to file on disk
                metapath = os.path.join(metadir, os.path.split(storagepath)[1])

                try:
                    shutil.move(storagepath + '.mhash', metapath + '.mhash')
                    shutil.move(storagepath + '.mbinmap', metapath + '.mbinmap')
                except:
                    print_exc()

            else:
                storagepath = destdir  # Point to dest dir
                metapath = os.path.join(metadir, sdef.get_roothash_as_hex())

                # Reuse .mhash and .mbinmap (happens automatically for single-file)
                try:
                    shutil.move(specpn, metapath + '.mfspec')
                    shutil.move(specpn + '.mhash', metapath + '.mhash')
                    shutil.move(specpn + '.mbinmap', metapath + '.mbinmap')
                except:
                    print_exc()

            # 4. Start Swift download via GUI Thread
            wx.CallAfter(self.frame.startReseedSwiftDownload, tdef, storagepath, sdef)

            # 5. Call the callback to notify
            if callback:
                callback(sdef)
        except:
            print_exc()
            raise

def get_status_msgs(ds, videoplayer_mediastate, appname, said_start_playback, decodeprogress, totalhelping, totalspeed):

    intime = "Not playing for quite some time."
    ETA = ((60 * 15, "Playing in less than 15 minutes."),
           (60 * 10, "Playing in less than 10 minutes."),
           (60 * 5, "Playing in less than 5 minutes."),
           (60, "Playing in less than a minute."))

    topmsg = ''
    msg = ''

    logmsgs = ds.get_log_messages()
    logmsg = None
    if DEBUG and len(logmsgs) > 0:
        print >> sys.stderr, "main: Log", logmsgs[0]
        logmsg = logmsgs[-1][1]

    preprogress = ds.get_vod_prebuffering_progress()
    playable = ds.get_vod_playable()
    t = ds.get_vod_playable_after()

    intime = ETA[0][1]
    for eta_time, eta_msg in ETA:
        if t > eta_time:
            break
        intime = eta_msg

    # print >>sys.stderr,"main: playble",playable,"preprog",preprogress
    # print >>sys.stderr,"main: ETA is",t,"secs"
    # if t > float(2 ** 30):
    #     intime = "inf"
    # elif t == 0.0:
    #     intime = "now"
    # else:
    #     h, t = divmod(t, 60.0*60.0)
    #     m, s = divmod(t, 60.0)
    #     if h == 0.0:
    #         if m == 0.0:
    #             intime = "%ds" % (s)
    #         else:
    #             intime = "%dm:%02ds" % (m,s)
    #     else:
    #         intime = "%dh:%02dm:%02ds" % (h,m,s)

    # print >>sys.stderr,"main: VODStats",preprogress,playable,"%%%%%%%%%%%%%%%%%%%%%%%%%%%%%%%%%%%%%%%"

    if ds.get_status() == DLSTATUS_HASHCHECKING:
        genprogress = ds.get_progress()
        pstr = str(int(genprogress * 100))
        msg = "Checking already downloaded parts " + pstr + "% done"
    elif ds.get_status() == DLSTATUS_STOPPED_ON_ERROR:
        msg = 'Error playing: ' + str(ds.get_error())
    elif ds.get_status() == DLSTATUS_ALLOCATING_DISKSPACE:
        msg = 'Allocating disk space'
    elif ds.get_progress() == 1.0:
        msg = ''
    elif playable:
        if not said_start_playback:
            msg = "Starting playback..."

        if videoplayer_mediastate == MEDIASTATE_STOPPED and said_start_playback:
            if totalhelping == 0:
                topmsg = u"Please leave the " + appname + " running, this will help other " + appname + " users to download faster."
            else:
                topmsg = u"Helping " + str(totalhelping) + " " + appname + " users to download. Please leave it running in the background."

            # Display this on status line
            # TODO: Show balloon in systray when closing window to indicate things continue there
            msg = ''

        elif videoplayer_mediastate == MEDIASTATE_PLAYING:
            said_start_playback = True
            # It may take a while for VLC to actually start displaying
            # video, as it is trying to tune in to the stream (finding
            # I-Frame). Display some info to show that:
            #
            cdef = ds.get_download().get_def()
            if cdef.get_def_type() == 'torrent':
                cname = cdef.get_name_as_unicode()
            else:
                cname = cdef.get_def_type()
            topmsg = u'Decoding: ' + cname + ' ' + str(decodeprogress) + ' s'
            decodeprogress += 1
            msg = ''
        elif videoplayer_mediastate == MEDIASTATE_PAUSED:
            # msg = "Buffering... " + str(int(100.0*preprogress))+"%"
            msg = "Buffering... " + str(int(100.0 * preprogress)) + "%. " + intime
        else:
            msg = ''

    elif preprogress != 1.0:
        pstr = str(int(preprogress * 100))
        npeers = ds.get_num_peers()
        npeerstr = str(npeers)
        if npeers == 0 and logmsg is not None:
            msg = logmsg
        elif npeers == 1:
            msg = "Prebuffering " + pstr + "% done (connected to 1 peer). " + intime
        else:
            msg = "Prebuffering " + pstr + "% done (connected to " + npeerstr + " peers). " + intime

        try:
            d = ds.get_download()
            tdef = d.get_def()
            videofiles = d.get_selected_files()
            if len(videofiles) >= 1:
                videofile = videofiles[0]
            else:
                videofile = None

            bitrate = None
            if tdef.get_def_type() == "torrent":
                try:
                    bitrate = tdef.get_bitrate(videofile)
                except:
                    print_exc()

            if bitrate is None:
                msg += ' This video may not play properly because its bitrate is unknown.'
        except:
            print_exc()
    else:
        # msg = "Waiting for sufficient download speed... "+intime
        msg = 'Waiting for sufficient download speed... ' + intime

    """
    npeers = ds.get_num_peers()
    if npeers == 1:
        msg = "One person found, receiving %.1f KB/s" % totalspeed[DOWNLOAD]
    else:
        msg = "%d people found, receiving %.1f KB/s" % (npeers, totalspeed[DOWNLOAD])
    """
    return [topmsg, msg, said_start_playback, decodeprogress]


##############################################################
#
# Main Program Start Here
#
##############################################################
@attach_profiler
def run(params=None):
    if params is None:
        params = [""]

    if len(sys.argv) > 1:
        params = sys.argv[1:]
    try:
        # Create single instance semaphore
        # Arno: On Linux and wxPython-2.8.1.1 the SingleInstanceChecker appears
        # to mess up stderr, i.e., I get IOErrors when writing to it via print_exc()
        #
        if sys.platform != 'linux2':
            single_instance_checker = wx.SingleInstanceChecker("tribler-" + wx.GetUserId())
        else:
            single_instance_checker = LinuxSingleInstanceChecker("tribler")

        if not ALLOW_MULTIPLE and single_instance_checker.IsAnotherRunning():
            # Send  torrent info to abc single instance
            if params[0] != "":
                torrentfilename = params[0]
                i2ic = Instance2InstanceClient(I2I_LISTENPORT, 'START', torrentfilename)

            print "Client shutting down. Detected another instance."
        else:
            arg0 = sys.argv[0].lower()
            if arg0.endswith('.exe'):
                # supply a unicode string to ensure that the unicode filesystem API is used (applies to windows)
                installdir = os.path.abspath(os.path.dirname(unicode(sys.argv[0])))
            else:
                # call the unicode specific getcwdu() otherwise homedirectories may crash
                installdir = os.getcwdu()
            # Arno: don't chdir to allow testing as other user from other dir.
            # os.chdir(installdir)

            # Launch first abc single instance
            app = wx.GetApp()
            if not app:
                app = wx.PySimpleApp(redirect=False)
            abc = ABCApp(params, single_instance_checker, installdir)
            if abc.frame:
                app.SetTopWindow(abc.frame)
                abc.frame.set_wxapp(app)
                app.MainLoop()

            # since ABCApp is not a wx.App anymore, we need to call OnExit explicitly.
            abc.OnExit()

            # Niels: No code should be present here, only executed after gui closes

        print "Client shutting down. Sleeping for a few seconds to allow other threads to finish"
        sleep(5)

    except:
        print_exc()


    # This is the right place to close the database, unfortunately Linux has
    # a problem, see ABCFrame.OnCloseWindow
    #
    # if sys.platform != 'linux2':
    #    tribler_done(configpath)
    # os._exit(0)

if __name__ == '__main__':
    run()<|MERGE_RESOLUTION|>--- conflicted
+++ resolved
@@ -142,7 +142,7 @@
         self.params = params
         self.single_instance_checker = single_instance_checker
         self.installdir = self.configure_install_dir(installdir)
-        
+
         self.state_dir = None
         self.error = None
         self.last_update = 0
@@ -173,15 +173,15 @@
             self.splash = GaugeSplash(bm)
             self.splash.setTicks(10)
             self.splash.Show()
-            
+
             print >> sys.stderr, 'Client Starting Up.'
             print >> sys.stderr, "Tribler is using", self.installdir, "as working directory"
 
             self.splash.tick('Starting API')
             s = self.startAPI(self.splash.tick)
-            
+
             self.dispersy = s.lm.dispersy
-            
+
             self.utility = Utility(self.installdir, s.get_state_dir())
             self.utility.app = self
             self.utility.session = s
@@ -192,19 +192,19 @@
             self.splash.tick('Loading userdownloadchoice')
             from Tribler.Main.vwxGUI.UserDownloadChoice import UserDownloadChoice
             UserDownloadChoice.get_singleton().set_session_dir(s.get_state_dir())
-            
+
             self.splash.tick('Initializing Family Filter')
             cat = Category.getInstance()
-            
+
             state = self.utility.config.Read('family_filter')
             if state in ('1', '0'):
                 cat.set_family_filter(state == '1')
             else:
                 self.utility.config.Write('family_filter', '1')
                 self.utility.config.Flush()
-                
+
                 cat.set_family_filter(True)
-            
+
             # Create global rate limiter
             self.splash.tick('Setting up ratelimiters')
             self.ratelimiter = UserDefinedMaxAlwaysOtherwiseDividedOverActiveSwarmsRateManager()
@@ -227,13 +227,13 @@
 
             maxdown = self.utility.config.Read('maxdownloadrate', "int")
             self.ratelimiter.set_global_max_speed(DOWNLOAD, maxdown)
-    
+
             self.seedingmanager = GlobalSeedingManager(self.utility.config.Read)
-    
+
             # Only allow updates to come in after we defined ratelimiter
             self.prevActiveDownloads = []
             s.set_download_states_callback(self.sesscb_states_callback)
-    
+
             # Schedule task for checkpointing Session, to avoid hash checks after
             # crashes.
             self.guiserver.add_task(self.guiservthread_checkpoint_timer, SESSION_CHECKPOINT_INTERVAL)
@@ -337,7 +337,7 @@
         except Exception, e:
             self.onError(e)
             return False
-        
+
     def PostInit2(self):
         self.frame.Raise()
         self.startWithRightView()
@@ -392,7 +392,7 @@
         except:
             self.sconfig = SessionStartupConfig()
             self.sconfig.set_state_dir(state_dir)
-        
+
         # Arno, 2010-03-31: Hard upgrade to 50000 torrents collected
         self.sconfig.set_torrent_collecting_max_torrents(50000)
 
@@ -403,7 +403,7 @@
             self.sconfig.set_swift_tunnel_httpgw_listen_port(17758)
         if not self.sconfig.get_swift_tunnel_cmdgw_listen_port():
             self.sconfig.set_swift_tunnel_cmdgw_listen_port(27758)
-        
+
         # Arno, 2012-05-21: Swift part II
         swiftbinpath = os.path.join(self.sconfig.get_install_dir(), "swift")
         if sys.platform == "darwin":
@@ -411,8 +411,8 @@
                 swiftbinpath = os.path.join(os.getcwdu(), "..", "MacOS", "swift")
         self.sconfig.set_swift_path(swiftbinpath)
         print >> sys.stderr, "Tribler is expecting swift in", swiftbinpath
-        
-        dlcfgfilename = get_default_dscfg_filename(self.sconfig.get_state_dir())    
+
+        dlcfgfilename = get_default_dscfg_filename(self.sconfig.get_state_dir())
         progress('Loading downloadconfig')
         if DEBUG:
             print >> sys.stderr, "main: Download config", dlcfgfilename
@@ -420,28 +420,28 @@
             defaultDLConfig = DefaultDownloadStartupConfig.load(dlcfgfilename)
         except:
             defaultDLConfig = DefaultDownloadStartupConfig.getInstance()
-            
+
         if not defaultDLConfig.get_dest_dir():
             defaultDLConfig.set_dest_dir(get_default_dest_dir())
 
         if not os.path.isdir(defaultDLConfig.get_dest_dir()):
             os.makedirs(defaultDLConfig.get_dest_dir())
-            
+
         # 15/05/12 niels: fixing swift port
         defaultDLConfig.set_swift_listen_port(7758)
-        
+
         # Setting torrent collection dir based on default download dir
         if not self.sconfig.get_torrent_collecting_dir():
             torrcolldir = os.path.join(defaultDLConfig.get_dest_dir(), STATEDIR_TORRENTCOLL_DIR)
             self.sconfig.set_torrent_collecting_dir(torrcolldir)
-            
+
         self.sconfig.set_install_dir(self.installdir)
 
         progress('Creating session/Checking database (may take a minute)')
         s = Session(self.sconfig)
         s.start()
         return s
-    
+
     def configure_install_dir(self, installdir):
         # Niels, 2011-03-03: Working dir sometimes set to a browsers working dir
         # only seen on windows
@@ -464,118 +464,8 @@
                 filedir = os.path.dirname(unicode(__file__, sys.getfilesystemencoding()))
                 return os.path.abspath(os.path.join(filedir, '..', '..'))
 
-<<<<<<< HEAD
             return module_path()
         return installdir
-=======
-            self.sconfig.set_install_dir(module_path())
-
-        else:
-            self.sconfig.set_install_dir(self.installdir)
-
-        print >> sys.stderr, "Tribler is using", self.sconfig.get_install_dir(), "as working directory"
-
-        # Arno, 2012-05-21: Swift part II
-        swiftbinpath = os.path.join(self.sconfig.get_install_dir(), "swift")
-        if sys.platform == "darwin":
-            if not os.path.exists(swiftbinpath):
-                swiftbinpath = os.path.join(os.getcwdu(), "..", "MacOS", "swift")
-        self.sconfig.set_swift_path(swiftbinpath)
-        print >> sys.stderr, "Tribler is expecting swift in", swiftbinpath
-
-        progress('Creating session/Checking database (may take a minute)')
-        s = Session(self.sconfig)
-        self.utility.session = s
-        self.dispersy = s.lm.dispersy
-
-        progress('Loading userdownloadchoice')
-        from Tribler.Main.vwxGUI.UserDownloadChoice import UserDownloadChoice
-        UserDownloadChoice.get_singleton().set_session_dir(self.utility.session.get_state_dir())
-
-        # set port number in GuiUtility
-        if DEBUG:
-            print >> sys.stderr, 'LISTEN PORT :' , s.get_listen_port()
-        port = s.get_listen_port()
-        self.guiUtility.set_port_number(port)
-
-        progress('Loading downloadconfig')
-        # Load the default DownloadStartupConfig
-        dlcfgfilename = get_default_dscfg_filename(s)
-        try:
-            defaultDLConfig = DefaultDownloadStartupConfig.load(dlcfgfilename)
-        except:
-            defaultDLConfig = DefaultDownloadStartupConfig.getInstance()
-            # print_exc()
-            defaultdestdir = os.path.join(get_default_dest_dir())
-            defaultDLConfig.set_dest_dir(defaultdestdir)
-
-        defaultDLConfig.set_swift_meta_dir(os.path.join(defaultDLConfig.get_dest_dir(), STATEDIR_SWIFTRESEED_DIR))
-
-        # 29/08/08 boudewijn: convert abc.conf to DefaultDownloadStartupConfig
-        self.utility.convert__postsession_4_1__4_2(s, defaultDLConfig)
-
-        # 15/05/12 niels: fixing swift port + disabling overlay
-        defaultDLConfig.set_swift_listen_port(7758)
-        defaultDLConfig.dlconfig['overlay'] = False
-
-        s.set_proxy_default_dlcfg(defaultDLConfig)
-
-        # Create global rate limiter
-        progress('Setting up ratelimiters')
-        self.ratelimiter = UserDefinedMaxAlwaysOtherwiseDividedOverActiveSwarmsRateManager()
-
-        # Counter to suppress some event from occurring
-        self.ratestatecallbackcount = 0
-
-        # So we know if we asked for peer details last cycle
-        self.lastwantpeers = False
-
-        # boudewijn 01/04/2010: hack to fix the seedupload speed that
-        # was never used and defaulted to 0 (unlimited upload)
-        maxup = self.utility.config.Read('maxuploadrate', "int")
-        if maxup == -1:  # no upload
-            self.ratelimiter.set_global_max_speed(UPLOAD, 0.00001)
-            self.ratelimiter.set_global_max_seedupload_speed(0.00001)
-        else:
-            self.ratelimiter.set_global_max_speed(UPLOAD, maxup)
-            self.ratelimiter.set_global_max_seedupload_speed(maxup)
-
-
-        maxdown = self.utility.config.Read('maxdownloadrate', "int")
-        self.ratelimiter.set_global_max_speed(DOWNLOAD, maxdown)
-
-#        maxupseed = self.utility.config.Read('maxseeduploadrate', "int")
-#        self.ratelimiter.set_global_max_seedupload_speed(maxupseed)
-        self.utility.ratelimiter = self.ratelimiter
-
-        ltmgr = LibtorrentMgr.getInstance(s, self.utility)
-        ltmgr.set_upload_rate_limit(maxup * 1024)
-        ltmgr.set_download_rate_limit(maxdown * 1024)
-
-# SelectiveSeeding _
-        self.seedingmanager = GlobalSeedingManager(self.utility.config.Read)
-        # self.seedingcount = 0
-# _SelectiveSeeding
-
-        # seeding stats crawling
-        self.seeding_snapshot_count = 0
-        seedstatsdb = s.open_dbhandler(NTFY_SEEDINGSTATSSETTINGS)
-        if seedstatsdb is None:
-            self.seedingstats_enabled = 0
-        else:
-            self.seedingstats_settings = seedstatsdb.loadCrawlingSettings()
-            self.seedingstats_enabled = self.seedingstats_settings[0][2]
-            self.seedingstats_interval = self.seedingstats_settings[0][1]
-
-
-        # Only allow updates to come in after we defined ratelimiter
-        self.prevActiveDownloads = []
-        s.set_download_states_callback(self.sesscb_states_callback)
-
-        # Schedule task for checkpointing Session, to avoid hash checks after
-        # crashes.
-        self.guiserver.add_task(self.guiservthread_checkpoint_timer, SESSION_CHECKPOINT_INTERVAL)
->>>>>>> b853b15c
 
     @forceWxThread
     def sesscb_ntfy_myprefupdates(self, subject, changeType, objectID, *args):
@@ -1034,7 +924,7 @@
         Session.del_instance()
         GUIUtility.delInstance()
         GUIDBProducer.delInstance()
-        
+
         if SQLiteCacheDB.hasInstance():
             SQLiteCacheDB.getInstance().close_all()
             SQLiteCacheDB.delInstance()
