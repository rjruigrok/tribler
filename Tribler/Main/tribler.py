#!/usr/bin/python

#########################################################################
#
# Author : Choopan RATTANAPOKA, Jie Yang, Arno Bakker
#
# Description : Main ABC [Yet Another Bittorrent Client] python script.
#               you can run from source code by using
#               >python abc.py
#               need Python, WxPython in order to run from source code.
#
# see LICENSE.txt for license information
#########################################################################

# Arno: M2Crypto overrides the method for https:// in the
# standard Python libraries. This causes msnlib to fail and makes Tribler
# freakout when "http://www.tribler.org/version" is redirected to
# "https://www.tribler.org/version/" (which happened during our website
# changeover) Until M2Crypto 0.16 is patched I'll restore the method to the
# original, as follows.
#
# This must be done in the first python file that is started.
#
import urllib
from Tribler.Core.Libtorrent.LibtorrentMgr import LibtorrentMgr
from Tribler.Core.CacheDB.sqlitecachedb import SQLiteCacheDB
from Tribler.TrackerChecking.TorrentChecking import TorrentChecking
original_open_https = urllib.URLopener.open_https
import M2Crypto # Not a useless import! See above.
urllib.URLopener.open_https = original_open_https

# modify the sys.stderr and sys.stdout for safe output
import Tribler.Debug.console

import os, sys
from Tribler.Core.CacheDB.SqliteCacheDBHandler import ChannelCastDBHandler
from Tribler.Main.Utility.GuiDBHandler import startWorker, GUIDBProducer
from Tribler.dispersy.dispersy import Dispersy
from Tribler.dispersy.decorator import attach_profiler
from Tribler.dispersy.community import HardKilledCommunity
from Tribler.community.effort.community import MASTER_MEMBER_PUBLIC_KEY_DIGEST as EFFORT_MASTER_MEMBER_PUBLIC_KEY_DIGEST
from Tribler.Core.CacheDB.Notifier import Notifier
import traceback
from random import randint
from threading import current_thread,currentThread
try:
    prctlimported = True
    import prctl
except ImportError,e:
    prctlimported = False

# Arno, 2008-03-21: see what happens when we disable this locale thing. Gives
# errors on Vista in "Regional and Language Settings Options" different from
# "English[United Kingdom]"
#import locale

# 20/10/09 Boudewijn: on systems that install multiple wx versions we
# would prefer 2.8.
try:
    import wxversion
    wxversion.select('2.8')
except:
    pass

import wx
from wx import xrc
from Tribler.Main.vwxGUI.gaugesplash import GaugeSplash
from Tribler.Main.vwxGUI.MainFrame import FileDropTarget
from Tribler.Main.Dialogs.FeedbackWindow import FeedbackWindow
#import hotshot

from traceback import print_exc
import urllib2
import tempfile
import thread

from Tribler.Main.vwxGUI.MainFrame import MainFrame # py2exe needs this import
from Tribler.Main.vwxGUI.GuiUtility import GUIUtility, forceWxThread
from Tribler.Main.vwxGUI.MainVideoFrame import VideoDummyFrame,VideoMacFrame
## from Tribler.Main.vwxGUI.FriendsItemPanel import fs2text
from Tribler.Main.Dialogs.GUITaskQueue import GUITaskQueue
from Tribler.Main.notification import init as notification_init
from Tribler.Main.globals import DefaultDownloadStartupConfig,get_default_dscfg_filename

from Tribler.Main.Utility.utility import Utility
from Tribler.Main.Utility.constants import *
from Tribler.Main.Utility.Feeds.rssparser import RssParser

from Tribler.Category.Category import Category
from Tribler.Policies.RateManager import UserDefinedMaxAlwaysOtherwiseDividedOverActiveSwarmsRateManager
from Tribler.Policies.SeedingManager import GlobalSeedingManager
from Tribler.Utilities.Instance2Instance import *
from Tribler.Utilities.LinuxSingleInstanceChecker import *

from Tribler.Core.API import *
from Tribler.Core.simpledefs import NTFY_MODIFIED
from Tribler.Core.Utilities.utilities import show_permid_short
from Tribler.Core.Statistics.Status.Status import get_status_holder,\
    delete_status_holders
from Tribler.Core.Statistics.Status.NullReporter import NullReporter

from Tribler.Video.defs import *
from Tribler.Video.VideoPlayer import VideoPlayer,return_feasible_playback_modes,PLAYBACKMODE_INTERNAL
from Tribler.Video.VideoServer import SimpleServer

# Arno, 2012-06-20: h4x0t DHT import for py2...
import Tribler.Core.DecentralizedTracking.pymdht.core
import Tribler.Core.DecentralizedTracking.pymdht.core.identifier
import Tribler.Core.DecentralizedTracking.pymdht.core.message
import Tribler.Core.DecentralizedTracking.pymdht.core.node
import Tribler.Core.DecentralizedTracking.pymdht.core.ptime
import Tribler.Core.DecentralizedTracking.pymdht.core.routing_table
import Tribler.Core.DecentralizedTracking.pymdht.core.bootstrap


# Boudewijn: keep this import BELOW the imports from Tribler.xxx.* as
# one of those modules imports time as a module.
from time import time, sleep

I2I_LISTENPORT = 57891
VIDEOHTTP_LISTENPORT = 6875
SESSION_CHECKPOINT_INTERVAL = 900.0 # 15 minutes
CHANNELMODE_REFRESH_INTERVAL = 5.0

DEBUG = False
DEBUG_DOWNLOADS = False
ALLOW_MULTIPLE = False

##############################################################
#
# Class : ABCApp
#
# Main ABC application class that contains ABCFrame Object
#
##############################################################
class ABCApp():
    def __init__(self, params, single_instance_checker, installdir):
        self.params = params
        self.single_instance_checker = single_instance_checker
        self.installdir = installdir

        self.state_dir = None
        self.error = None
        self.last_update = 0
        self.ready = False
        self.done = False
        self.frame = None

        self.guiserver = GUITaskQueue.getInstance()
        self.said_start_playback = False
        self.decodeprogress = 0

        self.old_reputation = 0

        # DISPERSY will be set when available
        self.dispersy = None
        # EFFORT_COMMUNITY will be set when both Dispersy and the EffortCommunity are available
        self.effort_community = None

        self.seedingmanager = None
        self.i2is = None
        self.torrentfeed = None
        self.webUI = None
        self.utility = None
        self.videoplayer = None

        try:
            bm = wx.Bitmap(os.path.join(self.installdir,'Tribler','Images','splash.png'),wx.BITMAP_TYPE_ANY)
            self.splash = GaugeSplash(bm)
            self.splash.setTicks(10)
            self.splash.Show()

            self.utility = Utility(self.installdir, Session.get_default_state_dir())
            self.utility.app = self
            self.guiUtility = GUIUtility.getInstance(self.utility, self.params, self)

            sys.stderr.write('Client Starting Up.\n')
            sys.stderr.write('Tribler Version: '+self.utility.lang.get('version') + ' Build: ' + self.utility.lang.get('build') + '\n')

            self.splash.tick('Starting API')
            self.startAPI(self.splash.tick)

            self.utility.postAppInit(os.path.join(self.installdir,'Tribler','Images','tribler.ico'))

            cat = Category.getInstance(self.utility.getPath())
            cat.init_from_main(self.utility)

            # Put it here so an error is shown in the startup-error popup
            # Start server for instance2instance communication
            self.i2iconnhandler = InstanceConnectionHandler(self.i2ithread_readlinecallback)
            self.i2is = Instance2InstanceServer(I2I_LISTENPORT,self.i2iconnhandler)
            self.i2is.start()

            # Arno, 2010-01-15: VLC's reading behaviour of doing open-ended
            # Range: GETs causes performance problems in our code. Disable for now.
            # Arno, 2010-01-22: With the addition of a CachingStream the problem
            # is less severe (see VideoPlayer), so keep GET Range enabled.
            #
            #SimpleServer.RANGE_REQUESTS_ENABLED = False

            # Fire up the VideoPlayer, it abstracts away whether we're using
            # an internal or external video player.
            playbackmode = self.utility.config.Read('videoplaybackmode', "int")
            self.videoplayer = VideoPlayer.getInstance(httpport=VIDEOHTTP_LISTENPORT)
            self.videoplayer.register(self.utility,preferredplaybackmode=playbackmode)

            notification_init(self.utility)
            self.guiUtility.register()

            channel_only = os.path.exists(os.path.join(self.installdir, 'joinchannel'))
            if channel_only:
                f = open(os.path.join(self.installdir, 'joinchannel'), 'rb')
                channel_only = f.readline()
                f.close()

            self.frame = MainFrame(None, channel_only, PLAYBACKMODE_INTERNAL in return_feasible_playback_modes(self.utility.getPath()), self.splash.tick)

            # Arno, 2011-06-15: VLC 1.1.10 pops up separate win, don't have two.
            self.frame.videoframe = None
            if PLAYBACKMODE_INTERNAL in return_feasible_playback_modes(self.utility.getPath()):
                vlcwrap = self.videoplayer.get_vlcwrap()

                self.frame.videoframe = VideoDummyFrame(self.frame.videoparentpanel,self.utility,vlcwrap)
                self.videoplayer.set_videoframe(self.frame.videoframe)

            if sys.platform == 'win32':
                wx.CallAfter(self.frame.top_bg.Refresh)
                wx.CallAfter(self.frame.top_bg.Layout)
            else:
                self.frame.top_bg.Layout()

            # Arno, 2007-05-03: wxWidgets 2.8.3.0 and earlier have the MIME-type for .bmp
            # files set to 'image/x-bmp' whereas 'image/bmp' is the official one.
            try:
                bmphand = None
                hands = wx.Image.GetHandlers()
                for hand in hands:
                    #print "Handler",hand.GetExtension(),hand.GetType(),hand.GetMimeType()
                    if hand.GetMimeType() == 'image/x-bmp':
                        bmphand = hand
                        break
                #wx.Image.AddHandler()
                if bmphand is not None:
                    bmphand.SetMimeType('image/bmp')
            except:
                # wx < 2.7 don't like wx.Image.GetHandlers()
                print_exc()

            self.splash.Destroy()
            self.frame.Show(True)

            self.torrentfeed = RssParser.getInstance()

            self.webUI = None
            if self.utility.config.Read('use_webui', "boolean"):
                try:
                    from Tribler.Main.webUI.webUI import WebUI
                    self.webUI = WebUI.getInstance(self.guiUtility.library_manager,  self.guiUtility.torrentsearch_manager, self.utility.config.Read('webui_port', "int"))
                    self.webUI.start()
                except Exception:
                    print_exc()

            wx.CallAfter(self.PostInit2)

            # 08/02/10 Boudewijn: Working from home though console
            # doesn't allow me to press close.  The statement below
            # gracefully closes Tribler after 120 seconds.
            # wx.CallLater(120*1000, wx.GetApp().Exit)

            status = get_status_holder("LivingLab")
            status.add_reporter(NullReporter("Periodically remove all events", 0))
#            status.add_reporter(LivingLabPeriodicReporter("Living lab CS reporter", 300, "Tribler client")) # Report every 5 minutes
#            status.add_reporter(LivingLabPeriodicReporter("Living lab CS reporter", 30, "Tribler client")) # Report every 30 seconds - ONLY FOR TESTING

            # report client version
            status.create_and_add_event("client-startup-version", [self.utility.lang.get("version")])
            status.create_and_add_event("client-startup-build", [self.utility.lang.get("build")])
            status.create_and_add_event("client-startup-build-date", [self.utility.lang.get("build_date")])

            self.ready = True

        except Exception,e:
            self.onError(e)
            return False

    def PostInit2(self):
        self.frame.Raise()
        self.startWithRightView()
        self.set_reputation()

        s = self.utility.session
        s.add_observer(self.sesscb_ntfy_reachable,NTFY_REACHABLE,[NTFY_INSERT])
        s.add_observer(self.sesscb_ntfy_activities,NTFY_ACTIVITIES,[NTFY_INSERT], cache = 10)
        s.add_observer(self.sesscb_ntfy_channelupdates,NTFY_CHANNELCAST,[NTFY_INSERT,NTFY_UPDATE,NTFY_CREATE,NTFY_STATE,NTFY_MODIFIED], cache = 10)
        s.add_observer(self.sesscb_ntfy_channelupdates,NTFY_VOTECAST,[NTFY_UPDATE], cache = 10)
        s.add_observer(self.sesscb_ntfy_myprefupdates,NTFY_MYPREFERENCES,[NTFY_INSERT,NTFY_UPDATE])
        s.add_observer(self.sesscb_ntfy_torrentupdates,NTFY_TORRENTS,[NTFY_UPDATE, NTFY_INSERT], cache = 10)
        s.add_observer(self.sesscb_ntfy_playlistupdates, NTFY_PLAYLISTS, [NTFY_INSERT,NTFY_UPDATE])
        s.add_observer(self.sesscb_ntfy_commentupdates, NTFY_COMMENTS, [NTFY_INSERT, NTFY_DELETE])
        s.add_observer(self.sesscb_ntfy_modificationupdates, NTFY_MODIFICATIONS, [NTFY_INSERT])
        s.add_observer(self.sesscb_ntfy_moderationupdats, NTFY_MODERATIONS, [NTFY_INSERT])
        s.add_observer(self.sesscb_ntfy_markingupdates, NTFY_MARKINGS, [NTFY_INSERT])
        s.add_observer(self.sesscb_ntfy_torrentfinished,NTFY_TORRENTS,[NTFY_FINISHED])
        s.add_observer(self.sesscb_ntfy_magnet, NTFY_TORRENTS, [NTFY_MAGNET_GOT_PEERS, NTFY_MAGNET_PROGRESS, NTFY_MAGNET_STARTED, NTFY_MAGNET_CLOSE])

        if Dispersy.has_instance():
            self.sesscb_ntfy_dispersy()
        else:
            s.add_observer(self.sesscb_ntfy_dispersy, NTFY_DISPERSY, [NTFY_STARTED])

        # initialize the torrent feed thread
        channelcast = ChannelCastDBHandler.getInstance()
        def db_thread():
            return channelcast.getMyChannelId()

        def wx_thread(delayedResult):
            my_channel = delayedResult.get()
            if my_channel:
                self.torrentfeed.register(self.utility.session, my_channel)
                self.torrentfeed.addCallback(my_channel, self.guiUtility.channelsearch_manager.createTorrentFromDef)

        startWorker(wx_thread, db_thread, delay = 5.0)

    def startAPI(self, progress):
        # Start Tribler Session
        state_dir = Session.get_default_state_dir()
        cfgfilename = Session.get_default_config_filename(state_dir)

        if DEBUG:
            print >>sys.stderr,"main: Session config",cfgfilename

        create_new = False
        if os.path.exists(cfgfilename):
            try:
                self.sconfig = SessionStartupConfig.load(cfgfilename)
            except:
                print_exc()
                create_new = True
        else:
            create_new = True

        if create_new:
            self.sconfig = SessionStartupConfig()
            self.sconfig.set_state_dir(state_dir)

            # Set default Session params here
            destdir = get_default_dest_dir()
            torrcolldir = os.path.join(destdir,STATEDIR_TORRENTCOLL_DIR)
            self.sconfig.set_torrent_collecting_dir(torrcolldir)

            self.sconfig.set_nat_detect(True)

            # Arno, 2012-05-04: swift
            self.sconfig.set_swift_tunnel_listen_port(7758)
            self.sconfig.set_swift_tunnel_httpgw_listen_port(17758)
            self.sconfig.set_swift_tunnel_cmdgw_listen_port(27758)

            # rename old collected torrent directory
            try:
                if not os.path.exists(destdir):
                    os.makedirs(destdir)
                old_collected_torrent_dir = os.path.join(state_dir, 'torrent2')
                if not os.path.exists(torrcolldir) and os.path.isdir(old_collected_torrent_dir):
                    os.rename(old_collected_torrent_dir, torrcolldir)
                    print >>sys.stderr,"main: Moved dir with old collected torrents to", torrcolldir

                # Arno, 2008-10-23: Also copy torrents the user got himself
                old_own_torrent_dir = os.path.join(state_dir, 'torrent')
                for name in os.listdir(old_own_torrent_dir):
                    oldpath = os.path.join(old_own_torrent_dir,name)
                    newpath = os.path.join(torrcolldir,name)
                    if not os.path.exists(newpath):
                        print >>sys.stderr,"main: Copying own torrent",oldpath,newpath
                        os.rename(oldpath,newpath)

                # Internal tracker
            except:
                print_exc()

        # 22/08/08 boudewijn: convert abc.conf to SessionConfig
        self.utility.convert__presession_4_1__4_2(self.sconfig)

        # Arno, 2010-03-31: Hard upgrade to 50000 torrents collected
        self.sconfig.set_torrent_collecting_max_torrents(50000)

        # Arno, 2012-05-04: swift
        self.sconfig.set_swift_tunnel_listen_port(7758)
        self.sconfig.set_swift_tunnel_httpgw_listen_port(17758)
        self.sconfig.set_swift_tunnel_cmdgw_listen_port(27758)

<<<<<<< HEAD
=======
        
>>>>>>> 13965dfa
        # Niels, 2011-03-03: Working dir sometimes set to a browsers working dir
        # only seen on windows

        # apply trick to obtain the executable location
        # see http://www.py2exe.org/index.cgi/WhereAmI
        # Niels, 2012-01-31: py2exe should only apply to windows
        if sys.platform == 'win32':
            def we_are_frozen():
                """Returns whether we are frozen via py2exe.
                This will affect how we find out where we are located."""
                return hasattr(sys, "frozen")

            def module_path():
                """ This will get us the program's directory,
                even if we are frozen using py2exe"""
                if we_are_frozen():
                    return os.path.dirname(unicode(sys.executable, sys.getfilesystemencoding( )))

                filedir = os.path.dirname(unicode(__file__, sys.getfilesystemencoding( )))
                return os.path.abspath(os.path.join(filedir, '..', '..'))

            self.sconfig.set_install_dir(module_path())

        else:
            self.sconfig.set_install_dir(self.installdir)

        print >> sys.stderr, "Tribler is using",  self.sconfig.get_install_dir(), "as working directory"

        # Arno, 2012-05-21: Swift part II
        swiftbinpath = os.path.join(self.sconfig.get_install_dir(),"swift")
        if sys.platform == "darwin":
            if not os.path.exists(swiftbinpath):
                swiftbinpath = os.path.join(os.getcwdu(),"..","MacOS","swift")
        self.sconfig.set_swift_path(swiftbinpath)
        print >>sys.stderr,"Tribler is expecting swift in",swiftbinpath

        progress('Creating session/Checking database (may take a minute)')
        s = Session(self.sconfig)
        self.utility.session = s

        progress('Loading userdownloadchoice')
        from Tribler.Main.vwxGUI.UserDownloadChoice import UserDownloadChoice
        UserDownloadChoice.get_singleton().set_session_dir(self.utility.session.get_state_dir())

        # set port number in GuiUtility
        if DEBUG:
            print >> sys.stderr, 'LISTEN PORT :' , s.get_listen_port()
        port = s.get_listen_port()
        self.guiUtility.set_port_number(port)

        progress('Loading downloadconfig')
        # Load the default DownloadStartupConfig
        dlcfgfilename = get_default_dscfg_filename(s)
        try:
            defaultDLConfig = DefaultDownloadStartupConfig.load(dlcfgfilename)
        except:
            defaultDLConfig = DefaultDownloadStartupConfig.getInstance()
            #print_exc()
            defaultdestdir = os.path.join(get_default_dest_dir())
            defaultDLConfig.set_dest_dir(defaultdestdir)

        # 29/08/08 boudewijn: convert abc.conf to DefaultDownloadStartupConfig
        self.utility.convert__postsession_4_1__4_2(s, defaultDLConfig)

        # 15/05/12 niels: fixing swift port + disabling overlay
        defaultDLConfig.set_swift_listen_port(7758)
        defaultDLConfig.dlconfig['overlay'] = False

        s.set_proxy_default_dlcfg(defaultDLConfig)

        # Create global rate limiter
        progress('Setting up ratelimiters')
        self.ratelimiter = UserDefinedMaxAlwaysOtherwiseDividedOverActiveSwarmsRateManager()
        self.rateadjustcount = 0

        # Counter to suppress console output containing download
        # current statistics
        self.rateprintcount = 0

        # boudewijn 01/04/2010: hack to fix the seedupload speed that
        # was never used and defaulted to 0 (unlimited upload)
        maxup = self.utility.config.Read('maxuploadrate', "int")
        if maxup == -1: # no upload
            self.ratelimiter.set_global_max_speed(UPLOAD, 0.00001)
            self.ratelimiter.set_global_max_seedupload_speed(0.00001)
        else:
            self.ratelimiter.set_global_max_speed(UPLOAD, maxup)
            self.ratelimiter.set_global_max_seedupload_speed(maxup)


        maxdown = self.utility.config.Read('maxdownloadrate', "int")
        self.ratelimiter.set_global_max_speed(DOWNLOAD, maxdown)

#        maxupseed = self.utility.config.Read('maxseeduploadrate', "int")
#        self.ratelimiter.set_global_max_seedupload_speed(maxupseed)
        self.utility.ratelimiter = self.ratelimiter

        ltmgr = LibtorrentMgr.getInstance(s, self.utility)
        ltmgr.set_upload_rate_limit(maxup*1024)
        ltmgr.set_download_rate_limit(maxdown*1024)

# SelectiveSeeding _
        self.seedingmanager = GlobalSeedingManager(self.utility.config.Read)
        # self.seedingcount = 0
# _SelectiveSeeding

        # seeding stats crawling
        self.seeding_snapshot_count = 0
        seedstatsdb = s.open_dbhandler(NTFY_SEEDINGSTATSSETTINGS)
        if seedstatsdb is None:
            self.seedingstats_enabled = 0
        else:
            self.seedingstats_settings = seedstatsdb.loadCrawlingSettings()
            self.seedingstats_enabled = self.seedingstats_settings[0][2]
            self.seedingstats_interval = self.seedingstats_settings[0][1]


        # Only allow updates to come in after we defined ratelimiter
        self.prevActiveDownloads = []
        s.set_download_states_callback(self.sesscb_states_callback)

        # Schedule task for checkpointing Session, to avoid hash checks after
        # crashes.
        self.guiserver.add_task(self.guiservthread_checkpoint_timer,SESSION_CHECKPOINT_INTERVAL)

    @forceWxThread
    def sesscb_ntfy_myprefupdates(self, subject,changeType,objectID,*args):
        if self.ready and self.frame.ready:
            if changeType == NTFY_INSERT:
                if self.frame.searchlist:
                    manager = self.frame.searchlist.GetManager()
                    manager.downloadStarted(objectID)

                manager = self.frame.selectedchannellist.GetManager()
                manager.downloadStarted(objectID)

            manager = self.frame.librarylist.GetManager()
            manager.downloadStarted(objectID)

    def set_reputation(self):
        def do_db():
            nr_connections = 0
            if Dispersy.has_instance():
                dispersy = Dispersy.get_instance()
                for community in dispersy.get_communities():
                    from Tribler.community.search.community import SearchCommunity
                    if isinstance(community, SearchCommunity):
                        nr_connections = community.get_nr_connections()

            return nr_connections

        def do_wx(delayedResult):
            nr_connections = delayedResult.get()

            #self.frame.SRstatusbar.set_reputation(myRep, total_down, total_up)

            #bitmap is 16px wide, -> but first and last pixel do not add anything.
            percentage = min(1.0, (nr_connections + 1) / 16.0)
            self.frame.SRstatusbar.SetConnections(percentage, nr_connections)

        """ set the reputation in the GUI"""
        if self.ready and self.frame.ready:
            startWorker(do_wx, do_db, uId = "tribler.set_reputation")
        startWorker(None, self.set_reputation, delay = 5.0, workerType="guiTaskQueue")

    def _dispersy_get_effort_community(self):
        try:
            return self.dispersy.get_community(EFFORT_MASTER_MEMBER_PUBLIC_KEY_DIGEST, load=True)
        except KeyError:
            return None

    def sesscb_states_callback(self, dslist):
        if not self.ready:
            return (5.0, False)

        wantpeers = False
        if DEBUG:
            torrentdb = self.utility.session.open_dbhandler(NTFY_TORRENTS)
            peerdb = self.utility.session.open_dbhandler(NTFY_PEERS)
            print >>sys.stderr,"main: Stats: Total torrents found",torrentdb.size(),"peers",peerdb.size()

        try:
            # Print stats on Console
            if DEBUG:
                if self.rateprintcount % 5 == 0:
                    for ds in dslist:
                        safename = `ds.get_download().get_def().get_name()`
                        if DEBUG:
                            print >>sys.stderr,"%s %s %.1f%% dl %.1f ul %.1f n %d" % (safename, dlstatus_strings[ds.get_status()],100.0*ds.get_progress(),ds.get_current_speed(DOWNLOAD),ds.get_current_speed(UPLOAD),ds.get_num_peers())
                        # print >>sys.stderr,"main: Infohash:",`ds.get_download().get_def().get_infohash()`
                        if ds.get_status() == DLSTATUS_STOPPED_ON_ERROR:
                            print >>sys.stderr,"main: Error:",`ds.get_error()`
                self.rateprintcount += 1

            # Pass DownloadStates to libaryView
            no_collected_list = []
            try:
                coldir = os.path.basename(os.path.abspath(self.utility.session.get_torrent_collecting_dir()))
                for ds in dslist:
                    destdir = os.path.basename(ds.get_download().get_dest_dir())
                    if destdir != coldir:
                        no_collected_list.append(ds)
                # Arno, 2012-07-17: Retrieving peerlist for the DownloadStates takes CPU
                # so only do it when needed for display.
                wantpeers = self.guiUtility.library_manager.download_state_callback(no_collected_list)
            except:
                print_exc()

            if not self.dispersy:
                self.dispersy = Dispersy.has_instance()

            if not self.effort_community:
                self.effort_community = self.dispersy.callback.call(self._dispersy_get_effort_community)

            if self.effort_community and not isinstance(self.effort_community, HardKilledCommunity):
                if self.effort_community.has_been_killed:
                    # set EFFORT_COMMUNITY to None.  next state callback we will again get the
                    # effort community resulting in the HardKilledCommunity instead
                    self.effort_community = None
                else:
                    wantpeers = True
                    self.dispersy.callback.register(self.effort_community.download_state_callback, (dslist,))

            # Find State of currently playing video
            playds = None
            d = self.videoplayer.get_vod_download()
            for ds in dslist:
                if ds.get_download() == d:
                    playds = ds

            # Apply status displaying from SwarmPlayer
            if playds:
                def do_video():
                    videoplayer_mediastate = self.videoplayer.get_state()

                    totalhelping = 0
                    totalspeed = {UPLOAD:0.0,DOWNLOAD:0.0}
                    for ds in dslist:
                        totalspeed[UPLOAD] += ds.get_current_speed(UPLOAD)
                        totalspeed[DOWNLOAD] += ds.get_current_speed(DOWNLOAD)
                        totalhelping += ds.get_num_peers()

                    [topmsg,msg,self.said_start_playback,self.decodeprogress] = get_status_msgs(playds,videoplayer_mediastate,"Tribler",self.said_start_playback,self.decodeprogress,totalhelping,totalspeed)
                    # Update status msg and progress bar
                    if topmsg != '':

                        if videoplayer_mediastate == MEDIASTATE_PLAYING or (videoplayer_mediastate == MEDIASTATE_STOPPED and self.said_start_playback):
                            # In SwarmPlayer we would display "Decoding: N secs"
                            # when VLC was playing but the video was not yet
                            # being displayed (because VLC was looking for an
                            # I-frame). We would display it in the area where
                            # VLC would paint if it was ready to display.
                            # Hence, our text would be overwritten when the
                            # video was ready. We write the status text to
                            # its own area here, so trick doesn't work.
                            # For now: just hide.
                            text = msg
                        else:
                            text = topmsg
                    else:
                        text = msg

                    #print >>sys.stderr,"main: Messages",topmsg,msg,`playds.get_download().get_def().get_name()`
                    playds.vod_status_msg = text
                    self.videoplayer.set_player_status_and_progress(text,playds.get_pieces_complete())
                wx.CallAfter(do_video)

            # Check to see if a download has finished
            newActiveDownloads = []
            doCheckpoint = False
            for ds in dslist:
                state = ds.get_status()
                safename = ds.get_download().get_def().get_name()

                if state == DLSTATUS_DOWNLOADING:
                    newActiveDownloads.append(safename)

                elif state == DLSTATUS_SEEDING:
                    if safename in self.prevActiveDownloads:
                        download = ds.get_download()
                        cdef = download.get_def()

                        coldir = os.path.basename(os.path.abspath(self.utility.session.get_torrent_collecting_dir()))
                        destdir = os.path.basename(download.get_dest_dir())
                        if destdir != coldir:
                            hash = cdef.get_id()

                            notifier = Notifier.getInstance()
                            notifier.notify(NTFY_TORRENTS, NTFY_FINISHED, hash, safename)

                            # Arno, 2012-05-04: Swift reseeding
                            if self.utility.config.Read('swiftreseed') == 1 and cdef.get_def_type() == 'torrent' and not download.get_selected_files():
                                self.sesscb_reseed_via_swift(download)

                            doCheckpoint = True

            self.prevActiveDownloads = newActiveDownloads
            if doCheckpoint:
                self.utility.session.checkpoint()

            # SelectiveSeeding_
            # Apply seeding policy every 60 seconds, for performance
            # Boudewijn 12/01/10: apply seeding policies immediately
            # applyseedingpolicy = False
            # if self.seedingcount % 60 == 0:
            #     applyseedingpolicy = True
            # self.seedingcount += 1
            # if applyseedingpolicy:
            self.seedingmanager.apply_seeding_policy(no_collected_list)
            # _SelectiveSeeding

            # The VideoPlayer instance manages both pausing and
            # restarting of torrents before and after VOD playback
            # occurs.
            self.videoplayer.restart_other_downloads(no_collected_list)

            # Adjust speeds once every 4 seconds
            adjustspeeds = False
            if self.rateadjustcount % 4 == 0:
                adjustspeeds = True
            self.rateadjustcount += 1

            if adjustspeeds:
                swift_dslist = [ds for ds in no_collected_list if ds.get_download().get_def().get_def_type() == 'swift']
                self.ratelimiter.add_downloadstatelist(swift_dslist)
                self.ratelimiter.adjust_speeds()

                if DEBUG_DOWNLOADS:
                    for ds in dslist:
                        cdef = ds.get_download().get_def()
                        state = ds.get_status()
                        if cdef.get_def_type() == 'swift':
                            safename = cdef.get_name()
                            print >>sys.stderr,"tribler: SW",dlstatus_strings[state], safename, ds.get_current_speed(UPLOAD)
                        else:
                            print >>sys.stderr,"tribler: BT",dlstatus_strings[state], cdef.get_name(), ds.get_current_speed(UPLOAD)

            # Crawling Seeding Stats_
            if self.seedingstats_enabled == 1:
                snapshot_seeding_stats = False
                if self.seeding_snapshot_count % self.seedingstats_interval == 0:
                    snapshot_seeding_stats = True
                self.seeding_snapshot_count += 1

                if snapshot_seeding_stats:
                    bc_db = self.utility.session.open_dbhandler(NTFY_BARTERCAST)
                    reputation = bc_db.getMyReputation()

                    seedingstats_db = self.utility.session.open_dbhandler(NTFY_SEEDINGSTATS)
                    seedingstats_db.updateSeedingStats(self.utility.session.get_permid(), reputation, dslist, self.seedingstats_interval)
            # _Crawling Seeding Stats

        except:
            print_exc()

        return (1.0, wantpeers)

    def loadSessionCheckpoint(self):
        #Niels: first remove all "swift" torrent collect checkpoints
        dir = self.utility.session.get_downloads_pstate_dir()
        coldir = os.path.basename(os.path.abspath(self.utility.session.get_torrent_collecting_dir()))

        filelist = os.listdir(dir)
        filelist = [os.path.join(dir, filename) for filename in filelist if filename.endswith('.pickle')]

        for file in filelist:
            try:
                pstate = self.utility.session.lm.load_download_pstate(file)
                dlconfig = pstate['dlconfig']

                if dlconfig.get('saveas', ''):
                    destdir = os.path.basename(dlconfig['saveas'])
                    if destdir == coldir:
                        os.remove(file)
            except:
                pass

        from Tribler.Main.vwxGUI.UserDownloadChoice import UserDownloadChoice
        user_download_choice = UserDownloadChoice.get_singleton()
        initialdlstatus_dict = {}
        for id, state in user_download_choice.get_download_states().iteritems():
            if state == 'stop':
                initialdlstatus_dict[id] = DLSTATUS_STOPPED

        self.utility.session.load_checkpoint(initialdlstatus_dict = initialdlstatus_dict)

    def guiservthread_checkpoint_timer(self):
        """ Periodically checkpoint Session """
        if self.done:
            return
        try:
            print >>sys.stderr,"main: Checkpointing Session"
            self.utility.session.checkpoint()

            self.guiserver.add_task(self.guiservthread_checkpoint_timer,SESSION_CHECKPOINT_INTERVAL)
        except:
            print_exc()

    @forceWxThread
    def sesscb_ntfy_activities(self,events):
        if self.ready and self.frame.ready:
            for args in events:
                objectID = args[2]
                args = args[3:]

                self.frame.setActivity(objectID, *args)

    @forceWxThread
    def sesscb_ntfy_reachable(self,subject,changeType,objectID,msg):
        if self.ready and self.frame.ready:
            self.frame.SRstatusbar.onReachable()

    @forceWxThread
    def sesscb_ntfy_channelupdates(self,events):
        if self.ready and self.frame.ready:
            for args in events:
                subject = args[0]
                changeType = args[1]
                objectID = args[2]

                if self.frame.channellist:
                    if len(args) > 3:
                        myvote = args[3]
                    else:
                        myvote = False

                    manager = self.frame.channellist.GetManager()
                    manager.channelUpdated(objectID, subject == NTFY_VOTECAST, myvote = myvote)

                manager = self.frame.selectedchannellist.GetManager()
                manager.channelUpdated(objectID, stateChanged = changeType == NTFY_STATE, modified = changeType == NTFY_MODIFIED)

                if changeType == NTFY_CREATE:
                    if self.frame.channellist:
                        self.frame.channellist.SetMyChannelId(objectID)

                    self.torrentfeed.register(self.utility.session, objectID)
                    self.torrentfeed.addCallback(objectID, self.guiUtility.channelsearch_manager.createTorrentFromDef)

                self.frame.managechannel.channelUpdated(objectID, created = changeType == NTFY_CREATE, modified = changeType == NTFY_MODIFIED)

    @forceWxThread
    def sesscb_ntfy_torrentupdates(self, events):
        if self.ready and self.frame.ready:
            infohashes = [args[2] for args in events]

            if self.frame.searchlist:
                manager = self.frame.searchlist.GetManager()
                manager.torrentsUpdated(infohashes)

                manager = self.frame.selectedchannellist.GetManager()
                manager.torrentsUpdated(infohashes)

                manager = self.frame.playlist.GetManager()
                manager.torrentsUpdated(infohashes)

                manager = self.frame.librarylist.GetManager()
                manager.torrentsUpdated(infohashes)

    def sesscb_ntfy_torrentfinished(self, subject, changeType, objectID, *args):
        self.guiUtility.Notify("Download Completed", "Torrent '%s' has finished downloading. Now seeding." % args[0], icon = 'seed')

        if self.ready and self.frame.ready:
            self.guiUtility.torrentstate_manager.torrentFinished(objectID)

    def sesscb_ntfy_magnet(self, subject, changetype, objectID, *args):
        if changetype == NTFY_MAGNET_STARTED:
            self.guiUtility.library_manager.magnet_started(objectID)
        elif changetype == NTFY_MAGNET_GOT_PEERS:
            self.guiUtility.library_manager.magnet_got_peers(objectID, args[0])
        elif changetype == NTFY_MAGNET_PROGRESS:
            self.guiUtility.library_manager.magnet_got_piece(objectID, args[0])
        elif changetype == NTFY_MAGNET_CLOSE:
            self.guiUtility.library_manager.magnet_close(objectID)

    @forceWxThread
    def sesscb_ntfy_playlistupdates(self, subject, changeType, objectID, *args):
        if self.ready and self.frame.ready:
            if changeType == NTFY_INSERT:
                self.frame.managechannel.playlistCreated(objectID)

                manager = self.frame.selectedchannellist.GetManager()
                manager.playlistCreated(objectID)

            else:
                self.frame.managechannel.playlistUpdated(objectID, modified = changeType == NTFY_MODIFIED)

                if len(args) > 0:
                    infohash = args[0]
                else:
                    infohash = False
                manager = self.frame.selectedchannellist.GetManager()
                manager.playlistUpdated(objectID, infohash, modified = changeType == NTFY_MODIFIED)

                manager = self.frame.playlist.GetManager()
                manager.playlistUpdated(objectID, modified = changeType == NTFY_MODIFIED)

    @forceWxThread
    def sesscb_ntfy_commentupdates(self, subject, changeType, objectID, *args):
        if self.ready and self.frame.ready:
            self.frame.selectedchannellist.OnCommentCreated(objectID)
            self.frame.playlist.OnCommentCreated(objectID)

    @forceWxThread
    def sesscb_ntfy_modificationupdates(self, subject, changeType, objectID, *args):
        if self.ready and self.frame.ready:
            self.frame.selectedchannellist.OnModificationCreated(objectID)
            self.frame.playlist.OnModificationCreated(objectID)

    @forceWxThread
    def sesscb_ntfy_moderationupdats(self, subject, changeType, objectID, *args):
        if self.ready and self.frame.ready:
            self.frame.selectedchannellist.OnModerationCreated(objectID)
            self.frame.playlist.OnModerationCreated(objectID)

    @forceWxThread
    def sesscb_ntfy_markingupdates(self, subject, changeType, objectID, *args):
        if self.ready and self.frame.ready:
            self.frame.selectedchannellist.OnMarkingCreated(objectID)
            self.frame.playlist.OnModerationCreated(objectID)

    @forceWxThread
    def sesscb_ntfy_dispersy(self, subject = None, changeType = None, objectID = None, *args):
        disp = Dispersy.get_instance()
        disp.attach_progress_handler(self.frame.progressHandler)
        disp._callback.attach_exception_handler(self.frame.exceptionHandler)

        startWorker(None, self.loadSessionCheckpoint, delay = 5.0, workerType="guiTaskQueue")

    @forceWxThread
    def onError(self, e):
        print_exc()
        type, value, stack = sys.exc_info()
        backtrace = traceback.format_exception(type, value, stack)

        win = FeedbackWindow("Unfortunately, Tribler ran into an internal error")
        win.CreateOutputWindow('')
        for line in backtrace:
            win.write(line)

        win.ShowModal()

    def MacOpenFile(self, filename):
        print >> sys.stderr, filename
        target = FileDropTarget(self.frame)
        target.OnDropFiles(None, None, [filename])

    def OnExit(self):
        print >>sys.stderr,"main: ONEXIT"
        self.ready = False
        self.done = True

        # write all persistent data to disk
        if self.i2is:
            self.i2is.shutdown()
        if self.torrentfeed:
            self.torrentfeed.shutdown()
        if self.webUI:
            self.webUI.stop()
        if self.guiserver:
            self.guiserver.shutdown()
        if self.videoplayer:
            self.videoplayer.shutdown()

        delete_status_holders()

        if self.frame:
            del self.frame

        # Niels: lets add a max waiting time for this session shutdown.
        session_shutdown_start = time()

        # Don't checkpoint, interferes with current way of saving Preferences,
        # see Tribler/Main/Dialogs/abcoption.py
        if self.utility:
            self.utility.session.shutdown(hacksessconfcheckpoint=False)

            # Arno, 2012-07-12: Shutdown should be quick
            waittime = 5
            while not self.utility.session.has_shutdown() and (time() - session_shutdown_start) < waittime:
                diff = time() - session_shutdown_start
                print >>sys.stderr,"main: ONEXIT Waiting for Session to shutdown, will wait for an additional %d seconds"%(waittime-diff)
                sleep(3)
            print >>sys.stderr,"main: ONEXIT Session is shutdown"

            # Shutdown libtorrent session after checkpoints have been made
            LibtorrentMgr.getInstance().shutdown()

            try:
                print >>sys.stderr,"main: ONEXIT cleaning database"
                peerdb = self.utility.session.open_dbhandler(NTFY_PEERS)
                peerdb._db.clean_db(randint(0,24) == 0, exiting = True)
            except:
                print_exc()

            print >>sys.stderr,"main: ONEXIT deleting instances"

            Session.del_instance()
            GUIUtility.delInstance()
            GUITaskQueue.delInstance()
            SQLiteCacheDB.delInstance()
            GUIDBProducer.delInstance()
            LibtorrentMgr.delInstance()
            TorrentChecking.delInstance()

        if not ALLOW_MULTIPLE:
            del self.single_instance_checker
        return 0

    def db_exception_handler(self,e):
        if DEBUG:
            print >> sys.stderr,"main: Database Exception handler called",e,"value",e.args,"#"
        try:
            if e.args[1] == "DB object has been closed":
                return # We caused this non-fatal error, don't show.
            if self.error is not None and self.error.args[1] == e.args[1]:
                return # don't repeat same error
        except:
            print >> sys.stderr, "main: db_exception_handler error", e, type(e)
            print_exc()
            #print_stack()

        self.onError(e)

    def getConfigPath(self):
        return self.utility.getConfigPath()

    def startWithRightView(self):
        if self.params[0] != "":
            self.guiUtility.ShowPage('my_files')

    def i2ithread_readlinecallback(self,ic,cmd):
        """ Called by Instance2Instance thread """

        print >>sys.stderr,"main: Another instance called us with cmd",cmd
        ic.close()

        if cmd.startswith('START '):
            param = cmd[len('START '):].strip()
            torrentfilename = None
            if param.startswith('http:'):
                # Retrieve from web
                f = tempfile.NamedTemporaryFile()
                n = urllib2.urlopen(param)
                data = n.read()
                f.write(data)
                f.close()
                n.close()
                torrentfilename = f.name
            else:
                torrentfilename = param

            # Switch to GUI thread
            # New for 5.0: Start in VOD mode
            def start_asked_download():
                if torrentfilename.startswith("magnet:"):
                    self.frame.startDownloadFromMagnet(torrentfilename)
                elif torrentfilename.startswith("tswift://") or torrentfilename.startswith("ppsp://"):
                    self.frame.startDownloadFromSwift(torrentfilename)
                else:
                    self.frame.startDownload(torrentfilename)
                self.guiUtility.ShowPage('my_files')

            wx.CallAfter(start_asked_download)

    def sesscb_reseed_via_swift(self, td, callback = None):
        # Arno, 2012-05-07: root hash calculation may take long time, halting
        # SessionCallbackThread meaning download statuses won't be updated.
        # Offload to diff thread.
        #
        t = Thread(target = self.workerthread_reseed_via_swift_run, args = (td, callback), name = "SwiftRootHashCalculator")
        t.start()
        # apparently daemon by default

    def workerthread_reseed_via_swift_run(self, td, callback = None):
        # Open issues:
        # * how to display these "parallel" downloads in GUI?
        # * make swift reseed user configurable (see 'swiftreseed' in utility.py
        # * roothash calc on separate thread?
        # * Update pymDHT to one with swift interface.
        # * Save (infohash,roothash) pair such that when BT download is removed
        #   the other is (kept/deleted/...) too.
        #
        try:
            if prctlimported:
                prctl.set_name(currentThread().getName())

            # 1. Get torrent info
            tdef = td.get_def()
            destdir = td.get_dest_dir()

            # renaming swarmname for now not supported in swift
            if td.correctedinfoname != fix_filebasename(tdef.get_name_as_unicode()):
                return

            # 2. Convert to swift def
            sdef = SwiftDef()
            # RESEEDTODO: set to swift inf of pymDHT
            sdef.set_tracker("127.0.0.1:9999")
            iotuples = td.get_dest_files()
            for i,o in iotuples:
                #print >>sys.stderr,"python: add_content",i,o
                if len(iotuples) == 1:
                    sdef.add_content(o) # single file .torrent
                else:
                    xi = os.path.join(tdef.get_name_as_unicode(),i)
                    if sys.platform == "win32":
                        xi = xi.replace("\\","/")
                    si = xi.encode("UTF-8") # spec format
                    sdef.add_content(o,si) # multi-file .torrent

            specpn = sdef.finalize(self.sconfig.get_swift_path(),destdir=destdir)

            # 3. Save swift multifile spec (if multifile)
            if len(iotuples) == 1:
                storagepath = iotuples[0][1] # Point to file on disk
            else:
                # Store multi-file spec as .<roothashhex> alongside files
                mfpath = os.path.join(destdir,"."+sdef.get_roothash_as_hex() )
                storagepath = mfpath # Point to spec file

                # Reuse .mhash and .mbinmap (happens automatically for single-file)
                try:
                    import shutil

                    shutil.move(specpn, mfpath)
                    # METADIRTODO: move to separate meta dir
                    shutil.move(specpn+'.mhash', mfpath+'.mhash')
                    shutil.move(specpn+'.mbinmap', mfpath+'.mbinmap')
                except:
                    print_exc()

            # 4. Start Swift download via GUI Thread
            wx.CallAfter(self.frame.startReseedSwiftDownload, tdef, storagepath, sdef)

            # 5. Call the callback to notify
            if callback:
                callback(sdef)
        except:
            print_exc()
            raise

def get_status_msgs(ds,videoplayer_mediastate,appname,said_start_playback,decodeprogress,totalhelping,totalspeed):

    intime = "Not playing for quite some time."
    ETA = ((60 * 15, "Playing in less than 15 minutes."),
           (60 * 10, "Playing in less than 10 minutes."),
           (60 * 5, "Playing in less than 5 minutes."),
           (60, "Playing in less than a minute."))

    topmsg = ''
    msg = ''

    logmsgs = ds.get_log_messages()
    logmsg = None
    if DEBUG and len(logmsgs) > 0:
        print >>sys.stderr,"main: Log",logmsgs[0]
        logmsg = logmsgs[-1][1]

    preprogress = ds.get_vod_prebuffering_progress()
    playable = ds.get_vod_playable()
    t = ds.get_vod_playable_after()

    intime = ETA[0][1]
    for eta_time, eta_msg in ETA:
        if t > eta_time:
            break
        intime = eta_msg

    #print >>sys.stderr,"main: playble",playable,"preprog",preprogress
    #print >>sys.stderr,"main: ETA is",t,"secs"
    # if t > float(2 ** 30):
    #     intime = "inf"
    # elif t == 0.0:
    #     intime = "now"
    # else:
    #     h, t = divmod(t, 60.0*60.0)
    #     m, s = divmod(t, 60.0)
    #     if h == 0.0:
    #         if m == 0.0:
    #             intime = "%ds" % (s)
    #         else:
    #             intime = "%dm:%02ds" % (m,s)
    #     else:
    #         intime = "%dh:%02dm:%02ds" % (h,m,s)

    #print >>sys.stderr,"main: VODStats",preprogress,playable,"%%%%%%%%%%%%%%%%%%%%%%%%%%%%%%%%%%%%%%%"

    if ds.get_status() == DLSTATUS_HASHCHECKING:
        genprogress = ds.get_progress()
        pstr = str(int(genprogress*100))
        msg = "Checking already downloaded parts "+pstr+"% done"
    elif ds.get_status() == DLSTATUS_STOPPED_ON_ERROR:
        msg = 'Error playing: '+str(ds.get_error())
    elif ds.get_status() == DLSTATUS_ALLOCATING_DISKSPACE:
        msg = 'Allocating disk space'
    elif ds.get_progress() == 1.0:
        msg = ''
    elif playable:
        if not said_start_playback:
            msg = "Starting playback..."

        if videoplayer_mediastate == MEDIASTATE_STOPPED and said_start_playback:
            if totalhelping == 0:
                topmsg = u"Please leave the "+appname+" running, this will help other "+appname+" users to download faster."
            else:
                topmsg = u"Helping "+str(totalhelping)+" "+appname+" users to download. Please leave it running in the background."

            # Display this on status line
            # TODO: Show balloon in systray when closing window to indicate things continue there
            msg = ''

        elif videoplayer_mediastate == MEDIASTATE_PLAYING:
            said_start_playback = True
            # It may take a while for VLC to actually start displaying
            # video, as it is trying to tune in to the stream (finding
            # I-Frame). Display some info to show that:
            #
            cdef = ds.get_download().get_def()
            if cdef.get_def_type() == 'torrent':
                cname = cdef.get_name_as_unicode()
            else:
                cname = cdef.get_def_type()
            topmsg = u'Decoding: '+cname+' '+str(decodeprogress)+' s'
            decodeprogress += 1
            msg = ''
        elif videoplayer_mediastate == MEDIASTATE_PAUSED:
            # msg = "Buffering... " + str(int(100.0*preprogress))+"%"
            msg = "Buffering... " + str(int(100.0*preprogress))+"%. " + intime
        else:
            msg = ''

    elif preprogress != 1.0:
        pstr = str(int(preprogress*100))
        npeers = ds.get_num_peers()
        npeerstr = str(npeers)
        if npeers == 0 and logmsg is not None:
            msg = logmsg
        elif npeers == 1:
            msg = "Prebuffering "+pstr+"% done (connected to 1 peer). " + intime
        else:
            msg = "Prebuffering "+pstr+"% done (connected to "+npeerstr+" peers). " + intime

        try:
            d = ds.get_download()
            tdef = d.get_def()
            videofiles = d.get_selected_files()
            if len(videofiles) >= 1:
                videofile = videofiles[0]
            else:
                videofile = None

            bitrate = None
            if tdef.get_def_type() == "torrent":
                try:
                    bitrate = tdef.get_bitrate(videofile)
                except:
                    print_exc()

            if bitrate is None:
                msg += ' This video may not play properly because its bitrate is unknown.'
        except:
            print_exc()
    else:
        # msg = "Waiting for sufficient download speed... "+intime
        msg = 'Waiting for sufficient download speed... ' + intime

    """
    npeers = ds.get_num_peers()
    if npeers == 1:
        msg = "One person found, receiving %.1f KB/s" % totalspeed[DOWNLOAD]
    else:
        msg = "%d people found, receiving %.1f KB/s" % (npeers, totalspeed[DOWNLOAD])
    """
    return [topmsg,msg,said_start_playback,decodeprogress]


##############################################################
#
# Main Program Start Here
#
##############################################################
@attach_profiler
def run(params = None):
    if params is None:
        params = [""]

    if len(sys.argv) > 1:
        params = sys.argv[1:]
    try:
        # Create single instance semaphore
        # Arno: On Linux and wxPython-2.8.1.1 the SingleInstanceChecker appears
        # to mess up stderr, i.e., I get IOErrors when writing to it via print_exc()
        #
        if sys.platform != 'linux2':
            single_instance_checker = wx.SingleInstanceChecker("tribler-" + wx.GetUserId())
        else:
            single_instance_checker = LinuxSingleInstanceChecker("tribler")

        if not ALLOW_MULTIPLE and single_instance_checker.IsAnotherRunning():
            #Send  torrent info to abc single instance
            if params[0] != "":
                torrentfilename = params[0]
                i2ic = Instance2InstanceClient(I2I_LISTENPORT,'START',torrentfilename)

            print "Client shutting down. Detected another instance."
        else:
            arg0 = sys.argv[0].lower()
            if arg0.endswith('.exe'):
                # supply a unicode string to ensure that the unicode filesystem API is used (applies to windows)
                installdir = os.path.abspath(os.path.dirname(unicode(sys.argv[0])))
            else:
                # call the unicode specific getcwdu() otherwise homedirectories may crash
                installdir = os.getcwdu()
            # Arno: don't chdir to allow testing as other user from other dir.
            #os.chdir(installdir)

            # Launch first abc single instance
            app = wx.GetApp()
            if not app:
                app = wx.PySimpleApp(redirect = False)
            abc = ABCApp(params, single_instance_checker, installdir)
            if abc.frame:
                app.SetTopWindow(abc.frame)
                abc.frame.set_wxapp(app)
                app.MainLoop()

            # since ABCApp is not a wx.App anymore, we need to call OnExit explicitly.
            abc.OnExit()

            #Niels: No code should be present here, only executed after gui closes

        print "Client shutting down. Sleeping for a few seconds to allow other threads to finish"
        sleep(5)

    except:
        print_exc()


    # This is the right place to close the database, unfortunately Linux has
    # a problem, see ABCFrame.OnCloseWindow
    #
    #if sys.platform != 'linux2':
    #    tribler_done(configpath)
    #os._exit(0)

if __name__ == '__main__':
    run()<|MERGE_RESOLUTION|>--- conflicted
+++ resolved
@@ -388,10 +388,6 @@
         self.sconfig.set_swift_tunnel_httpgw_listen_port(17758)
         self.sconfig.set_swift_tunnel_cmdgw_listen_port(27758)
 
-<<<<<<< HEAD
-=======
-        
->>>>>>> 13965dfa
         # Niels, 2011-03-03: Working dir sometimes set to a browsers working dir
         # only seen on windows
 
