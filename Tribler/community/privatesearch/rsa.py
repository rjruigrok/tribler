from Crypto.PublicKey import RSA
from Crypto.Random.random import StrongRandom
from Crypto.Util.number import GCD, bytes_to_long, long_to_bytes

from gmpy import mpz

from hashlib import sha1

import logging
from time import time
from random import randint
from collections import namedtuple

RSAKey = namedtuple('RSAKey', ['n', 'e', 'p', 'q', 'd', 'size'])

logger = logging.getLogger(__name__)


def rsa_init(bits=1024):
    key = RSA.generate(bits)
    return RSAKey(mpz(key.key.n), mpz(key.key.e), mpz(key.key.p), mpz(key.key.q), mpz(key.key.d), bits)


def rsa_compatible(n, phi):
    phi = long(phi)
    while True:
        e = StrongRandom().randint(1, phi - 1)
        if GCD(e, phi) == 1:
            break
    return RSAKey(mpz(n), mpz(e), None, None, None, 1024)


def rsa_encrypt(key, element):
    assert isinstance(element, (long, int)), type(element)

    _element = mpz(element)
    return long(pow(_element, key.e, key.n))


def rsa_decrypt(key, cipher):
    assert isinstance(cipher, long), type(cipher)

    _cipher = mpz(cipher)
    return long(pow(_cipher, key.d, key.n))


def hash_element(element):
    return sha1(str(element)).digest()

if __name__ == "__main__":
    MAXLONG128 = (1 << 1024) - 1

    # lets check if this rsa thing works
    key = rsa_init(1024)

    encrypted0 = rsa_encrypt(key, 0)
    encrypted1 = rsa_encrypt(key, 1)
    assert encrypted0 < MAXLONG128
    assert encrypted1 < MAXLONG128

    test = rsa_decrypt(key, encrypted0)
    assert test == 0, test

    test = rsa_decrypt(key, encrypted1)
    assert test == 1, test

    comp_key = rsa_compatible(key.n, key.n / 2)
    compencrypted0 = rsa_encrypt(comp_key, 0)
    compencrypted1 = rsa_encrypt(comp_key, 1)
    assert compencrypted0 < MAXLONG128
    assert compencrypted1 < MAXLONG128

    twiceencrypted0 = rsa_encrypt(comp_key, encrypted0)
    twiceencrypted1 = rsa_encrypt(comp_key, encrypted1)
    assert twiceencrypted0 < MAXLONG128
    assert twiceencrypted1 < MAXLONG128

    assert compencrypted0 == rsa_decrypt(key, twiceencrypted0)
    assert compencrypted1 == rsa_decrypt(key, twiceencrypted1)

    hcompencrypted0 = hash_element(compencrypted0)
    hcompecnrypted1 = hash_element(compencrypted1)
    assert isinstance(hcompencrypted0, str) and len(hcompencrypted0) == 20
    assert isinstance(hcompecnrypted1, str) and len(hcompecnrypted1) == 20

    assert hcompencrypted0 == hash_element(rsa_decrypt(key, twiceencrypted0))
    assert hcompecnrypted1 == hash_element(rsa_decrypt(key, twiceencrypted1))

    fakeinfohash = '296069              '
    assert long_to_bytes(rsa_decrypt(key, rsa_encrypt(key, bytes_to_long(fakeinfohash)))) == fakeinfohash

    # performance
    random_list = [randint(0, i * 1000) for i in xrange(100)]

    t1 = time()
    encrypted_values = []
    for i, value in enumerate(random_list):
        encrypted_values.append(rsa_encrypt(key, value))

    t2 = time()
    for cipher in encrypted_values:
        rsa_decrypt(key, cipher)

<<<<<<< HEAD
    print "Encrypting took", t2 - t1
    print "Decrypting took", time() - t2
=======
    logger.info("Encrypting took %s", t2 - t1)
    logger.info("Decrypting took %s", time() - t2)
>>>>>>> e0cc558f
<|MERGE_RESOLUTION|>--- conflicted
+++ resolved
@@ -101,10 +101,5 @@
     for cipher in encrypted_values:
         rsa_decrypt(key, cipher)
 
-<<<<<<< HEAD
-    print "Encrypting took", t2 - t1
-    print "Decrypting took", time() - t2
-=======
     logger.info("Encrypting took %s", t2 - t1)
-    logger.info("Decrypting took %s", time() - t2)
->>>>>>> e0cc558f
+    logger.info("Decrypting took %s", time() - t2)