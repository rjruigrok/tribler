--- conflicted
+++ resolved
@@ -24,12 +24,7 @@
 
 def show(s):
     for i in xrange(len(s)):
-<<<<<<< HEAD
-        print ord(s[i]),
-    print
-=======
         logger.info(repr(ord(s[i])))
->>>>>>> e0cc558f
 
 
 class SingleRawServer:
@@ -52,12 +47,7 @@
             self.multihandler.shutdown_torrent(self.info_hash)
 
     def _shutdown(self):
-<<<<<<< HEAD
-        if DEBUG:
-            print >>sys.stderr, "SingleRawServer: _shutdown"
-=======
         self._logger.debug("SingleRawServer: _shutdown")
->>>>>>> e0cc558f
         if not self.finished:
             self.finished = True
             self.running = False
@@ -66,12 +56,7 @@
                 self.handler.close_all()
 
     def _external_connection_made(self, c, options, msg_remainder):
-<<<<<<< HEAD
-        if DEBUG:
-            print >> sys.stderr, "SingleRawServer: _external_conn_made, running?", self.running
-=======
-        self._logger.debug("SingleRawServer: _external_conn_made, running? %s" % repr(self.running))
->>>>>>> e0cc558f
+        self._logger.debug("SingleRawServer: _external_conn_made, running? %s", self.running)
         if self.running:
             c.set_handler(self.handler)
             self.handler.externally_handshaked_connection_made(
@@ -138,12 +123,7 @@
         if s == 'G':
             self.protocol = 'HTTP'
             self.firstbyte = s
-<<<<<<< HEAD
-            if DEBUG:
-                print >>sys.stderr, "NewSocketHandler: Got HTTP connection"
-=======
             self._logger.debug("NewSocketHandler: Got HTTP connection")
->>>>>>> e0cc558f
             return True
         else:
             l = ord(s)
@@ -158,25 +138,12 @@
         return 20, self.read_download_id
 
     def read_download_id(self, s):
-<<<<<<< HEAD
-        if DEBUG:
-            print >>sys.stderr, "NewSocketHandler: Swarm id is", repr(s), self.connection.socket.getpeername()
-        if s in self.multihandler.singlerawservers:
-            if self.multihandler.singlerawservers[s].protocol == self.protocol:
-                if DEBUG:
-                    print >>sys.stderr, "NewSocketHandler: Found rawserver for swarm id"
-                return True
-        if DEBUG:
-            print >>sys.stderr, "NewSocketHandler: No rawserver found for swarm id", repr(s)
-=======
-        self._logger.debug("NewSocketHandler: Swarm id is %s %s" %\
-            (repr(s), repr(self.connection.socket.getpeername())))
+        self._logger.debug("NewSocketHandler: Swarm id is %s %s", s, self.connection.socket.getpeername())
         if s in self.multihandler.singlerawservers:
             if self.multihandler.singlerawservers[s].protocol == self.protocol:
                 self._logger.debug("NewSocketHandler: Found rawserver for swarm id")
                 return True
-        self._logger.debug("NewSocketHandler: No rawserver found for swarm id %s" % repr(s))
->>>>>>> e0cc558f
+        self._logger.debug("NewSocketHandler: No rawserver found for swarm id %s", s)
         return None
 
     def read_dead(self, s):
@@ -203,33 +170,17 @@
                 self.next_len, self.next_func = 1, self.read_dead
                 raise
             if x is None:
-<<<<<<< HEAD
-                if DEBUG:
-                    print >> sys.stderr, "NewSocketHandler:", self.next_func, "returned None"
-=======
-                self._logger.debug("NewSocketHandler: %s returned None" % self.next_func)
->>>>>>> e0cc558f
+                self._logger.debug("NewSocketHandler: %s returned None", self.next_func)
                 self.close()
                 return
             if x == True:       # ready to process
                 if self.protocol == 'HTTP' and self.multihandler.httphandler:
-<<<<<<< HEAD
-                    if DEBUG:
-                        print >> sys.stderr, "NewSocketHandler: Reporting HTTP connection"
-=======
                     self._logger.debug("NewSocketHandler: Reporting HTTP connection")
->>>>>>> e0cc558f
                     self.multihandler.httphandler.external_connection_made(self.connection)
                     self.multihandler.httphandler.data_came_in(self.connection, self.firstbyte)
                     self.multihandler.httphandler.data_came_in(self.connection, s)
                 else:
-<<<<<<< HEAD
-                    if DEBUG:
-                        print >> sys.stderr, "NewSocketHandler: Reporting connection via", self.multihandler.singlerawservers[m]._external_connection_made
-=======
-                    self._logger.debug("NewSocketHandler: Reporting connection via %s" %\
-                        repr(self.multihandler.singlerawservers[m]._external_connection_made))
->>>>>>> e0cc558f
+                    self._logger.debug("NewSocketHandler: Reporting connection via %s", self.multihandler.singlerawservers[m]._external_connection_made)
                     self.multihandler.singlerawservers[m]._external_connection_made(self.connection, self.options, s)
                 self.complete = True
                 return
@@ -260,22 +211,12 @@
         return new
 
     def shutdown_torrent(self, info_hash):
-<<<<<<< HEAD
-        if DEBUG:
-            print >>sys.stderr, "MultiHandler: shutdown_torrent", repr(info_hash)
-=======
-        self._logger.debug("MultiHandler: shutdown_torrent %s" % repr(info_hash))
->>>>>>> e0cc558f
+        self._logger.debug("MultiHandler: shutdown_torrent %s", info_hash)
         self.singlerawservers[info_hash]._shutdown()
         del self.singlerawservers[info_hash]
 
     def listen_forever(self):
-<<<<<<< HEAD
-        if DEBUG:
-            print >>sys.stderr, "MultiHandler: listen_forever()"
-=======
         self._logger.debug("MultiHandler: listen_forever()")
->>>>>>> e0cc558f
         self.rawserver.listen_forever(self)
         for srs in self.singlerawservers.values():
             srs.finished = True
