# Written by Bram Cohen and Pawel Garbacki
# see LICENSE.txt for license information

from bisect import insort
from SocketHandler import SocketHandler
import socket
from cStringIO import StringIO
from traceback import print_exc
from select import error
from threading import Event, RLock
from thread import get_ident
from Tribler.Core.Utilities.clock import clock
import sys
import time
import logging
from Tribler.Core import NoDispersyRLock

from Tribler.dispersy.decorator import attach_profiler

try:
    True
except:
    True = 1
    False = 0


def autodetect_ipv6():
    try:
        assert sys.version_info >= (2, 3)
        assert socket.has_ipv6
        socket.socket(socket.AF_INET6, socket.SOCK_STREAM)
    except:
        return 0
    return 1


def autodetect_socket_style():
    if sys.platform.find('linux') < 0:
        return 1
    else:
        try:
            f = open('/proc/sys/net/ipv6/bindv6only', 'r')
            dual_socket_style = int(f.read())
            f.close()
            return int(not dual_socket_style)
        except:
            return 0


READSIZE = 100000


class RawServer:

    def __init__(self, doneflag, timeout_check_interval, timeout, noisy=True,
                 ipv6_enable=True, failfunc= lambda x: None, errorfunc = None,
                 sockethandler=None, excflag= Event()):
        self._logger = logging.getLogger(self.__class__.__name__)

        self.timeout_check_interval = timeout_check_interval
        self.timeout = timeout
        self.servers = {}
        self.single_sockets = {}
        self.dead_from_write = []
        self.doneflag = doneflag
        self.noisy = noisy
        self.failfunc = failfunc
        self.errorfunc = errorfunc
        self.exccount = 0
        self.funcs = []
        self.externally_added = []
        self.finished = Event()
        self.tasks_to_kill = []
        self.excflag = excflag
        self.lock = RLock()

        if sockethandler is None:
            sockethandler = SocketHandler(timeout, ipv6_enable, READSIZE)
        self.sockethandler = sockethandler

        self.thread_ident = None
        self.interrupt_socket = sockethandler.get_interrupt_socket()

        self.add_task(self.scan_for_timeouts, timeout_check_interval)

    def get_exception_flag(self):
        return self.excflag

    def _add_task(self, func, delay, id=None):
        if delay < 0:
            delay = 0
        insort(self.funcs, (clock() + delay, func, id))

    def add_task(self, func, delay=0, id= None):
        # if DEBUG:
        #    print >>sys.stderr,"rawserver: add_task(",func,delay,")"
        if delay < 0:
            delay = 0

        self.lock.acquire()
        self.externally_added.append((func, delay, id))
        self.lock.release()

        if self.thread_ident != get_ident():
            self.interrupt_socket.interrupt()

    def scan_for_timeouts(self):
        self.add_task(self.scan_for_timeouts, self.timeout_check_interval)
        self.sockethandler.scan_for_timeouts()

    def bind(self, port, bind='', reuse= False,
            ipv6_socket_style=1):
        self.sockethandler.bind(port, bind, reuse, ipv6_socket_style)

    def find_and_bind(self, first_try, minport, maxport, bind='', reuse = False,
                      ipv6_socket_style=1, randomizer= False):
# 2fastbt_
        result = self.sockethandler.find_and_bind(first_try, minport, maxport, bind, reuse,
                                 ipv6_socket_style, randomizer)
# _2fastbt
        return result

    def start_connection_raw(self, dns, socktype=socket.AF_INET, handler= None):
        return self.sockethandler.start_connection_raw(dns, socktype, handler)

    def start_connection(self, dns, handler=None, randomize= False):
        return self.sockethandler.start_connection(dns, handler, randomize)

    def get_stats(self):
        return self.sockethandler.get_stats()

    def pop_external(self):
        self.lock.acquire()
        while self.externally_added:
            (a, b, c) = self.externally_added.pop(0)
            self._add_task(a, b, c)
        self.lock.release()

    @attach_profiler
    def listen_forever(self, handler):
<<<<<<< HEAD
        if DEBUG:
            print >>sys.stderr, "rawserver: listen forever()"
=======
        self._logger.debug("rawserver: listen forever()")
>>>>>>> e0cc558f
        # handler=btlanuchmany: MultiHandler, btdownloadheadless: Encoder
        self.thread_ident = get_ident()
        self.sockethandler.set_handler(handler)
        try:
            while not self.doneflag.isSet():
                try:
                    self.pop_external()
                    self._kill_tasks()
                    if self.funcs:
                        period = self.funcs[0][0] + 0.001 - clock()
                    else:
                        period = 2 ** 30
                    if period < 0:
                        period = 0

                    # if DEBUG:
                    #    print >>sys.stderr,"rawserver: do_poll",period
                    events = self.sockethandler.do_poll(period)

                    if self.doneflag.isSet():
<<<<<<< HEAD
                        if DEBUG:
                            print >> sys.stderr, "rawserver: stopping because done flag set"
=======
                        self._logger.debug("rawserver: stopping because done flag set")
>>>>>>> e0cc558f
                        return

                    # print >>sys.stderr,"RawServer: funcs is",`self.funcs`

                    while self.funcs and self.funcs[0][0] <= clock() and not self.doneflag.isSet():
                        garbage1, func, id = self.funcs.pop(0)
                        if id in self.tasks_to_kill:
                            pass
                        try:
#                            print func.func_name
<<<<<<< HEAD
                            if DEBUG:
                                if func.func_name != "_bgalloc":
                                    print >> sys.stderr, "RawServer:f", func.func_name
=======
                            if func.func_name != "_bgalloc":
                                self._logger.debug("RawServer:f %s" % repr(func.func_name))
>>>>>>> e0cc558f
                            # st = time.time()
                            func()
                            # et = time.time()
                            # diff = et - st
                            # print >>sys.stderr,func,"took %.5f" % (diff)

                        except (SystemError, MemoryError) as e:
                            self.failfunc(e)
                            return
                        except KeyboardInterrupt as e:
#                            self.exception(e)
                            return
                        except error:
<<<<<<< HEAD
                            if DEBUG:
                                print >> sys.stderr, "rawserver: func: ERROR exception"
                                print_exc()
=======
                            self._logger.debug("rawserver: func: ERROR exception")
                            print_exc()
>>>>>>> e0cc558f
                            pass
                        except Exception as e:
                            # boudewijn: someone made a big mistake,
                            # the code will not function as expected.
                            # notify someone for *uck sake!  instead
                            # of silently hiding the problem and
                            # continuing...
                            # raise
<<<<<<< HEAD
                            if DEBUG:
                                print >> sys.stderr, "rawserver: func: any exception"
                                print_exc()
=======
                            self._logger.debug("rawserver: func: any exception")
                            print_exc()
>>>>>>> e0cc558f
                            if self.noisy:
                                self.exception(e)

                    self.sockethandler.close_dead()
                    self.sockethandler.handle_events(events)

                except (SystemError, MemoryError) as e:
<<<<<<< HEAD
                    if DEBUG:
                        print >> sys.stderr, "rawserver: SYS/MEM exception", e
=======
                    self._logger.debug("rawserver: SYS/MEM exception %s" % repr(e))
>>>>>>> e0cc558f
                    self.failfunc(e)
                    return

                except error:
<<<<<<< HEAD
                    if DEBUG:
                        print >> sys.stderr, "rawserver: ERROR exception"
                        print_exc()
=======
                    self._logger.debug("rawserver: ERROR exception")
                    print_exc()
>>>>>>> e0cc558f

                except KeyboardInterrupt as e:
                    self.failfunc(e)
                    return

                except Exception as e:
                    # boudewijn: someone made a big mistake, the code
                    # will not function as expected.  notify someone
                    # for *uck sake!  instead of silently hiding the
                    # problem and continuing...
                    # raise
<<<<<<< HEAD
                    if DEBUG:
                        print >> sys.stderr, "rawserver: other exception"
=======
                    self._logger.debug("rawserver: other exception")
>>>>>>> e0cc558f
                    print_exc()
                    self.exception(e)
                # Arno: Don't stop till we drop
                # if self.exccount > 10:
                # print >> sys.stderr,"rawserver: stopping because exccount > 10"
                # return
        finally:
#            self.sockethandler.shutdown()
            self.finished.set()

    def is_finished(self):
        return self.finished.isSet()

    def wait_until_finished(self):
        self.finished.wait()

    def _kill_tasks(self):
        if self.tasks_to_kill:
            new_funcs = []
            for (t, func, id) in self.funcs:
                if id not in self.tasks_to_kill:
                    new_funcs.append((t, func, id))
            self.funcs = new_funcs
            self.tasks_to_kill = []

    def kill_tasks(self, id):
        self.tasks_to_kill.append(id)

    def exception(self, e, kbint=False):
        if not kbint:
            self.excflag.set()
        self.exccount += 1
        if self.errorfunc is None:
            print_exc()
        else:
            if not kbint:   # don't report here if it's a keyboard interrupt
                self.errorfunc(e)

    def shutdown(self):
        self.sockethandler.shutdown()

    #
    # Interface for Khashmir
    #
    def create_udpsocket(self, port, host):
<<<<<<< HEAD
        if DEBUG:
            print >>sys.stderr, "rawudp: create_udp_socket", host, port
        return self.sockethandler.create_udpsocket(port, host)

    def start_listening_udp(self, serversocket, handler):
        if DEBUG:
            print >>sys.stderr, "rawudp: start_listen:", serversocket, handler
        self.sockethandler.start_listening_udp(serversocket, handler)

    def stop_listening_udp(self, serversocket):
        if DEBUG:
            print >>sys.stderr, "rawudp: stop_listen:", serversocket
=======
        self._logger.debug("rawudp: create_udp_socket %s %s" % (repr(host), repr(port)))
        return self.sockethandler.create_udpsocket(port, host)

    def start_listening_udp(self, serversocket, handler):
        self._logger.debug("rawudp: start_listen: %s %s" % (repr(serversocket), repr(handler)))
        self.sockethandler.start_listening_udp(serversocket, handler)

    def stop_listening_udp(self, serversocket):
        self._logger.debug("rawudp: stop_listen: %s" % repr(serversocket))
>>>>>>> e0cc558f
        self.sockethandler.stop_listening_udp(serversocket)<|MERGE_RESOLUTION|>--- conflicted
+++ resolved
@@ -138,12 +138,7 @@
 
     @attach_profiler
     def listen_forever(self, handler):
-<<<<<<< HEAD
-        if DEBUG:
-            print >>sys.stderr, "rawserver: listen forever()"
-=======
         self._logger.debug("rawserver: listen forever()")
->>>>>>> e0cc558f
         # handler=btlanuchmany: MultiHandler, btdownloadheadless: Encoder
         self.thread_ident = get_ident()
         self.sockethandler.set_handler(handler)
@@ -164,12 +159,7 @@
                     events = self.sockethandler.do_poll(period)
 
                     if self.doneflag.isSet():
-<<<<<<< HEAD
-                        if DEBUG:
-                            print >> sys.stderr, "rawserver: stopping because done flag set"
-=======
                         self._logger.debug("rawserver: stopping because done flag set")
->>>>>>> e0cc558f
                         return
 
                     # print >>sys.stderr,"RawServer: funcs is",`self.funcs`
@@ -180,14 +170,8 @@
                             pass
                         try:
 #                            print func.func_name
-<<<<<<< HEAD
-                            if DEBUG:
-                                if func.func_name != "_bgalloc":
-                                    print >> sys.stderr, "RawServer:f", func.func_name
-=======
                             if func.func_name != "_bgalloc":
-                                self._logger.debug("RawServer:f %s" % repr(func.func_name))
->>>>>>> e0cc558f
+                                self._logger.debug("RawServer:f %s", func.func_name)
                             # st = time.time()
                             func()
                             # et = time.time()
@@ -201,14 +185,8 @@
 #                            self.exception(e)
                             return
                         except error:
-<<<<<<< HEAD
-                            if DEBUG:
-                                print >> sys.stderr, "rawserver: func: ERROR exception"
-                                print_exc()
-=======
                             self._logger.debug("rawserver: func: ERROR exception")
                             print_exc()
->>>>>>> e0cc558f
                             pass
                         except Exception as e:
                             # boudewijn: someone made a big mistake,
@@ -217,14 +195,8 @@
                             # of silently hiding the problem and
                             # continuing...
                             # raise
-<<<<<<< HEAD
-                            if DEBUG:
-                                print >> sys.stderr, "rawserver: func: any exception"
-                                print_exc()
-=======
                             self._logger.debug("rawserver: func: any exception")
                             print_exc()
->>>>>>> e0cc558f
                             if self.noisy:
                                 self.exception(e)
 
@@ -232,24 +204,13 @@
                     self.sockethandler.handle_events(events)
 
                 except (SystemError, MemoryError) as e:
-<<<<<<< HEAD
-                    if DEBUG:
-                        print >> sys.stderr, "rawserver: SYS/MEM exception", e
-=======
-                    self._logger.debug("rawserver: SYS/MEM exception %s" % repr(e))
->>>>>>> e0cc558f
+                    self._logger.debug("rawserver: SYS/MEM exception %s", e)
                     self.failfunc(e)
                     return
 
                 except error:
-<<<<<<< HEAD
-                    if DEBUG:
-                        print >> sys.stderr, "rawserver: ERROR exception"
-                        print_exc()
-=======
                     self._logger.debug("rawserver: ERROR exception")
                     print_exc()
->>>>>>> e0cc558f
 
                 except KeyboardInterrupt as e:
                     self.failfunc(e)
@@ -261,12 +222,7 @@
                     # for *uck sake!  instead of silently hiding the
                     # problem and continuing...
                     # raise
-<<<<<<< HEAD
-                    if DEBUG:
-                        print >> sys.stderr, "rawserver: other exception"
-=======
                     self._logger.debug("rawserver: other exception")
->>>>>>> e0cc558f
                     print_exc()
                     self.exception(e)
                 # Arno: Don't stop till we drop
@@ -312,28 +268,13 @@
     # Interface for Khashmir
     #
     def create_udpsocket(self, port, host):
-<<<<<<< HEAD
-        if DEBUG:
-            print >>sys.stderr, "rawudp: create_udp_socket", host, port
+        self._logger.debug("rawudp: create_udp_socket %s %s", host, port)
         return self.sockethandler.create_udpsocket(port, host)
 
     def start_listening_udp(self, serversocket, handler):
-        if DEBUG:
-            print >>sys.stderr, "rawudp: start_listen:", serversocket, handler
+        self._logger.debug("rawudp: start_listen: %s %s", serversocket, handler)
         self.sockethandler.start_listening_udp(serversocket, handler)
 
     def stop_listening_udp(self, serversocket):
-        if DEBUG:
-            print >>sys.stderr, "rawudp: stop_listen:", serversocket
-=======
-        self._logger.debug("rawudp: create_udp_socket %s %s" % (repr(host), repr(port)))
-        return self.sockethandler.create_udpsocket(port, host)
-
-    def start_listening_udp(self, serversocket, handler):
-        self._logger.debug("rawudp: start_listen: %s %s" % (repr(serversocket), repr(handler)))
-        self.sockethandler.start_listening_udp(serversocket, handler)
-
-    def stop_listening_udp(self, serversocket):
-        self._logger.debug("rawudp: stop_listen: %s" % repr(serversocket))
->>>>>>> e0cc558f
+        self._logger.debug("rawudp: stop_listen: %s", serversocket)
         self.sockethandler.stop_listening_udp(serversocket)