--- conflicted
+++ resolved
@@ -49,27 +49,14 @@
                 elist = Set(self.rlist)
                 elist = elist.union(self.wlist)
                 elist = list(elist)    # in Python2.3, elist must be a list type
-<<<<<<< HEAD
-                if DEBUG:
-                    print >>sys.stderr, "selectpoll: elist = ", elist
-=======
-                self._logger.debug("selectpoll: elist = %s" % repr(elist))
->>>>>>> e0cc558f
+                self._logger.debug("selectpoll: elist = %s", elist)
 
                 # print >>sys.stderr,"selectpoll: rlist",self.rlist,"wlist",self.wlist,"elist",elist
 
                 r, w, e = select(self.rlist, self.wlist, elist, timeout)
-<<<<<<< HEAD
-                if DEBUG:
-                    print >>sys.stderr, "selectpoll: e = ", e
-            except ValueError:
-                if DEBUG:
-                    print >>sys.stderr, "selectpoll: select: bad param"
-=======
-                self._logger.debug("selectpoll: e = %s" % repr(e))
+                self._logger.debug("selectpoll: e = %s", e)
             except ValueError:
                 self._logger.debug("selectpoll: select: bad param")
->>>>>>> e0cc558f
                 return None
         else:
             sleep(timeout)
