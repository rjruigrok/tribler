--- conflicted
+++ resolved
@@ -298,21 +298,12 @@
     ilist.sort()
     for k, v in ilist:
 
-<<<<<<< HEAD
-        if DEBUG:
-            print >>sys.stderr, "bencode: Encoding", repr(k), repr(v)
-=======
-        logger.debug("bencode: Encoding %s %s" % (repr(k), repr(v)))
->>>>>>> e0cc558f
+        logger.debug("bencode: Encoding %s %s", k, v)
 
         try:
             r.extend((str(len(k)), ':', k))
         except:
-<<<<<<< HEAD
-            print >> sys.stderr, "k: %s" % k
-=======
-            logger.error("k: %s" % k)
->>>>>>> e0cc558f
+            logger.error("k: %s", k)
             raise
 
         encode_func[type(v)](v, r)
@@ -340,11 +331,7 @@
     try:
         encode_func[type(x)](x, r)
     except:
-<<<<<<< HEAD
-        print >>sys.stderr, "bencode: *** error *** could not encode type %s (value: %s)" % (type(x), x)
-=======
-        logger.error("bencode: *** error *** could not encode type %s (value: %s)" % (type(x), x))
->>>>>>> e0cc558f
+        logger.error("bencode: *** error *** could not encode type %s (value: %s)", type(x), x)
         print_stack()
 
         print_exc()
@@ -352,18 +339,10 @@
     try:
         return ''.join(r)
     except:
-<<<<<<< HEAD
-        if DEBUG:
-            print >>sys.stderr, "bencode: join error", x
-            for elem in r:
-                print >>sys.stderr, "elem", elem, "has type", type(elem)
-            print_exc()
-=======
-        logger.debug("bencode: join error %" % repr(x))
+        logger.debug("bencode: join error %s", x)
         for elem in r:
-            logger.debug("elem %s has type %s" % (repr(elem), repr(type(elem))))
+            logger.debug("elem %s has type %s", elem, type(elem))
         print_exc()
->>>>>>> e0cc558f
         return ''
 
 
