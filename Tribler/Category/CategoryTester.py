# Written by Yuan Yuan
# see LICENSE.txt for license information

import sys
import os
execpath = os.path.join(os.path.abspath(os.path.dirname(sys.argv[0])), '..', '..')
sys.path.append(execpath)
# print sys.path
from Tribler.Category.Category import Category
from libtorrent import bdecode

import logging

logger = logging.getLogger(__name__)

def testFilter(catfilename, torrentpath):
    readCategorisationFile(catfilename)
    # print 'Install_dir is %s' % execpath
    c = Category.getInstance(execpath, None)
    total = porn = fn = fp = 0
    for tfilename, isporn in tdict.items():
        torrent = getMetainfo(os.path.join(torrentpath, tfilename))
        name = torrent['info']['name']
        cat = c.calculateCategory(torrent, name)
        fporn = (cat == ['xxx'])
        total += 1
        porn += int(isporn)
        if isporn == fporn:
            logger.debug('%s %s %s', (isporn, fporn), 'good', name)

        elif isporn and not fporn:
            fn += 1
            logger.info('FALSE NEGATIVE')
            showTorrent(os.path.join(torrentpath, tfilename))
        elif not isporn and fporn:
            fp += 1
            logger.info('FALSE POSITIVE')
            showTorrent(os.path.join(torrentpath, tfilename))

    logger.info("""
    Total torrents:   %(total)d
    XXX torrents:     %(porn)d
    Correct filtered: %(good)d
    False negatives:  %(fn)d
    False positives:  %(fp)d
<<<<<<< HEAD
    """ % {'total': total, 'porn': porn, 'fn': fn, 'fp':fp, 'good':total - fn - fp}
=======
    """ % {'total': total, 'porn': porn, 'fn': fn,'fp':fp,'good':total-fn-fp})
>>>>>>> 97fffa5e


def readCategorisationFile(filename):
    global tdict
    tdict = {}
    try:
        f = file(filename, 'r')
        lines = f.read().splitlines()
        for line in lines:
            if line:
                parts = line.split('\t')
                tdict[parts[0]] = bool(int(parts[1]))
        f.close()
    except IOError:
        logger.error('No file %s found, starting with empty file', filename)


def getTorrentData(path, max_num= -1):
    torrents = []
    i = 0
    for fname in os.listdir(path):
        if fname.endswith('.torrent'):
            torrents.append(os.path.join(path, fname))
        if i % 1000 == 0 and i:
            logger.info('Loaded: %d torrents', i)
        if i == int(max_num):
            break
        i += 1
    logger.info('Loaded %d torrents', len(torrents))
    return torrents

def getMetainfo(filename):
    if os.path.exists(filename):
        with open(filename, "rb") as f:
            return bdecode(f.read())

def showTorrent(path):
    torrent = getMetainfo(os.path.join(path))
    name = torrent['info']['name']
    logger.info('------------------------------')
    logger.info('\tfiles  :')
    files_list = []
    __size_change = 1024
    try:
        # the multi-files mode
        for ifiles in torrent['info']["files"]:
            files_list.append((ifiles['path'][-1], ifiles['length'] / float(__size_change)))
    except KeyError:
        # single mode
        files_list.append((torrent['info']["name"], torrent['info']['length'] / float(__size_change)))
    for fname, fsize in files_list:
        logger.info('\t\t%s\t%d kb', fname, fsize)
    logger.info('Torrent name: %s', name)
    logger.info('\ttracker:%s', torrent['announce'])
    logger.info('------------------------------')


def createTorrentDataSet(filename, torrentpath):
    initSaveFile(filename)
    f_out = file(filename, 'a')
    torrents = getTorrentData(torrentpath)
    for torrent in torrents:
        if os.path.split(torrent)[-1] in tset:  # already done
            continue
        showTorrent(torrent)
        ans = None
        while ans not in ['q', 'y', 'n']:
            logger.info('Is this torrent porn? (y/n/q)')
            ans = sys.stdin.readline()[:-1].lower()
        if ans == 'q':
            break
        else:
            saveTorrent(f_out, torrent, (ans == 'y'))
    f_out.close()


def saveTorrent(f_out, torrent, boolean):
    if torrent in tset:
        return
    tfilename = os.path.split(torrent)[-1]
    assert tfilename
    f_out.write('%s\t%d\n' % (tfilename, int(boolean)))
    f_out.flush()
    tset.add(torrent)


def initSaveFile(filename):
    global tset
    tset = set()
    try:
        f = file(filename, 'r')
        lines = f.read().splitlines()
        for line in lines:
            tset.add(line.split('\t')[0])
        f.close()
    except IOError:
        logger.error('No file %s found, starting with empty file', filename)


def main(args):
    if len(args) != 4 or args[1] not in ['categorise', 'test']:
        logger.info('Usage 1: %s categorise [torrent-dir] [torrent-data-file]', args[0])
        logger.info('Usage 2: %s test [torrent-dir] [torrent-data-file]', args[0])
        sys.exit(1)
    if args[1] == 'categorise':
        createTorrentDataSet(args[3], args[2])
    elif args[1] == 'test':
        testFilter(args[3], args[2])
    logger.info('ready')


if __name__ == '__main__':
    main(sys.argv)<|MERGE_RESOLUTION|>--- conflicted
+++ resolved
@@ -43,12 +43,8 @@
     Correct filtered: %(good)d
     False negatives:  %(fn)d
     False positives:  %(fp)d
-<<<<<<< HEAD
-    """ % {'total': total, 'porn': porn, 'fn': fn, 'fp':fp, 'good':total - fn - fp}
-=======
-    """ % {'total': total, 'porn': porn, 'fn': fn,'fp':fp,'good':total-fn-fp})
->>>>>>> 97fffa5e
 
+    """ % {'total': total, 'porn': porn, 'fn': fn, 'fp':fp, 'good':total - fn - fp})
 
 def readCategorisationFile(filename):
     global tdict
