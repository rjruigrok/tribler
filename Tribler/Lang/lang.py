# Written by ABC authors and Arno Bakker
# see LICENSE.txt for license information
import wx
import sys
import os

from traceback import print_exc, print_stack
from cStringIO import StringIO

from Tribler.__init__ import LIBRARYNAME
from Tribler.Utilities.configreader import ConfigReader
from Tribler.Core.BitTornado.__init__ import version_id

################################################################
#
# Class: Lang
#
# Keep track of language strings.
#
# Lookups occur in the following order:
# 1. See if the string is in user.lang
# 2. See if the string is in the local language file
# 3. See if the string is in english.lang
#
################################################################
class Lang:
    def __init__(self, utility):
        self.utility = utility
        
        filename = self.utility.config.Read('language_file')
        
        
        langpath = os.path.join(self.utility.getPath(), LIBRARYNAME,  "Lang")
        
        sys.stdout.write("Setting up languages\n")
        sys.stdout.write("Language file: " + str(filename) + "\n")
        
        # Set up user language file (stored in user's config directory)
        self.user_lang = None
        user_filepath = os.path.join(self.utility.getConfigPath(), 'user.lang')
        self.user_lang = ConfigReader(user_filepath, "ABC/language")

        # Set up local language file
        self.local_lang_filename = None
        self.local_lang = None
        local_filepath = os.path.join(langpath, filename)
        
        if filename != 'english.lang' and existsAndIsReadable(local_filepath):
            self.local_lang_filename = filename
            # Modified
            self.local_lang = wx.FileConfig(localFilename = local_filepath)
            self.local_lang.SetPath("ABC/language")
            #self.local_lang = ConfigReader(local_filepath, "ABC/language")
        
        # Set up english language file
        self.english_lang = None
        english_filepath = os.path.join(langpath, 'english.lang')
        if existsAndIsReadable(english_filepath):
            self.english_lang = ConfigReader(english_filepath, "ABC/language")
        
        self.cache = {}
        
        self.langwarning = False
        
    def flush(self):
        if self.user_lang is not None:
            try:
                self.user_lang.DeleteEntry("dummyparam", False)
            except:
                pass
            self.user_lang.Flush()
        self.cache = {}
              
    # Retrieve a text string
    def get(self, label, tryuser = True, trylocal = True, tryenglish = True, giveerror = True):        
        if tryuser and trylocal and tryenglish:
            tryall = True
        else:
            tryall = False
    
        if tryall and label in self.cache:
            return self.expandEnter(self.cache[label])
    
        if (label == 'version'):
            return version_id
        if (label == 'build'):
<<<<<<< HEAD
            return "Build 22927"
        if (label == 'build_date'):
            return "Oct 7, 2011"
=======
            return "Build 23281"
        if (label == 'build_date'):
            return "Oct 27, 2011"
>>>>>>> f2ad90d2
        # see if it exists in 'user.lang'
        if tryuser:
            text, found = self.getFromLanguage(label, self.user_lang)
            if found:
                if tryall:
                    self.cache[label] = text
                return self.expandEnter(text)

        # see if it exists in local language
        if trylocal and self.local_lang is not None:
            text, found = self.getFromLanguage(label, self.local_lang, giveerror = True)
            if found:
                if tryall:
                    self.cache[label] = text
                return self.expandEnter(text)

        # see if it exists in 'english.lang'
        if tryenglish:
            text, found = self.getFromLanguage(label, self.english_lang)
            if found:
                if tryall:
                    self.cache[label] = text
                return self.expandEnter(text)

        # if we get to this point, we weren't able to read anything
        if giveerror:
            sys.stdout.write("Language file: Got an error finding: "+label)
            self.error(label)
        return ""
        
    def expandEnter(self, text):
        text = text.replace("\\r","\n")
        text = text.replace("\\n","\n")
        return text
        
    def getFromLanguage(self, label, langfile, giveerror = False):
        try:
            if langfile is not None:
                if langfile.Exists(label):
                    return self.getSingleline(label, langfile), True
                if langfile.Exists(label + "_line1"):
                    return self.getMultiline(label, langfile), True
                
                if giveerror:
                    self.error(label, silent = True)
        except:
            fileused = ""
            langfilenames = { "user.lang": self.user_lang, 
                              self.local_lang_filename: self.local_lang, 
                              "english.lang": self.english_lang }
            for name in langfilenames:
                if langfilenames[name] == langfile:
                    fileused = name
                    break
            sys.stderr.write("Error reading language file: (" + fileused + "), label: (" + label + ")\n")
            data = StringIO()
            print_exc(file = data)
            sys.stderr.write(data.getvalue())            
                
        return "", False
        
    def getSingleline(self, label, langfile):
        return langfile.Read(label)
    
    def getMultiline(self, label, langfile):
        i = 1
        text = ""
        while (langfile.Exists(label + "_line" + str(i))):
            if (i != 1):
                text+= "\n"
            text += langfile.Read(label + "_line" + str(i))
            i += 1
        if not text:
            sys.stdout.write("Language file: Got an error reading multiline string\n")
            self.error(label)
        return text
        
    def writeUser(self, label, text):
        change = False
        
        text_user = self.get(label, trylocal = False, tryenglish = False, giveerror = False)
        text_nonuser = self.get(label, tryuser = False, giveerror = False)
               
        user_lang = self.user_lang
        
        # The text string is the default string
        if text == text_nonuser:
            # If there was already a user string, delete it
            # (otherwise, do nothing)
            if text_user != "":
                user_lang.Write("exampleparam", "example value")
                user_lang.DeleteEntry(label)
                change = True
        elif text != text_user:
            # Only need to update if the text string differs
            # from what was already stored
            user_lang.Write(label, text)
            change = True
        
        return change
        
    def error(self, label, silent = False):
        # Display a warning once that the language file doesn't contain all the values
        if (not self.langwarning):
            self.langwarning = True
            error_title = self.get('error')
            error_text = self.get('errorlanguagefile')
            if (error_text == ""):
                error_text = "Your language file is missing at least one string.\nPlease check to see if an updated version is available."
            # Check to see if the frame has been created yet
            if not silent and hasattr(self.utility, 'frame'):
                # For the moment don't do anything if we can't display the error dialog
                dlg = wx.MessageDialog(None, error_text, error_title, wx.ICON_ERROR)
                dlg.ShowModal()
                dlg.Destroy()
        sys.stderr.write("\nError reading language file!\n")
        sys.stderr.write("  Cannot find value for variable: " + label + "\n")

def existsAndIsReadable(filename):
    return os.access(filename, os.F_OK) and os.access(filename, os.R_OK)<|MERGE_RESOLUTION|>--- conflicted
+++ resolved
@@ -84,15 +84,9 @@
         if (label == 'version'):
             return version_id
         if (label == 'build'):
-<<<<<<< HEAD
-            return "Build 22927"
-        if (label == 'build_date'):
-            return "Oct 7, 2011"
-=======
             return "Build 23281"
         if (label == 'build_date'):
             return "Oct 27, 2011"
->>>>>>> f2ad90d2
         # see if it exists in 'user.lang'
         if tryuser:
             text, found = self.getFromLanguage(label, self.user_lang)
