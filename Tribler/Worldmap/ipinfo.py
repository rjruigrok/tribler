# Written by Jie Yang
# see LICENSE.txt for license information

import sys

try:
    True
except:
    True = 1
    False = 0

DEBUG = False

<<<<<<< HEAD
import Tribler.TrackerChecking.timeouturlopen as timeouturlopen
=======
import Tribler.timeouturlopen as timeouturlopen
>>>>>>> f492f61c
try:
    import GeoIP
    geoip_installed = True
except:
    geoip_installed = False

no_info = {'country_name':'', 'country_code':'', 'city':'', 
                'latitude':999, 'longitude':999}    # in case of error

country_prefix = 'Country: '
city_prefix = 'City: '
latitude_prefix = 'Latitude: '
longitude_prefix = 'Longitude: '
unknown_country = 'Unknown Country?'
unknown_city = 'Unknown City?'

class IPInfo:
    def __init__(self, ip=''):
        self.ip = ip
        self.ip_info = None

#    @staticmethod      # used by python 2.4
    def foundIPLocation(ip_info):
        try:
            if ip_info['latitude'] > 180 or ip_info['latitude'] < -180 or \
               ip_info['longitude'] > 180 or ip_info['longitude'] < -180:
                return False
            else:
                return True
        except:
            return False
            
    foundIPLocation = staticmethod(foundIPLocation)

    # Try different ways to find IP location
#    @staticmethod      # used by python 2.4
    def lookupIPInfo(ip):
        """ This function obtains latitude and longitude of an IP. 
        The returned dictory contains: 'country_name', 'country_code', 'city', 
        'latitude' and 'longitude' 
        If the IP cannot be located, its latitude and longitude are set as 999
        """
        
        def getIPInfoByURL(url, proxy=None):
            """ Get IP location by visit some ip search engine page """
            #TODO: getIPInfoByURL with Proxy support
            #Known urls: http://www.hostip.info/api/get.html?ip=xxx&position=true 
            #  http://www.melissadata.com/Lookups/iplocation.asp?ipaddress=xxx&submit=submit (using IP2Location database without coordinate)
            
            try:
		file = timeouturlopen.urlOpenTimeout(url,timeout=2)
		ip_info = file.read()
            except:
                if DEBUG:
                    print >> sys.stderr,"ipinfo: getIPInfoByURL failed: cannot access", url
                raise Exception
                            
            return ip_info
            
        def getIPInfoByHostIP2(ip):
            return getIPInfoByHostIP('http://www.hostip.info', ip)
        
        def getIPInfoByHostIP1(ip):
            url = "http://superpeer1.das2.ewi.tudelft.nl/hostip"
            # url = "http://hostip1.tribler.org"
            return getIPInfoByHostIP(url, ip)
            
        def getIPInfoByHostIP(site_url, ip):
            """ Using hostip.info to find IP location """
            
            try:
                url = site_url + '/api/get.html?ip=' + ip + '&position=true'
                ip_info = getIPInfoByURL(url)
            except Exception, message:
                if DEBUG:
                    print >> sys.stderr,"ipinfo: getIPInfoByURL failed:", message
                return no_info
                
            # Parse the ip_info string and translate it into a standard dict format
            info_list = ip_info.split('\n')
            ip_info = {}
            
            for item in info_list:
                if item.find(country_prefix) != -1:    
                    if item.find(unknown_country) != -1:    # country unknown?
                        ip_info['country_name'] = ''
                        ip_info['country_code'] = ''
                    else:
                        ip_info['country_name'] = item[len(country_prefix):item.index('(')-1]
                        ip_info['country_code'] = item[item.index('(')+1:item.index(')')]
                elif item.find(city_prefix) != -1:    
                    if item.find(unknown_city) != -1:    # city unknown?
                        ip_info['city'] = ''
                    else:
                        ip_info['city'] = item[len(city_prefix):]
                elif item.find(latitude_prefix) != -1:
                    if item[len(latitude_prefix):] == '':   
                        ip_info['latitude'] = 999
                    else:
                        ip_info['latitude'] = float(item[len(latitude_prefix):])
                elif item.find(longitude_prefix) != -1:
                    if item[len(longitude_prefix):] == '':
                        ip_info['longitude'] = 999
                    else:
                        ip_info['longitude'] = float(item[len(longitude_prefix):])
                    
            return ip_info
        
        def getIPInfoByGeoIP(ip):
            """ Using GeoIP library to transfer ip into locality """
    
            if not geoip_installed: 
                return no_info
                
            try:
                geoip_lib = '/usr/local/share/GeoIP/GeoIPCity.dat'
                gi = GeoIP.open(geoip_lib, GeoIP.GEOIP_MEMORY_CACHE)
            except:
                try:
                    if DEBUG:
                        print 'ipinfo: cannot open GeoIP library at ' + geoip_lib
                    geoip_lib = './GeoIPCity.dat'
                    gi = GeoIP.open(geoip_lib, GeoIP.GEOIP_MEMORY_CACHE)
                except Exception:
                    if DEBUG:
                        print 'ipinfo: cannot open GeoIP library at ' + geoip_lib
                    return no_info
                    
            try:
                ip_info = gi.record_by_addr(ip)
            except:
                return no_info
            
            if not ip_info:
                return no_info
    
            # Translate ip_info into a standard dict format
            if ip_info['country_name'] == None:
                ip_info['country_name'] = ''
            if ip_info['country_code'] == None:
                ip_info['country_code'] = ''
            if ip_info['city'] == None:
                ip_info['city'] = ''
            if ip_info['latitude'] == None:
                ip_info['latitude'] = ''
            if ip_info['longitude'] == None:
                ip_info['longitude'] = ''
                
            return ip_info

        # Add lookup-IP methods into method list
        getIPInfoMethods = []
        getIPInfoMethods.append(getIPInfoByHostIP1)
        getIPInfoMethods.append(getIPInfoByHostIP2)
        #getIPInfoMethods.append(getIPInfoByGeoIP) 

        ip_info = []
        for getIPInfo in getIPInfoMethods:    # lookup the ip by give methods
            info = getIPInfo(ip)
            ip_info.append(info)
            if IPInfo.foundIPLocation(info):
                return info
        
        # No method finds the ip, return the one which has the longest length
        if DEBUG:
            print >> sys.stderr,"ipinfo:",ip, "cannot be located"
        maxlen = 0
        for info in ip_info:
            info_len = len(info)
            if info_len > maxlen:
                best_info = info
                maxlen = info_len
        return info
    
    lookupIPInfo = staticmethod(lookupIPInfo)  # used by python 2.2

    def setIPInfo(self):
        self.ip_info = IPInfo.lookupIPInfo(self.ip)
    
    def getIPInfo(self):
        if not self.ip_info:    # postpone ip lookup until it's required
            self.setIPInfo()
        return self.ip_info
                
if __name__ == '__main__':
    test_ip = [
        '208.44.252.21',
        '140.160.136.72',
        '194.231.189.161',
        '58.69.8.35',
        '367.345.645.3743']
    for ip in test_ip:
#        peer = IPInfo(ip)
#        ip_info = peer.getIPInfo()
        ip_info = IPInfo.lookupIPInfo(ip)
        print ip_info
    
<|MERGE_RESOLUTION|>--- conflicted
+++ resolved
@@ -1,215 +1,211 @@
-# Written by Jie Yang
-# see LICENSE.txt for license information
-
-import sys
-
-try:
-    True
-except:
-    True = 1
-    False = 0
-
-DEBUG = False
-
-<<<<<<< HEAD
-import Tribler.TrackerChecking.timeouturlopen as timeouturlopen
-=======
-import Tribler.timeouturlopen as timeouturlopen
->>>>>>> f492f61c
-try:
-    import GeoIP
-    geoip_installed = True
-except:
-    geoip_installed = False
-
-no_info = {'country_name':'', 'country_code':'', 'city':'', 
-                'latitude':999, 'longitude':999}    # in case of error
-
-country_prefix = 'Country: '
-city_prefix = 'City: '
-latitude_prefix = 'Latitude: '
-longitude_prefix = 'Longitude: '
-unknown_country = 'Unknown Country?'
-unknown_city = 'Unknown City?'
-
-class IPInfo:
-    def __init__(self, ip=''):
-        self.ip = ip
-        self.ip_info = None
-
-#    @staticmethod      # used by python 2.4
-    def foundIPLocation(ip_info):
-        try:
-            if ip_info['latitude'] > 180 or ip_info['latitude'] < -180 or \
-               ip_info['longitude'] > 180 or ip_info['longitude'] < -180:
-                return False
-            else:
-                return True
-        except:
-            return False
-            
-    foundIPLocation = staticmethod(foundIPLocation)
-
-    # Try different ways to find IP location
-#    @staticmethod      # used by python 2.4
-    def lookupIPInfo(ip):
-        """ This function obtains latitude and longitude of an IP. 
-        The returned dictory contains: 'country_name', 'country_code', 'city', 
-        'latitude' and 'longitude' 
-        If the IP cannot be located, its latitude and longitude are set as 999
-        """
-        
-        def getIPInfoByURL(url, proxy=None):
-            """ Get IP location by visit some ip search engine page """
-            #TODO: getIPInfoByURL with Proxy support
-            #Known urls: http://www.hostip.info/api/get.html?ip=xxx&position=true 
-            #  http://www.melissadata.com/Lookups/iplocation.asp?ipaddress=xxx&submit=submit (using IP2Location database without coordinate)
-            
-            try:
-		file = timeouturlopen.urlOpenTimeout(url,timeout=2)
-		ip_info = file.read()
-            except:
-                if DEBUG:
-                    print >> sys.stderr,"ipinfo: getIPInfoByURL failed: cannot access", url
-                raise Exception
-                            
-            return ip_info
-            
-        def getIPInfoByHostIP2(ip):
-            return getIPInfoByHostIP('http://www.hostip.info', ip)
-        
-        def getIPInfoByHostIP1(ip):
-            url = "http://superpeer1.das2.ewi.tudelft.nl/hostip"
-            # url = "http://hostip1.tribler.org"
-            return getIPInfoByHostIP(url, ip)
-            
-        def getIPInfoByHostIP(site_url, ip):
-            """ Using hostip.info to find IP location """
-            
-            try:
-                url = site_url + '/api/get.html?ip=' + ip + '&position=true'
-                ip_info = getIPInfoByURL(url)
-            except Exception, message:
-                if DEBUG:
-                    print >> sys.stderr,"ipinfo: getIPInfoByURL failed:", message
-                return no_info
-                
-            # Parse the ip_info string and translate it into a standard dict format
-            info_list = ip_info.split('\n')
-            ip_info = {}
-            
-            for item in info_list:
-                if item.find(country_prefix) != -1:    
-                    if item.find(unknown_country) != -1:    # country unknown?
-                        ip_info['country_name'] = ''
-                        ip_info['country_code'] = ''
-                    else:
-                        ip_info['country_name'] = item[len(country_prefix):item.index('(')-1]
-                        ip_info['country_code'] = item[item.index('(')+1:item.index(')')]
-                elif item.find(city_prefix) != -1:    
-                    if item.find(unknown_city) != -1:    # city unknown?
-                        ip_info['city'] = ''
-                    else:
-                        ip_info['city'] = item[len(city_prefix):]
-                elif item.find(latitude_prefix) != -1:
-                    if item[len(latitude_prefix):] == '':   
-                        ip_info['latitude'] = 999
-                    else:
-                        ip_info['latitude'] = float(item[len(latitude_prefix):])
-                elif item.find(longitude_prefix) != -1:
-                    if item[len(longitude_prefix):] == '':
-                        ip_info['longitude'] = 999
-                    else:
-                        ip_info['longitude'] = float(item[len(longitude_prefix):])
-                    
-            return ip_info
-        
-        def getIPInfoByGeoIP(ip):
-            """ Using GeoIP library to transfer ip into locality """
-    
-            if not geoip_installed: 
-                return no_info
-                
-            try:
-                geoip_lib = '/usr/local/share/GeoIP/GeoIPCity.dat'
-                gi = GeoIP.open(geoip_lib, GeoIP.GEOIP_MEMORY_CACHE)
-            except:
-                try:
-                    if DEBUG:
-                        print 'ipinfo: cannot open GeoIP library at ' + geoip_lib
-                    geoip_lib = './GeoIPCity.dat'
-                    gi = GeoIP.open(geoip_lib, GeoIP.GEOIP_MEMORY_CACHE)
-                except Exception:
-                    if DEBUG:
-                        print 'ipinfo: cannot open GeoIP library at ' + geoip_lib
-                    return no_info
-                    
-            try:
-                ip_info = gi.record_by_addr(ip)
-            except:
-                return no_info
-            
-            if not ip_info:
-                return no_info
-    
-            # Translate ip_info into a standard dict format
-            if ip_info['country_name'] == None:
-                ip_info['country_name'] = ''
-            if ip_info['country_code'] == None:
-                ip_info['country_code'] = ''
-            if ip_info['city'] == None:
-                ip_info['city'] = ''
-            if ip_info['latitude'] == None:
-                ip_info['latitude'] = ''
-            if ip_info['longitude'] == None:
-                ip_info['longitude'] = ''
-                
-            return ip_info
-
-        # Add lookup-IP methods into method list
-        getIPInfoMethods = []
-        getIPInfoMethods.append(getIPInfoByHostIP1)
-        getIPInfoMethods.append(getIPInfoByHostIP2)
-        #getIPInfoMethods.append(getIPInfoByGeoIP) 
-
-        ip_info = []
-        for getIPInfo in getIPInfoMethods:    # lookup the ip by give methods
-            info = getIPInfo(ip)
-            ip_info.append(info)
-            if IPInfo.foundIPLocation(info):
-                return info
-        
-        # No method finds the ip, return the one which has the longest length
-        if DEBUG:
-            print >> sys.stderr,"ipinfo:",ip, "cannot be located"
-        maxlen = 0
-        for info in ip_info:
-            info_len = len(info)
-            if info_len > maxlen:
-                best_info = info
-                maxlen = info_len
-        return info
-    
-    lookupIPInfo = staticmethod(lookupIPInfo)  # used by python 2.2
-
-    def setIPInfo(self):
-        self.ip_info = IPInfo.lookupIPInfo(self.ip)
-    
-    def getIPInfo(self):
-        if not self.ip_info:    # postpone ip lookup until it's required
-            self.setIPInfo()
-        return self.ip_info
-                
-if __name__ == '__main__':
-    test_ip = [
-        '208.44.252.21',
-        '140.160.136.72',
-        '194.231.189.161',
-        '58.69.8.35',
-        '367.345.645.3743']
-    for ip in test_ip:
-#        peer = IPInfo(ip)
-#        ip_info = peer.getIPInfo()
-        ip_info = IPInfo.lookupIPInfo(ip)
-        print ip_info
-    
+# Written by Jie Yang
+# see LICENSE.txt for license information
+
+import sys
+
+try:
+    True
+except:
+    True = 1
+    False = 0
+
+DEBUG = False
+
+import Tribler.timeouturlopen as timeouturlopen
+try:
+    import GeoIP
+    geoip_installed = True
+except:
+    geoip_installed = False
+
+no_info = {'country_name':'', 'country_code':'', 'city':'', 
+                'latitude':999, 'longitude':999}    # in case of error
+
+country_prefix = 'Country: '
+city_prefix = 'City: '
+latitude_prefix = 'Latitude: '
+longitude_prefix = 'Longitude: '
+unknown_country = 'Unknown Country?'
+unknown_city = 'Unknown City?'
+
+class IPInfo:
+    def __init__(self, ip=''):
+        self.ip = ip
+        self.ip_info = None
+
+#    @staticmethod      # used by python 2.4
+    def foundIPLocation(ip_info):
+        try:
+            if ip_info['latitude'] > 180 or ip_info['latitude'] < -180 or \
+               ip_info['longitude'] > 180 or ip_info['longitude'] < -180:
+                return False
+            else:
+                return True
+        except:
+            return False
+            
+    foundIPLocation = staticmethod(foundIPLocation)
+
+    # Try different ways to find IP location
+#    @staticmethod      # used by python 2.4
+    def lookupIPInfo(ip):
+        """ This function obtains latitude and longitude of an IP. 
+        The returned dictory contains: 'country_name', 'country_code', 'city', 
+        'latitude' and 'longitude' 
+        If the IP cannot be located, its latitude and longitude are set as 999
+        """
+        
+        def getIPInfoByURL(url, proxy=None):
+            """ Get IP location by visit some ip search engine page """
+            #TODO: getIPInfoByURL with Proxy support
+            #Known urls: http://www.hostip.info/api/get.html?ip=xxx&position=true 
+            #  http://www.melissadata.com/Lookups/iplocation.asp?ipaddress=xxx&submit=submit (using IP2Location database without coordinate)
+            
+            try:
+		file = timeouturlopen.urlOpenTimeout(url,timeout=2)
+		ip_info = file.read()
+            except:
+                if DEBUG:
+                    print >> sys.stderr,"ipinfo: getIPInfoByURL failed: cannot access", url
+                raise Exception
+                            
+            return ip_info
+            
+        def getIPInfoByHostIP2(ip):
+            return getIPInfoByHostIP('http://www.hostip.info', ip)
+        
+        def getIPInfoByHostIP1(ip):
+            url = "http://superpeer1.das2.ewi.tudelft.nl/hostip"
+            # url = "http://hostip1.tribler.org"
+            return getIPInfoByHostIP(url, ip)
+            
+        def getIPInfoByHostIP(site_url, ip):
+            """ Using hostip.info to find IP location """
+            
+            try:
+                url = site_url + '/api/get.html?ip=' + ip + '&position=true'
+                ip_info = getIPInfoByURL(url)
+            except Exception, message:
+                if DEBUG:
+                    print >> sys.stderr,"ipinfo: getIPInfoByURL failed:", message
+                return no_info
+                
+            # Parse the ip_info string and translate it into a standard dict format
+            info_list = ip_info.split('\n')
+            ip_info = {}
+            
+            for item in info_list:
+                if item.find(country_prefix) != -1:    
+                    if item.find(unknown_country) != -1:    # country unknown?
+                        ip_info['country_name'] = ''
+                        ip_info['country_code'] = ''
+                    else:
+                        ip_info['country_name'] = item[len(country_prefix):item.index('(')-1]
+                        ip_info['country_code'] = item[item.index('(')+1:item.index(')')]
+                elif item.find(city_prefix) != -1:    
+                    if item.find(unknown_city) != -1:    # city unknown?
+                        ip_info['city'] = ''
+                    else:
+                        ip_info['city'] = item[len(city_prefix):]
+                elif item.find(latitude_prefix) != -1:
+                    if item[len(latitude_prefix):] == '':   
+                        ip_info['latitude'] = 999
+                    else:
+                        ip_info['latitude'] = float(item[len(latitude_prefix):])
+                elif item.find(longitude_prefix) != -1:
+                    if item[len(longitude_prefix):] == '':
+                        ip_info['longitude'] = 999
+                    else:
+                        ip_info['longitude'] = float(item[len(longitude_prefix):])
+                    
+            return ip_info
+        
+        def getIPInfoByGeoIP(ip):
+            """ Using GeoIP library to transfer ip into locality """
+    
+            if not geoip_installed: 
+                return no_info
+                
+            try:
+                geoip_lib = '/usr/local/share/GeoIP/GeoIPCity.dat'
+                gi = GeoIP.open(geoip_lib, GeoIP.GEOIP_MEMORY_CACHE)
+            except:
+                try:
+                    if DEBUG:
+                        print 'ipinfo: cannot open GeoIP library at ' + geoip_lib
+                    geoip_lib = './GeoIPCity.dat'
+                    gi = GeoIP.open(geoip_lib, GeoIP.GEOIP_MEMORY_CACHE)
+                except Exception:
+                    if DEBUG:
+                        print 'ipinfo: cannot open GeoIP library at ' + geoip_lib
+                    return no_info
+                    
+            try:
+                ip_info = gi.record_by_addr(ip)
+            except:
+                return no_info
+            
+            if not ip_info:
+                return no_info
+    
+            # Translate ip_info into a standard dict format
+            if ip_info['country_name'] == None:
+                ip_info['country_name'] = ''
+            if ip_info['country_code'] == None:
+                ip_info['country_code'] = ''
+            if ip_info['city'] == None:
+                ip_info['city'] = ''
+            if ip_info['latitude'] == None:
+                ip_info['latitude'] = ''
+            if ip_info['longitude'] == None:
+                ip_info['longitude'] = ''
+                
+            return ip_info
+
+        # Add lookup-IP methods into method list
+        getIPInfoMethods = []
+        getIPInfoMethods.append(getIPInfoByHostIP1)
+        getIPInfoMethods.append(getIPInfoByHostIP2)
+        #getIPInfoMethods.append(getIPInfoByGeoIP) 
+
+        ip_info = []
+        for getIPInfo in getIPInfoMethods:    # lookup the ip by give methods
+            info = getIPInfo(ip)
+            ip_info.append(info)
+            if IPInfo.foundIPLocation(info):
+                return info
+        
+        # No method finds the ip, return the one which has the longest length
+        if DEBUG:
+            print >> sys.stderr,"ipinfo:",ip, "cannot be located"
+        maxlen = 0
+        for info in ip_info:
+            info_len = len(info)
+            if info_len > maxlen:
+                best_info = info
+                maxlen = info_len
+        return info
+    
+    lookupIPInfo = staticmethod(lookupIPInfo)  # used by python 2.2
+
+    def setIPInfo(self):
+        self.ip_info = IPInfo.lookupIPInfo(self.ip)
+    
+    def getIPInfo(self):
+        if not self.ip_info:    # postpone ip lookup until it's required
+            self.setIPInfo()
+        return self.ip_info
+                
+if __name__ == '__main__':
+    test_ip = [
+        '208.44.252.21',
+        '140.160.136.72',
+        '194.231.189.161',
+        '58.69.8.35',
+        '367.345.645.3743']
+    for ip in test_ip:
+#        peer = IPInfo(ip)
+#        ip_info = peer.getIPInfo()
+        ip_info = IPInfo.lookupIPInfo(ip)
+        print ip_info
+    